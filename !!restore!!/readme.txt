<<<<<<< HEAD
**********************************************************************************************************
*                                                     README                                             *
**********************************************************************************************************

here are the modifications based on the original version:
----------------------------------------------------------
1, fix the tx gap between ethermintapp and ethereum because of gaslimit check 
2, fix multi-tx with the same nonce in ethereum
3, migrate attach command for ethermint from ethereum
4, support validator adding, with some practice principles
5, supply fake interfaces with eth-netstats monitor webpage, to make it run


here are issues/future tasks:
-----------------------------
1, deploy the multi-node network with scripts
2, fix the bug found in performance test
3, fix the bug found in product test
4, modify the eth-netstats monitor webpage to adapt this ethermint platform


here are the deployment steps:
------------------------------
1, get a ethermint-master-xx.tar.gz source package, such as 'ethermint-master-full.20170525.tar.gz', 
   or get an un-compressed copy, copy the source to a location, ie

	cp ethermint-master /mnt/vdb/ethermint-master

2, step into the directory by 

	cd /mnt/vdb/ethermint-master

3, follow the instructs to make it run in single node,

   3.1) login with user 'ubuntu' under ubuntu 14.0.4; the instructs are linux commands:

	#build the exe file, download necessary software such as golang package
	./build.sh

	#make sure the generated 'ethermint' is the newest; there are some other exe files in the same directory,
	# we will use the directly
	ls ./bin

	#make it simple to run 'ethermint'
	sudo cp ./bin/pchain /usr/local/bin/

	#create 5(you can change it) accounts with specified balance, will generate eth_genesis.json
	pchain --datadir /home/ubuntu/.pchain init_eth_genesis "{10000000000000000000000000000000000, 100}, {10000000000000000000000000000000000, 100}, { 10000000000000000000000000000000000, 100}, {10000000000000000000000000000000000, 100}, { 10000000000000000000000000000000000, 100}"

	#generate the pchain genesis.json with epoch/reward scheme parameters
	pchain -datadir /home/ubuntu/.pchain init /home/ubuntu/.pchain/eth_genesis.json

	#start ehtermint node, run_debug.sh with more log output
	./run.sh

    3.2) login to another console and run this cmd to check the log

	tail -f /tmp/pchain.%Y%m%d-%H.log

4, follow steps 1-3 with the same source code in another machine, build a fresh node('B') but don't start it (!!!!not run the ./run.sh!!!!).

   Here are the steps to make the new node ('B') join existing node ('A'):

   4.1) stop ethermint on A
   4.2) add the peer entry,

		add B's ip:port(say 10.104.107.82:46656) to A's /home/ubuntu/.ethermint/config.toml,
		add A's ip:port(say 10.104.105.106:46656) to B's /home/ubuntu/.ethermint/config.toml.

	 then, A's config.toml should look like:

		# This is a TOML config file.
		# For more information, see https://github.com/toml-lang/toml

		proxy_app = "tcp://127.0.0.1:46658"
		moniker = "anonymous"
		node_laddr = "tcp://0.0.0.0:46656"
		seeds = "10.104.107.82:46656"
		fast_sync = true
		db_backend = "leveldb"
		log_level = "notice"
		rpc_laddr = "tcp://0.0.0.0:46657"

   4.3) copy A's /home/ubuntu/.ethermint/genesis.json to B's /home/ubuntu/.ethermint/, make their genesis.json keep the same,
        therefor the validators are the same between A and B.
   4.4) run ethermint on A and B (order is not relevant). After connected, B should start synchronize blocks from A,
        and they will have the same blockchain behaviors when synchronzation is done

5, here is the step to make a node to be a validator, joining to existing validator(s). 

   we assume there already are/is existing validators. with default single-node deployment, the node itself will be a validator.

   5.1) follow 1-4 with the same souce code, add a new node ('C') to the existing network but don't start it (!!!!not run the ./run.sh!!!!).
   5.2) pick one validator (node 'A'), add C's pub-key (the long hex-string of "pub_key" part in /home/ubuntu/.ethermint/priv_validator.json) 
        to A's "validators" part in A's /home/ubuntu/.ethermint/genesis.json. then A's "validators" part in genesis.json should look like:
        
        "validators": [
                ...
                {
                				"eth_account": "0x7eff122b94897ea5b0e2a9abf47b86337fafebdc"
                        "amount": 10,
                        "name": "",
                        "pub_key": [
                                1,
                                "AE7AF8281D31B9A2CB0A9BC75D925CAD7E8DD6781601EF1519E0B0E01612F1FA"
                        ]
                },
                { #here is C's pub-key part
                        "eth_account": "0x32ef122b94897ea5b0e2a9abf4cda6337fafebdc"
                        "amount": 10,	#vote power
                        "name": "",   #name, could be empty
                        "pub_key": [  #pub-key part
                                1,
                                "E94937710077B38C2A1334B89B394D61CFBFEE732A54F9358A73E36ED0827B9A" #copy from C's priv_validator.json
                        ]
                },
                ...
        ]
        
        make sure C's amount is smaller than 1/2 of the sum of all other validators' amount. (!!! important, this follows the consensus algorithm of tendermint !!!)

   5.3) copy A's genesis.json to all other nodes within the network, including C
   5.4) stop all nodes within the network
   5.5) start all nodes with C the last one to start
   5.6) extension: 5.1-5.5 should work for batch-add of new validators. in the 5.2 step, make sure the sum of the new validators' amount is smaller than 1/2 of the sum of the existing validators' amount. in the 5.5 step, start all nodes with the new validators start lately
        

reference:
---------
https://tendermint.com/intro/getting-started/deploy-testnet
=======
**********************************************************************************************************
*                                                     README                                             *
**********************************************************************************************************

here are the deployment steps:
------------------------------
1, get a copy of pchain code, copy the source to a location, ie

	cp pchain /mnt/vdb/pchain

2, step into the directory by 

	cd /mnt/vdb/pchain

3, follow the instructs to make it run in single node,

   3.1) login with user 'ubuntu' under ubuntu 14.0.4; the instructs are linux commands:

	#build the exe file, download necessary software such as golang package
	./build.sh

	#make sure the generated 'pchain' is the newest; there are some other exe files in the same directory,
	# we will use the directly
	ls ./bin

	#make it simple to run 'pchain'
	sudo cp ./bin/pchain /usr/local/bin/

	#create 5(you can change it) accounts with specified balance, will generate eth_genesis.json
	pchain --datadir /home/ubuntu/.pchain init_eth_genesis "{10000000000000000000000000000000000, 100}, {10000000000000000000000000000000000, 100}, { 10000000000000000000000000000000000, 100}, {10000000000000000000000000000000000, 100}, { 10000000000000000000000000000000000, 100}"

	#generate the pchain genesis.json with epoch/reward scheme parameters
	pchain --datadir /home/ubuntu/.pchain init /home/ubuntu/.pchain/pchain/eth_genesis.json

	#start ehtermint node, run_debug.sh with more log output
	./run.sh

    3.2) login to another console and run this cmd to check the log

	tail -f /mnt/vdb/pchain/pchain.log

4, follow steps 1-3 with the same source code in another machine, build a fresh node('B') but don't start it (!!!!not run the ./run.sh!!!!).

   Here are the steps to make the new node ('B') join existing node ('A'):

   4.1) stop pchain on A
   4.2) add the peer entry,

		add B's ip:port(say 10.104.107.82:46656) to A's /home/ubuntu/.pchain/config.toml,
		add A's ip:port(say 10.104.105.106:46656) to B's /home/ubuntu/.pchain/config.toml.

	 then, A's config.toml should look like:

		# This is a TOML config file.
		# For more information, see https://github.com/toml-lang/toml

		moniker = "anonymous"
		node_laddr = "tcp://0.0.0.0:46656"
		seeds = "10.104.107.82:46656"
		fast_sync = true
		db_backend = "leveldb"
		log_level = "notice"

   4.3) copy A's /home/ubuntu/.pchain/genesis.json to B's /home/ubuntu/.pchain/, make their genesis.json keep the same,
        therefor the validators are the same between A and B.
   4.4) run pchain on A and B (order is not relevant). After connected, B should start synchronize blocks from A,
        and they will have the same blockchain behaviors when synchronzation is done

5, here is the step to make a node to be a validator, joining to existing validator(s). 

   we assume there already are/is existing validators. with default single-node deployment, the node itself will be a validator.

   5.1) follow 1-4 with the same souce code, add a new node ('C') to the existing network but don't start it (!!!!not run the ./run.sh!!!!).
   5.2) pick one validator (node 'A'), add C's pub-key (the long hex-string of "pub_key" part in /home/ubuntu/.pchain/priv_validator.json) 
        to A's "validators" part in A's /home/ubuntu/.pchain/genesis.json. then A's "validators" part in genesis.json should look like:
        
        "validators": [
                ...
                {
                				"eth_account": "0x7eff122b94897ea5b0e2a9abf47b86337fafebdc"
                        "amount": 10,
                        "name": "",
                        "pub_key": [
                                1,
                                "AE7AF8281D31B9A2CB0A9BC75D925CAD7E8DD6781601EF1519E0B0E01612F1FA"
                        ]
                },
                { #here is C's pub-key part
                        "eth_account": "0x32ef122b94897ea5b0e2a9abf4cda6337fafebdc"
                        "amount": 10,	#vote power
                        "name": "",   #name, could be empty
                        "pub_key": [  #pub-key part
                                1,
                                "E94937710077B38C2A1334B89B394D61CFBFEE732A54F9358A73E36ED0827B9A" #copy from C's priv_validator.json
                        ]
                },
                ...
        ]
        
        make sure C's amount is smaller than 1/2 of the sum of all other validators' amount. (!!! important, this follows the consensus algorithm of tendermint !!!)

   5.3) copy A's genesis.json to all other nodes within the network, including C
   5.4) stop all nodes within the network
   5.5) start all nodes with C the last one to start
   5.6) extension: 5.1-5.5 should work for batch-add of new validators. in the 5.2 step, make sure the sum of the new validators' amount 
        is smaller than 1/2 of the sum of the existing validators' amount. in the 5.5 step, start all nodes with the new validators start lately
        

reference:
---------
https://tendermint.com/intro/getting-started/deploy-testnet
>>>>>>> d27c8bbc
<|MERGE_RESOLUTION|>--- conflicted
+++ resolved
@@ -1,135 +1,3 @@
-<<<<<<< HEAD
-**********************************************************************************************************
-*                                                     README                                             *
-**********************************************************************************************************
-
-here are the modifications based on the original version:
-----------------------------------------------------------
-1, fix the tx gap between ethermintapp and ethereum because of gaslimit check 
-2, fix multi-tx with the same nonce in ethereum
-3, migrate attach command for ethermint from ethereum
-4, support validator adding, with some practice principles
-5, supply fake interfaces with eth-netstats monitor webpage, to make it run
-
-
-here are issues/future tasks:
------------------------------
-1, deploy the multi-node network with scripts
-2, fix the bug found in performance test
-3, fix the bug found in product test
-4, modify the eth-netstats monitor webpage to adapt this ethermint platform
-
-
-here are the deployment steps:
-------------------------------
-1, get a ethermint-master-xx.tar.gz source package, such as 'ethermint-master-full.20170525.tar.gz', 
-   or get an un-compressed copy, copy the source to a location, ie
-
-	cp ethermint-master /mnt/vdb/ethermint-master
-
-2, step into the directory by 
-
-	cd /mnt/vdb/ethermint-master
-
-3, follow the instructs to make it run in single node,
-
-   3.1) login with user 'ubuntu' under ubuntu 14.0.4; the instructs are linux commands:
-
-	#build the exe file, download necessary software such as golang package
-	./build.sh
-
-	#make sure the generated 'ethermint' is the newest; there are some other exe files in the same directory,
-	# we will use the directly
-	ls ./bin
-
-	#make it simple to run 'ethermint'
-	sudo cp ./bin/pchain /usr/local/bin/
-
-	#create 5(you can change it) accounts with specified balance, will generate eth_genesis.json
-	pchain --datadir /home/ubuntu/.pchain init_eth_genesis "{10000000000000000000000000000000000, 100}, {10000000000000000000000000000000000, 100}, { 10000000000000000000000000000000000, 100}, {10000000000000000000000000000000000, 100}, { 10000000000000000000000000000000000, 100}"
-
-	#generate the pchain genesis.json with epoch/reward scheme parameters
-	pchain -datadir /home/ubuntu/.pchain init /home/ubuntu/.pchain/eth_genesis.json
-
-	#start ehtermint node, run_debug.sh with more log output
-	./run.sh
-
-    3.2) login to another console and run this cmd to check the log
-
-	tail -f /tmp/pchain.%Y%m%d-%H.log
-
-4, follow steps 1-3 with the same source code in another machine, build a fresh node('B') but don't start it (!!!!not run the ./run.sh!!!!).
-
-   Here are the steps to make the new node ('B') join existing node ('A'):
-
-   4.1) stop ethermint on A
-   4.2) add the peer entry,
-
-		add B's ip:port(say 10.104.107.82:46656) to A's /home/ubuntu/.ethermint/config.toml,
-		add A's ip:port(say 10.104.105.106:46656) to B's /home/ubuntu/.ethermint/config.toml.
-
-	 then, A's config.toml should look like:
-
-		# This is a TOML config file.
-		# For more information, see https://github.com/toml-lang/toml
-
-		proxy_app = "tcp://127.0.0.1:46658"
-		moniker = "anonymous"
-		node_laddr = "tcp://0.0.0.0:46656"
-		seeds = "10.104.107.82:46656"
-		fast_sync = true
-		db_backend = "leveldb"
-		log_level = "notice"
-		rpc_laddr = "tcp://0.0.0.0:46657"
-
-   4.3) copy A's /home/ubuntu/.ethermint/genesis.json to B's /home/ubuntu/.ethermint/, make their genesis.json keep the same,
-        therefor the validators are the same between A and B.
-   4.4) run ethermint on A and B (order is not relevant). After connected, B should start synchronize blocks from A,
-        and they will have the same blockchain behaviors when synchronzation is done
-
-5, here is the step to make a node to be a validator, joining to existing validator(s). 
-
-   we assume there already are/is existing validators. with default single-node deployment, the node itself will be a validator.
-
-   5.1) follow 1-4 with the same souce code, add a new node ('C') to the existing network but don't start it (!!!!not run the ./run.sh!!!!).
-   5.2) pick one validator (node 'A'), add C's pub-key (the long hex-string of "pub_key" part in /home/ubuntu/.ethermint/priv_validator.json) 
-        to A's "validators" part in A's /home/ubuntu/.ethermint/genesis.json. then A's "validators" part in genesis.json should look like:
-        
-        "validators": [
-                ...
-                {
-                				"eth_account": "0x7eff122b94897ea5b0e2a9abf47b86337fafebdc"
-                        "amount": 10,
-                        "name": "",
-                        "pub_key": [
-                                1,
-                                "AE7AF8281D31B9A2CB0A9BC75D925CAD7E8DD6781601EF1519E0B0E01612F1FA"
-                        ]
-                },
-                { #here is C's pub-key part
-                        "eth_account": "0x32ef122b94897ea5b0e2a9abf4cda6337fafebdc"
-                        "amount": 10,	#vote power
-                        "name": "",   #name, could be empty
-                        "pub_key": [  #pub-key part
-                                1,
-                                "E94937710077B38C2A1334B89B394D61CFBFEE732A54F9358A73E36ED0827B9A" #copy from C's priv_validator.json
-                        ]
-                },
-                ...
-        ]
-        
-        make sure C's amount is smaller than 1/2 of the sum of all other validators' amount. (!!! important, this follows the consensus algorithm of tendermint !!!)
-
-   5.3) copy A's genesis.json to all other nodes within the network, including C
-   5.4) stop all nodes within the network
-   5.5) start all nodes with C the last one to start
-   5.6) extension: 5.1-5.5 should work for batch-add of new validators. in the 5.2 step, make sure the sum of the new validators' amount is smaller than 1/2 of the sum of the existing validators' amount. in the 5.5 step, start all nodes with the new validators start lately
-        
-
-reference:
----------
-https://tendermint.com/intro/getting-started/deploy-testnet
-=======
 **********************************************************************************************************
 *                                                     README                                             *
 **********************************************************************************************************
@@ -203,7 +71,7 @@
    we assume there already are/is existing validators. with default single-node deployment, the node itself will be a validator.
 
    5.1) follow 1-4 with the same souce code, add a new node ('C') to the existing network but don't start it (!!!!not run the ./run.sh!!!!).
-   5.2) pick one validator (node 'A'), add C's pub-key (the long hex-string of "pub_key" part in /home/ubuntu/.pchain/priv_validator.json) 
+   5.2) pick one validator (node 'A'), add C's pub-key (the long hex-string of "pub_key" part in /home/ubuntu/.pchain/priv_validator.json)
         to A's "validators" part in A's /home/ubuntu/.pchain/genesis.json. then A's "validators" part in genesis.json should look like:
         
         "validators": [
@@ -234,11 +102,9 @@
    5.3) copy A's genesis.json to all other nodes within the network, including C
    5.4) stop all nodes within the network
    5.5) start all nodes with C the last one to start
-   5.6) extension: 5.1-5.5 should work for batch-add of new validators. in the 5.2 step, make sure the sum of the new validators' amount 
-        is smaller than 1/2 of the sum of the existing validators' amount. in the 5.5 step, start all nodes with the new validators start lately
+   5.6) extension: 5.1-5.5 should work for batch-add of new validators. in the 5.2 step, make sure the sum of the new validators' amount is smaller than 1/2 of the sum of the existing validators' amount. in the 5.5 step, start all nodes with the new validators start lately
         
 
 reference:
 ---------
-https://tendermint.com/intro/getting-started/deploy-testnet
->>>>>>> d27c8bbc
+https://tendermint.com/intro/getting-started/deploy-testnet