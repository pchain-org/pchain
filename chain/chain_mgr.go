package chain

import (
	"github.com/ethereum/go-ethereum/accounts"
	"github.com/ethereum/go-ethereum/cmd/utils"
	"github.com/ethereum/go-ethereum/common"
	"github.com/ethereum/go-ethereum/consensus"
	"github.com/ethereum/go-ethereum/consensus/pdbft/epoch"
	"github.com/ethereum/go-ethereum/consensus/pdbft/types"
	"github.com/ethereum/go-ethereum/core"
	"github.com/ethereum/go-ethereum/core/rawdb"
	"github.com/ethereum/go-ethereum/eth"
	"github.com/ethereum/go-ethereum/log"
	"github.com/ethereum/go-ethereum/node"
	"github.com/pchain/p2p"
	"github.com/pchain/rpc"
	"github.com/pkg/errors"
	"github.com/tendermint/go-crypto"
	dbm "github.com/tendermint/go-db"
	"gopkg.in/urfave/cli.v1"
	"io/ioutil"
	"net"
	"path"
	"strconv"
	"sync"
)

type ChainManager struct {
	ctx *cli.Context

	mainChain     *Chain
	mainQuit      <-chan struct{}
	mainStartDone chan struct{}

	createChildChainLock sync.Mutex
	childChains          map[string]*Chain
	childQuits           map[string]<-chan struct{}

	stop chan struct{} // Channel wait for PCHAIN stop

	server *p2p.PChainP2PServer
	cch    *CrossChainHelper
}

var chainMgr *ChainManager
var once sync.Once

func GetCMInstance(ctx *cli.Context) *ChainManager {

	once.Do(func() {
		chainMgr = &ChainManager{ctx: ctx}
		chainMgr.stop = make(chan struct{})
		chainMgr.childChains = make(map[string]*Chain)
		chainMgr.childQuits = make(map[string]<-chan struct{})
		chainMgr.cch = &CrossChainHelper{}
	})
	return chainMgr
}

func (cm *ChainManager) GetNodeID() string {
	return cm.server.Server().NodeInfo().ID
}

func (cm *ChainManager) InitP2P() {
	cm.server = p2p.NewP2PServer(cm.ctx)
}

func (cm *ChainManager) LoadMainChain(ctx *cli.Context) error {
	// Load Main Chain
	chainId := MainChain
	if ctx.GlobalBool(utils.TestnetFlag.Name) {
		chainId = TestnetChain
	}
	cm.mainChain = LoadMainChain(cm.ctx, chainId)
	if cm.mainChain == nil {
		return errors.New("Load main chain failed")
	}

	return nil
}

func (cm *ChainManager) LoadChains(childIds []string) error {

	childChainIds := core.GetChildChainIds(cm.cch.chainInfoDB)
	log.Infof("Before Load Child Chains, childChainIds is %v, len is %d", childChainIds, len(childChainIds))

	readyToLoadChains := make(map[string]bool) // Key: Child Chain ID, Value: Enable Mining (deprecated)

	// Check we are belong to the validator of Child Chain in DB first (Mining Mode)
	for _, chainId := range childChainIds {
		// Check Current Validator is Child Chain Validator
		ci := core.GetChainInfo(cm.cch.chainInfoDB, chainId)
		// Check if we are in this child chain
		if ci.Epoch != nil && cm.checkCoinbaseInChildChain(ci.Epoch) {
			readyToLoadChains[chainId] = true
		}
	}

	// Check request from Child Chain
	for _, requestId := range childIds {
		if requestId == "" {
			// Ignore the Empty ID
			continue
		}

		if _, present := readyToLoadChains[requestId]; present {
			// Already loaded, ignore
			continue
		} else {
			// Launch in non-mining mode, including both correct and wrong chain id
			// Wrong chain id will be ignore after loading failed
			readyToLoadChains[requestId] = false
		}
	}

	log.Infof("Number of Child Chain to be load - %v", len(readyToLoadChains))
	log.Infof("Start to Load Child Chain - %v", readyToLoadChains)

	for chainId := range readyToLoadChains {
		chain := LoadChildChain(cm.ctx, chainId)
		if chain == nil {
			log.Errorf("Load Child Chain - %s Failed.", chainId)
			continue
		}

		cm.childChains[chainId] = chain
		log.Infof("Load Child Chain - %s Success!", chainId)
	}
	return nil
}

func (cm *ChainManager) InitCrossChainHelper() {
<<<<<<< HEAD
	cm.cch.chainInfoDB = dbm.NewDB("chaininfo", "leveldb",
=======
		cm.cch.chainInfoDB = dbm.NewDB("chaininfo", "leveldb",
>>>>>>> 2d15f5c7
		cm.ctx.GlobalString(utils.DataDirFlag.Name))
	cm.cch.localTX3CacheDB, _ = rawdb.NewLevelDBDatabase(path.Join(cm.ctx.GlobalString(utils.DataDirFlag.Name), "tx3cache"), 0, 0, "pchain/db/tx3/")

	chainId := MainChain
	if cm.ctx.GlobalBool(utils.TestnetFlag.Name) {
		chainId = TestnetChain
	}
	cm.cch.mainChainId = chainId

	if cm.ctx.GlobalBool(utils.RPCEnabledFlag.Name) {
		host := "127.0.0.1" //cm.ctx.GlobalString(utils.RPCListenAddrFlag.Name)
		port := cm.ctx.GlobalInt(utils.RPCPortFlag.Name)
		url := net.JoinHostPort(host, strconv.Itoa(port))
		url = "http://" + url + "/" + chainId
		cm.cch.mainChainUrl = url
	}
}

func (cm *ChainManager) StartP2PServer() error {
	srv := cm.server.Server()
	// Append Main Chain Protocols
	srv.Protocols = append(srv.Protocols, cm.mainChain.EthNode.GatherProtocols()...)
	// Append Child Chain Protocols
	//for _, chain := range cm.childChains {
	//	srv.Protocols = append(srv.Protocols, chain.EthNode.GatherProtocols()...)
	//}
	// Start the server
	return srv.Start()
}

func (cm *ChainManager) StartMainChain() error {
	// Start the Main Chain
	cm.mainStartDone = make(chan struct{})

	cm.mainChain.EthNode.SetP2PServer(cm.server.Server())

	if address, ok := cm.getNodeValidator(cm.mainChain.EthNode); ok {
		cm.server.AddLocalValidator(cm.mainChain.Id, address)
	}

	err := StartChain(cm.ctx, cm.mainChain, cm.mainStartDone)

	// Wait for Main Chain Start Complete
	<-cm.mainStartDone
	cm.mainQuit = cm.mainChain.EthNode.StopChan()

	return err
}

func (cm *ChainManager) StartChains() error {

	for _, chain := range cm.childChains {
		// Start each Chain
		srv := cm.server.Server()
		childProtocols := chain.EthNode.GatherProtocols()
		// Add Child Protocols to P2P Server Protocols
		srv.Protocols = append(srv.Protocols, childProtocols...)
		// Add Child Protocols to P2P Server Caps
		srv.AddChildProtocolCaps(childProtocols)

		chain.EthNode.SetP2PServer(srv)

		if address, ok := cm.getNodeValidator(chain.EthNode); ok {
			cm.server.AddLocalValidator(chain.Id, address)
		}

		startDone := make(chan struct{})
		StartChain(cm.ctx, chain, startDone)
		<-startDone

		cm.childQuits[chain.Id] = chain.EthNode.StopChan()

		// Tell other peers that we have added into a new child chain
		cm.server.BroadcastNewChildChainMsg(chain.Id)
	}

	return nil
}

func (cm *ChainManager) StartRPC() error {

	// Start PChain RPC
	err := rpc.StartRPC(cm.ctx)
	if err != nil {
		return err
	} else {
		if rpc.IsHTTPRunning() {
			if h, err := cm.mainChain.EthNode.GetHTTPHandler(); err == nil {
				rpc.HookupHTTP(cm.mainChain.Id, h)
			} else {
				log.Errorf("Load Main Chain RPC HTTP handler failed: %v", err)
			}
			for _, chain := range cm.childChains {
				if h, err := chain.EthNode.GetHTTPHandler(); err == nil {
					rpc.HookupHTTP(chain.Id, h)
				} else {
					log.Errorf("Load Child Chain RPC HTTP handler failed: %v", err)
				}
			}
		}

		if rpc.IsWSRunning() {
			if h, err := cm.mainChain.EthNode.GetWSHandler(); err == nil {
				rpc.HookupWS(cm.mainChain.Id, h)
			} else {
				log.Errorf("Load Main Chain RPC WS handler failed: %v", err)
			}
			for _, chain := range cm.childChains {
				if h, err := chain.EthNode.GetWSHandler(); err == nil {
					rpc.HookupWS(chain.Id, h)
				} else {
					log.Errorf("Load Child Chain RPC WS handler failed: %v", err)
				}
			}
		}
	}

	return nil
}

func (cm *ChainManager) StartInspectEvent() {

	createChildChainCh := make(chan core.CreateChildChainEvent, 10)
	createChildChainSub := MustGetEthereumFromNode(cm.mainChain.EthNode).BlockChain().SubscribeCreateChildChainEvent(createChildChainCh)

	go func() {
		defer createChildChainSub.Unsubscribe()

		for {
			select {
			case event := <-createChildChainCh:
				log.Infof("CreateChildChainEvent received: %v", event)

				go func() {
					cm.createChildChainLock.Lock()
					defer cm.createChildChainLock.Unlock()

					cm.LoadChildChainInRT(event.ChainId)
				}()
			case <-createChildChainSub.Err():
				return
			}
		}
	}()
}

func (cm *ChainManager) LoadChildChainInRT(chainId string) {

	// Load Child Chain data from pending data
	cci := core.GetPendingChildChainData(cm.cch.chainInfoDB, chainId)
	if cci == nil {
		log.Errorf("child chain: %s does not exist, can't load", chainId)
		return
	}

	validators := make([]types.GenesisValidator, 0, len(cci.JoinedValidators))

	validator := false

	var ethereum *eth.Ethereum
	cm.mainChain.EthNode.Service(&ethereum)

	var localEtherbase common.Address
	if tdm, ok := ethereum.Engine().(consensus.Tendermint); ok {
		localEtherbase = tdm.PrivateValidator()
	}

	for _, v := range cci.JoinedValidators {
		if v.Address == localEtherbase {
			validator = true
		}

		// dereference the PubKey
		if pubkey, ok := v.PubKey.(*crypto.BLSPubKey); ok {
			v.PubKey = *pubkey
		}

		// append the Validator
		validators = append(validators, types.GenesisValidator{
			EthAccount: v.Address,
			PubKey:     v.PubKey,
			Amount:     v.DepositAmount,
		})
	}

	// Write down the genesis into chain info db when exit the routine
	defer writeGenesisIntoChainInfoDB(cm.cch.chainInfoDB, chainId, validators)

	if !validator {
		log.Warnf("You are not in the validators of child chain %v, no need to start the child chain", chainId)
		// Update Child Chain to formal
		cm.formalizeChildChain(chainId, *cci, nil)
		return
	}

	// if child chain already loaded, just return (For catch-up case)
	if _, ok := cm.childChains[chainId]; ok {
		log.Infof("Child Chain [%v] has been already loaded.", chainId)
		return
	}

	// Load the KeyStore file from MainChain (Optional)
	var keyJson []byte
	wallet, walletErr := cm.mainChain.EthNode.AccountManager().Find(accounts.Account{Address: localEtherbase})
	if walletErr == nil {
		var readKeyErr error
		keyJson, readKeyErr = ioutil.ReadFile(wallet.URL().Path)
		if readKeyErr != nil {
			log.Errorf("Failed to Read the KeyStore %v, Error: %v", localEtherbase, readKeyErr)
		}
	}

	// child chain uses the same validator with the main chain.
	privValidatorFile := cm.mainChain.Config.GetString("priv_validator_file")
	self := types.LoadPrivValidator(privValidatorFile)

	err := CreateChildChain(cm.ctx, chainId, *self, keyJson, validators)
	if err != nil {
		log.Errorf("Create Child Chain %v failed! %v", chainId, err)
		return
	}

	chain := LoadChildChain(cm.ctx, chainId)
	if chain == nil {
		log.Errorf("Child Chain %v load failed!", chainId)
		return
	}

	//StartChildChain to attach p2p and rpc
	//TODO Hookup new Created Child Chain to P2P server
	srv := cm.server.Server()
	childProtocols := chain.EthNode.GatherProtocols()
	// Add Child Protocols to P2P Server Protocols
	srv.Protocols = append(srv.Protocols, childProtocols...)
	// Add Child Protocols to P2P Server Caps
	srv.AddChildProtocolCaps(childProtocols)

	chain.EthNode.SetP2PServer(srv)

	if address, ok := cm.getNodeValidator(chain.EthNode); ok {
		srv.AddLocalValidator(chain.Id, address)
	}

	// Start the new Child Chain, and it will start child chain reactors as well
	startDone := make(chan struct{})
	err = StartChain(cm.ctx, chain, startDone)
	<-startDone
	if err != nil {
		return
	}

	cm.childQuits[chain.Id] = chain.EthNode.StopChan()

	var childEthereum *eth.Ethereum
	chain.EthNode.Service(&childEthereum)
	firstEpoch := childEthereum.Engine().(consensus.Tendermint).GetEpoch()
	// Child Chain start success, then delete the pending data in chain info db
	cm.formalizeChildChain(chainId, *cci, firstEpoch)

	// Add Child Chain Id into Chain Manager
	cm.childChains[chainId] = chain

	//TODO Broadcast Child ID to all Main Chain peers
	go cm.server.BroadcastNewChildChainMsg(chainId)

	//hookup rpc
	if rpc.IsHTTPRunning() {
		if h, err := chain.EthNode.GetHTTPHandler(); err == nil {
			rpc.HookupHTTP(chain.Id, h)
		} else {
			log.Errorf("Unable Hook up Child Chain (%v) RPC HTTP Handler: %v", chainId, err)
		}
	}
	if rpc.IsWSRunning() {
		if h, err := chain.EthNode.GetWSHandler(); err == nil {
			rpc.HookupWS(chain.Id, h)
		} else {
			log.Errorf("Unable Hook up Child Chain (%v) RPC WS Handler: %v", chainId, err)
		}
	}

}

func (cm *ChainManager) formalizeChildChain(chainId string, cci core.CoreChainInfo, ep *epoch.Epoch) {
	// Child Chain start success, then delete the pending data in chain info db
	core.DeletePendingChildChainData(cm.cch.chainInfoDB, chainId)
	// Convert the Chain Info from Pending to Formal
	core.SaveChainInfo(cm.cch.chainInfoDB, &core.ChainInfo{CoreChainInfo: cci, Epoch: ep})
}

func (cm *ChainManager) checkCoinbaseInChildChain(childEpoch *epoch.Epoch) bool {
	var ethereum *eth.Ethereum
	cm.mainChain.EthNode.Service(&ethereum)

	var localEtherbase common.Address
	if tdm, ok := ethereum.Engine().(consensus.Tendermint); ok {
		localEtherbase = tdm.PrivateValidator()
	}

	return childEpoch.Validators.HasAddress(localEtherbase[:])
}

func (cm *ChainManager) StopChain() {
	go func() {
		mainChainError := cm.mainChain.EthNode.Close()
		if mainChainError != nil {
			log.Error("Error when closing main chain", "err", mainChainError)
		} else {
			log.Info("Main Chain Closed")
		}
	}()
	for _, child := range cm.childChains {
		go func() {
			childChainError := child.EthNode.Close()
			if childChainError != nil {
				log.Error("Error when closing child chain", "child id", child.Id, "err", childChainError)
			}
		}()
	}
}

func (cm *ChainManager) WaitChainsStop() {
	<-cm.mainQuit
	for _, quit := range cm.childQuits {
		<-quit
	}
}

func (cm *ChainManager) Stop() {
	rpc.StopRPC()
	cm.server.Stop()
	cm.cch.localTX3CacheDB.Close()
	cm.cch.chainInfoDB.Close()

	// Release the main routine
	close(cm.stop)
}

func (cm *ChainManager) Wait() {
	<-cm.stop
}

func (cm *ChainManager) getNodeValidator(ethNode *node.Node) (common.Address, bool) {

	log.Debug("getNodeValidator")
	var ethereum *eth.Ethereum
	ethNode.Service(&ethereum)

	var etherbase common.Address
	if tdm, ok := ethereum.Engine().(consensus.Tendermint); ok {
		epoch := ethereum.Engine().(consensus.Tendermint).GetEpoch()
		etherbase = tdm.PrivateValidator()
		log.Debugf("getNodeValidator() etherbase is :%v", etherbase)
		return etherbase, epoch.Validators.HasAddress(etherbase[:])
	} else {
		return etherbase, false
	}

}

func writeGenesisIntoChainInfoDB(db dbm.DB, childChainId string, validators []types.GenesisValidator) {
	ethByte, _ := generateETHGenesis(childChainId, validators)
	tdmByte, _ := generateTDMGenesis(childChainId, validators)
	core.SaveChainGenesis(db, childChainId, ethByte, tdmByte)
}<|MERGE_RESOLUTION|>--- conflicted
+++ resolved
@@ -1,6 +1,12 @@
 package chain
 
 import (
+	"io/ioutil"
+	"net"
+	"path"
+	"strconv"
+	"sync"
+
 	"github.com/ethereum/go-ethereum/accounts"
 	"github.com/ethereum/go-ethereum/cmd/utils"
 	"github.com/ethereum/go-ethereum/common"
@@ -18,11 +24,6 @@
 	"github.com/tendermint/go-crypto"
 	dbm "github.com/tendermint/go-db"
 	"gopkg.in/urfave/cli.v1"
-	"io/ioutil"
-	"net"
-	"path"
-	"strconv"
-	"sync"
 )
 
 type ChainManager struct {
@@ -130,11 +131,7 @@
 }
 
 func (cm *ChainManager) InitCrossChainHelper() {
-<<<<<<< HEAD
 	cm.cch.chainInfoDB = dbm.NewDB("chaininfo", "leveldb",
-=======
-		cm.cch.chainInfoDB = dbm.NewDB("chaininfo", "leveldb",
->>>>>>> 2d15f5c7
 		cm.ctx.GlobalString(utils.DataDirFlag.Name))
 	cm.cch.localTX3CacheDB, _ = rawdb.NewLevelDBDatabase(path.Join(cm.ctx.GlobalString(utils.DataDirFlag.Name), "tx3cache"), 0, 0, "pchain/db/tx3/")
 
