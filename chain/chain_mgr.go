package chain

import (
	"github.com/ethereum/go-ethereum/accounts"
	"github.com/ethereum/go-ethereum/cmd/utils"
	"github.com/ethereum/go-ethereum/common"
	"github.com/ethereum/go-ethereum/consensus"
	"github.com/ethereum/go-ethereum/consensus/tendermint/epoch"
	"github.com/ethereum/go-ethereum/consensus/tendermint/types"
	"github.com/ethereum/go-ethereum/core"
	"github.com/ethereum/go-ethereum/eth"
	"github.com/ethereum/go-ethereum/ethclient"
	"github.com/ethereum/go-ethereum/ethdb"
	"github.com/ethereum/go-ethereum/log"
	"github.com/ethereum/go-ethereum/node"
	"github.com/pchain/p2p"
	"github.com/pchain/rpc"
	"github.com/pkg/errors"
	"github.com/tendermint/go-crypto"
	dbm "github.com/tendermint/go-db"
	"gopkg.in/urfave/cli.v1"
	"io/ioutil"
	"net"
	"os"
	"path"
	"strconv"
	"sync"
)

type ChainManager struct {
	ctx *cli.Context

	mainChain     *Chain
	mainQuit      chan int
	mainStartDone chan struct{}

	createChildChainLock sync.Mutex
	childChains          map[string]*Chain
	childQuits           map[string]chan int

	server *p2p.PChainP2PServer
	cch    *CrossChainHelper
}

var chainMgr *ChainManager
var once sync.Once

func GetCMInstance(ctx *cli.Context) *ChainManager {

	once.Do(func() {
		chainMgr = &ChainManager{ctx: ctx}
		chainMgr.childChains = make(map[string]*Chain)
		chainMgr.childQuits = make(map[string]chan int)
		chainMgr.cch = &CrossChainHelper{}
	})
	return chainMgr
}

func (cm *ChainManager) GetNodeID() string {
	return cm.server.Server().NodeInfo().ID
}

func (cm *ChainManager) InitP2P() {
	cm.server = p2p.NewP2PServer(cm.ctx)
}

func (cm *ChainManager) LoadMainChain(ctx *cli.Context) error {
	// Load Main Chain
	chainId := MainChain
	if ctx.GlobalBool(utils.TestnetFlag.Name) {
		chainId = TestnetChain
	}
	cm.mainChain = LoadMainChain(cm.ctx, chainId)
	if cm.mainChain == nil {
		return errors.New("Load main chain failed")
	}

	return nil
}

func (cm *ChainManager) LoadChains(childIds []string) error {

	childChainIds := core.GetChildChainIds(cm.cch.chainInfoDB)
	log.Infof("Before Load Child Chains, childChainIds is %v, len is %d", childChainIds, len(childChainIds))

	readyToLoadChains := make(map[string]bool) // Key: Child Chain ID, Value: Enable Mining

	// Check we are belong to the validator of Child Chain in DB first (Mining Mode)
	for _, chainId := range childChainIds {
		// TODO Check Validator Address in Tendermint
		// Check Current Validator is Child Chain Validator
		ci := core.GetChainInfo(cm.cch.chainInfoDB, chainId)
		// Check if we are in this child chain
		if ci.Epoch != nil && cm.checkCoinbaseInChildChain(ci.Epoch) {
			readyToLoadChains[chainId] = true
		}
	}

	// Check request from Child Chain
	for _, requestId := range childIds {
		if requestId == "" {
			// Ignore the Empty ID
			continue
		}

		if _, present := readyToLoadChains[requestId]; present {
			// Already loaded, ignore
			continue
		} else {
			// Launch in non-mining mode, including both correct and wrong chain id
			// Wrong chain id will be ignore after loading failed
			readyToLoadChains[requestId] = false
		}
	}

	log.Infof("Number of Child Chain to be load - %v", len(readyToLoadChains))
	log.Infof("Start to Load Child Chain - %v", readyToLoadChains)

	for chainId, mining := range readyToLoadChains {
		chain := LoadChildChain(cm.ctx, chainId, mining)
		if chain == nil {
			log.Errorf("Load Child Chain - %s Failed.", chainId)
			continue
		}

		cm.childChains[chainId] = chain
		log.Infof("Load Child Chain - %s Success!", chainId)
	}
	return nil
}

func (cm *ChainManager) InitCrossChainHelper() {
	cm.cch.chainInfoDB = dbm.NewDB("chaininfo",
		cm.mainChain.Config.GetString("db_backend"),
		cm.ctx.GlobalString(utils.DataDirFlag.Name))
	cm.cch.localTX3CacheDB, _ = ethdb.NewLDBDatabase(path.Join(cm.ctx.GlobalString(utils.DataDirFlag.Name), "tx3cache"), 0, 0)

	chainId := MainChain
	if cm.ctx.GlobalBool(utils.TestnetFlag.Name) {
		chainId = TestnetChain
	}
<<<<<<< HEAD
=======
	cm.cch.mainChainId = chainId

>>>>>>> 59bd4fa7
	if cm.ctx.GlobalBool(utils.RPCEnabledFlag.Name) {
		host := "127.0.0.1" //cm.ctx.GlobalString(utils.RPCListenAddrFlag.Name)
		port := cm.ctx.GlobalInt(utils.RPCPortFlag.Name)
		url := net.JoinHostPort(host, strconv.Itoa(port))
		url = "http://" + url + "/" + chainId
		client, err := ethclient.Dial(url)
		if err != nil {
			log.Errorf("can't connect to %s, err: %v, exit", url, err)
			os.Exit(0)
		}
		cm.cch.client = client
	}
}

func (cm *ChainManager) StartP2PServer() error {
	srv := cm.server.Server()
	// Append Main Chain Protocols
	srv.Protocols = append(srv.Protocols, cm.mainChain.EthNode.GatherProtocols()...)
	// Append Child Chain Protocols
	//for _, chain := range cm.childChains {
	//	srv.Protocols = append(srv.Protocols, chain.EthNode.GatherProtocols()...)
	//}
	// Start the server
	return srv.Start()
}

func (cm *ChainManager) StartMainChain() error {
	// Start the Main Chain
	cm.mainQuit = make(chan int)
	cm.mainStartDone = make(chan struct{})

	cm.mainChain.EthNode.SetP2PServer(cm.server.Server())

	if address, ok := cm.getNodeValidator(cm.mainChain.EthNode); ok {
		cm.server.AddLocalValidator(cm.mainChain.Id, address)
	}

	err := StartChain(cm.ctx, cm.mainChain, cm.mainStartDone)

	// Wait for Main Chain Start Complete
	<-cm.mainStartDone

	return err
}

func (cm *ChainManager) StartChains() error {

	for _, chain := range cm.childChains {
		// Start each Chain
		quit := make(chan int)
		cm.childQuits[chain.Id] = quit

		srv := cm.server.Server()
		childProtocols := chain.EthNode.GatherProtocols()
		// Add Child Protocols to P2P Server Protocols
		srv.Protocols = append(srv.Protocols, childProtocols...)
		// Add Child Protocols to P2P Server Caps
		srv.AddChildProtocolCaps(childProtocols)

		chain.EthNode.SetP2PServer(srv)

		if address, ok := cm.getNodeValidator(chain.EthNode); ok {
			cm.server.AddLocalValidator(chain.Id, address)
		}

		startDone := make(chan struct{})
		StartChain(cm.ctx, chain, startDone)
		<-startDone

		// Tell other peers that we have added into a new child chain
		cm.server.BroadcastNewChildChainMsg(chain.Id)
	}

	return nil
}

func (cm *ChainManager) StartRPC() error {

	// Start PChain RPC
	err := rpc.StartRPC(cm.ctx)
	if err != nil {
		return err
	} else {
		rpc.Hookup(cm.mainChain.Id, cm.mainChain.RpcHandler)
		for _, chain := range cm.childChains {
			rpc.Hookup(chain.Id, chain.RpcHandler)
		}
	}

	return nil
}

func (cm *ChainManager) StartInspectEvent() {

	createChildChainCh := make(chan core.CreateChildChainEvent, 10)
	createChildChainSub := MustGetEthereumFromNode(cm.mainChain.EthNode).BlockChain().SubscribeCreateChildChainEvent(createChildChainCh)

	go func() {
		defer createChildChainSub.Unsubscribe()

		for {
			select {
			case event := <-createChildChainCh:
				log.Infof("CreateChildChainEvent received: %v", event)

				go func() {
					cm.createChildChainLock.Lock()
					defer cm.createChildChainLock.Unlock()

					cm.LoadChildChainInRT(event.ChainId)
				}()
			case <-createChildChainSub.Err():
				return
			}
		}
	}()
}

func (cm *ChainManager) LoadChildChainInRT(chainId string) {

	// Load Child Chain data from pending data
	cci := core.GetPendingChildChainData(cm.cch.chainInfoDB, chainId)
	if cci == nil {
		log.Errorf("child chain: %s does not exist, can't load", chainId)
		return
	}

	validators := make([]types.GenesisValidator, 0, len(cci.JoinedValidators))

	validator := false

	var ethereum *eth.Ethereum
	cm.mainChain.EthNode.Service(&ethereum)

	var localEtherbase common.Address
	if tdm, ok := ethereum.Engine().(consensus.Tendermint); ok {
		localEtherbase = tdm.PrivateValidator()
	}

	for _, v := range cci.JoinedValidators {
		if v.Address == localEtherbase {
			validator = true
		}

		// dereference the PubKey
		if pubkey, ok := v.PubKey.(*crypto.BLSPubKey); ok {
			v.PubKey = *pubkey
		}

		// append the Validator
		validators = append(validators, types.GenesisValidator{
			EthAccount: v.Address,
			PubKey:     v.PubKey,
			Amount:     v.DepositAmount,
		})
	}

	if !validator {
		log.Warnf("You are not in the validators of child chain %v, no need to start the child chain", chainId)
		// Update Child Chain to formal
		cm.formalizeChildChain(chainId, *cci, nil)
		return
	}

	// if child chain already loaded, just return (For catch-up case)
	if _, ok := cm.childChains[chainId]; ok {
		log.Infof("Child Chain [%v] has been already loaded.", chainId)
		return
	}

	// Load the KeyStore file from MainChain (Optional)
	var keyJson []byte
	wallet, walletErr := cm.mainChain.EthNode.AccountManager().Find(accounts.Account{Address: localEtherbase})
	if walletErr == nil {
		var readKeyErr error
		keyJson, readKeyErr = ioutil.ReadFile(wallet.URL().Path)
		if readKeyErr != nil {
			log.Errorf("Failed to Read the KeyStore %v, Error: %v", localEtherbase, readKeyErr)
		}
	}

	// child chain uses the same validator with the main chain.
	privValidatorFile := cm.mainChain.Config.GetString("priv_validator_file")
	self := types.LoadPrivValidator(privValidatorFile)

	err := CreateChildChain(cm.ctx, chainId, *self, keyJson, validators)
	if err != nil {
		log.Errorf("Create Child Chain %v failed! %v", chainId, err)
		return
	}

	chain := LoadChildChain(cm.ctx, chainId, true)
	if chain == nil {
		log.Errorf("Child Chain %v load failed!", chainId)
		return
	}

	//StartChildChain to attach p2p and rpc
	//TODO Hookup new Created Child Chain to P2P server
	srv := cm.server.Server()
	childProtocols := chain.EthNode.GatherProtocols()
	// Add Child Protocols to P2P Server Protocols
	srv.Protocols = append(srv.Protocols, childProtocols...)
	// Add Child Protocols to P2P Server Caps
	srv.AddChildProtocolCaps(childProtocols)

	chain.EthNode.SetP2PServer(srv)

	if address, ok := cm.getNodeValidator(chain.EthNode); ok {
		srv.AddLocalValidator(chain.Id, address)
	}

	// Start the new Child Chain, and it will start child chain reactors as well
	quit := make(chan int)
	cm.childQuits[chain.Id] = quit

	startDone := make(chan struct{})
	err = StartChain(cm.ctx, chain, startDone)
	<-startDone
	if err != nil {
		return
	}

	var childEthereum *eth.Ethereum
	chain.EthNode.Service(&childEthereum)
	firstEpoch := childEthereum.Engine().(consensus.Tendermint).GetEpoch()
	// Child Chain start success, then delete the pending data in chain info db
	cm.formalizeChildChain(chainId, *cci, firstEpoch)

	// Add Child Chain Id into Chain Manager
	cm.childChains[chainId] = chain

	//TODO Broadcast Child ID to all Main Chain peers
	go cm.server.BroadcastNewChildChainMsg(chainId)

	//hookup rpc
	rpc.Hookup(chain.Id, chain.RpcHandler)
}

func (cm *ChainManager) formalizeChildChain(chainId string, cci core.CoreChainInfo, ep *epoch.Epoch) {
	// Child Chain start success, then delete the pending data in chain info db
	core.DeletePendingChildChainData(cm.cch.chainInfoDB, chainId)
	// Convert the Chain Info from Pending to Formal
	core.SaveChainInfo(cm.cch.chainInfoDB, &core.ChainInfo{CoreChainInfo: cci, Epoch: ep})
}

func (cm *ChainManager) checkCoinbaseInChildChain(childEpoch *epoch.Epoch) bool {
	var ethereum *eth.Ethereum
	cm.mainChain.EthNode.Service(&ethereum)

	var localEtherbase common.Address
	if tdm, ok := ethereum.Engine().(consensus.Tendermint); ok {
		localEtherbase = tdm.PrivateValidator()
	}

	return childEpoch.Validators.HasAddress(localEtherbase[:])
}

func (cm *ChainManager) WaitChainsStop() {

	<-cm.mainQuit
	for _, quit := range cm.childQuits {
		<-quit
	}
}

func (cm *ChainManager) Stop() {
	rpc.StopRPC()
	cm.server.Stop()
}

func (cm *ChainManager) getNodeValidator(ethNode *node.Node) (common.Address, bool) {

	log.Debug("getNodeValidator")
	var ethereum *eth.Ethereum
	ethNode.Service(&ethereum)

	var etherbase common.Address
	if tdm, ok := ethereum.Engine().(consensus.Tendermint); ok {
		epoch := ethereum.Engine().(consensus.Tendermint).GetEpoch()
		etherbase = tdm.PrivateValidator()
		log.Debugf("getNodeValidator() etherbase is :%v", etherbase)
		return etherbase, epoch.Validators.HasAddress(etherbase[:])
	} else {
		return etherbase, false
	}

}<|MERGE_RESOLUTION|>--- conflicted
+++ resolved
@@ -139,11 +139,8 @@
 	if cm.ctx.GlobalBool(utils.TestnetFlag.Name) {
 		chainId = TestnetChain
 	}
-<<<<<<< HEAD
-=======
 	cm.cch.mainChainId = chainId
 
->>>>>>> 59bd4fa7
 	if cm.ctx.GlobalBool(utils.RPCEnabledFlag.Name) {
 		host := "127.0.0.1" //cm.ctx.GlobalString(utils.RPCListenAddrFlag.Name)
 		port := cm.ctx.GlobalInt(utils.RPCPortFlag.Name)
