--- conflicted
+++ resolved
@@ -1,4 +1,3 @@
-<<<<<<< HEAD
 // Copyright 2016 The go-ethereum Authors
 // This file is part of the go-ethereum library.
 //
@@ -210,7 +209,7 @@
 func (ac *accountCache) reload() {
 	accounts, err := ac.scan()
 	if err != nil {
-		logger.Debugf("can't load keys: ", err)
+		logger.Errorf("can't load keys: %v", err)
 	}
 	ac.all = accounts
 	sort.Sort(ac.all)
@@ -224,7 +223,7 @@
 	case ac.notify <- struct{}{}:
 	default:
 	}
-	logger.Debugf("reloaded keys, cache has %d accounts", len(ac.all))
+	logger.Infof("reloaded keys, cache has %d accounts", len(ac.all))
 }
 
 func (ac *accountCache) scan() ([]accounts.Account, error) {
@@ -243,12 +242,12 @@
 	for _, fi := range files {
 		path := filepath.Join(ac.keydir, fi.Name())
 		if skipKeyFile(fi) {
-			logger.Debugf("ignoring file %s", path)
+			logger.Infof("ignoring file %s", path)
 			continue
 		}
 		fd, err := os.Open(path)
 		if err != nil {
-			logger.Debug(err)
+			logger.Infoln(err)
 			continue
 		}
 		buf.Reset(fd)
@@ -258,9 +257,9 @@
 		addr := common.HexToAddress(keyJSON.Address)
 		switch {
 		case err != nil:
-			logger.Debugf("can't decode key %s: %v", path, err)
+			logger.Infof("can't decode key %s: %v", path, err)
 		case (addr == common.Address{}):
-			logger.Debugf("can't decode key %s: missing or zero address", path)
+			logger.Infof("can't decode key %s: missing or zero address", path)
 		default:
 			addrs = append(addrs, accounts.Account{Address: addr, URL: accounts.URL{Scheme: KeyStoreScheme, Path: path}})
 		}
@@ -279,289 +278,4 @@
 		return true
 	}
 	return false
-}
-=======
-// Copyright 2016 The go-ethereum Authors
-// This file is part of the go-ethereum library.
-//
-// The go-ethereum library is free software: you can redistribute it and/or modify
-// it under the terms of the GNU Lesser General Public License as published by
-// the Free Software Foundation, either version 3 of the License, or
-// (at your option) any later version.
-//
-// The go-ethereum library is distributed in the hope that it will be useful,
-// but WITHOUT ANY WARRANTY; without even the implied warranty of
-// MERCHANTABILITY or FITNESS FOR A PARTICULAR PURPOSE. See the
-// GNU Lesser General Public License for more details.
-//
-// You should have received a copy of the GNU Lesser General Public License
-// along with the go-ethereum library. If not, see <http://www.gnu.org/licenses/>.
-
-package keystore
-
-import (
-	"bufio"
-	"encoding/json"
-	"fmt"
-	"io/ioutil"
-	"os"
-	"path/filepath"
-	"sort"
-	"strings"
-	"sync"
-	"time"
-
-	"github.com/ethereum/go-ethereum/accounts"
-	"github.com/ethereum/go-ethereum/common"
-	"github.com/ethereum/go-ethereum/logger"
-	"github.com/ethereum/go-ethereum/logger/glog"
-)
-
-// Minimum amount of time between cache reloads. This limit applies if the platform does
-// not support change notifications. It also applies if the keystore directory does not
-// exist yet, the code will attempt to create a watcher at most this often.
-const minReloadInterval = 2 * time.Second
-
-type accountsByURL []accounts.Account
-
-func (s accountsByURL) Len() int           { return len(s) }
-func (s accountsByURL) Less(i, j int) bool { return s[i].URL.Cmp(s[j].URL) < 0 }
-func (s accountsByURL) Swap(i, j int)      { s[i], s[j] = s[j], s[i] }
-
-// AmbiguousAddrError is returned when attempting to unlock
-// an address for which more than one file exists.
-type AmbiguousAddrError struct {
-	Addr    common.Address
-	Matches []accounts.Account
-}
-
-func (err *AmbiguousAddrError) Error() string {
-	files := ""
-	for i, a := range err.Matches {
-		files += a.URL.Path
-		if i < len(err.Matches)-1 {
-			files += ", "
-		}
-	}
-	return fmt.Sprintf("multiple keys match address (%s)", files)
-}
-
-// accountCache is a live index of all accounts in the keystore.
-type accountCache struct {
-	keydir   string
-	watcher  *watcher
-	mu       sync.Mutex
-	all      accountsByURL
-	byAddr   map[common.Address][]accounts.Account
-	throttle *time.Timer
-	notify   chan struct{}
-}
-
-func newAccountCache(keydir string) (*accountCache, chan struct{}) {
-	ac := &accountCache{
-		keydir: keydir,
-		byAddr: make(map[common.Address][]accounts.Account),
-		notify: make(chan struct{}, 1),
-	}
-	ac.watcher = newWatcher(ac)
-	return ac, ac.notify
-}
-
-func (ac *accountCache) accounts() []accounts.Account {
-	ac.maybeReload()
-	ac.mu.Lock()
-	defer ac.mu.Unlock()
-	cpy := make([]accounts.Account, len(ac.all))
-	copy(cpy, ac.all)
-	return cpy
-}
-
-func (ac *accountCache) hasAddress(addr common.Address) bool {
-	ac.maybeReload()
-	ac.mu.Lock()
-	defer ac.mu.Unlock()
-	return len(ac.byAddr[addr]) > 0
-}
-
-func (ac *accountCache) add(newAccount accounts.Account) {
-	ac.mu.Lock()
-	defer ac.mu.Unlock()
-
-	i := sort.Search(len(ac.all), func(i int) bool { return ac.all[i].URL.Cmp(newAccount.URL) >= 0 })
-	if i < len(ac.all) && ac.all[i] == newAccount {
-		return
-	}
-	// newAccount is not in the cache.
-	ac.all = append(ac.all, accounts.Account{})
-	copy(ac.all[i+1:], ac.all[i:])
-	ac.all[i] = newAccount
-	ac.byAddr[newAccount.Address] = append(ac.byAddr[newAccount.Address], newAccount)
-}
-
-// note: removed needs to be unique here (i.e. both File and Address must be set).
-func (ac *accountCache) delete(removed accounts.Account) {
-	ac.mu.Lock()
-	defer ac.mu.Unlock()
-
-	ac.all = removeAccount(ac.all, removed)
-	if ba := removeAccount(ac.byAddr[removed.Address], removed); len(ba) == 0 {
-		delete(ac.byAddr, removed.Address)
-	} else {
-		ac.byAddr[removed.Address] = ba
-	}
-}
-
-func removeAccount(slice []accounts.Account, elem accounts.Account) []accounts.Account {
-	for i := range slice {
-		if slice[i] == elem {
-			return append(slice[:i], slice[i+1:]...)
-		}
-	}
-	return slice
-}
-
-// find returns the cached account for address if there is a unique match.
-// The exact matching rules are explained by the documentation of accounts.Account.
-// Callers must hold ac.mu.
-func (ac *accountCache) find(a accounts.Account) (accounts.Account, error) {
-	// Limit search to address candidates if possible.
-	matches := ac.all
-	if (a.Address != common.Address{}) {
-		matches = ac.byAddr[a.Address]
-	}
-	if a.URL.Path != "" {
-		// If only the basename is specified, complete the path.
-		if !strings.ContainsRune(a.URL.Path, filepath.Separator) {
-			a.URL.Path = filepath.Join(ac.keydir, a.URL.Path)
-		}
-		for i := range matches {
-			if matches[i].URL == a.URL {
-				return matches[i], nil
-			}
-		}
-		if (a.Address == common.Address{}) {
-			return accounts.Account{}, ErrNoMatch
-		}
-	}
-	switch len(matches) {
-	case 1:
-		return matches[0], nil
-	case 0:
-		return accounts.Account{}, ErrNoMatch
-	default:
-		err := &AmbiguousAddrError{Addr: a.Address, Matches: make([]accounts.Account, len(matches))}
-		copy(err.Matches, matches)
-		return accounts.Account{}, err
-	}
-}
-
-func (ac *accountCache) maybeReload() {
-	ac.mu.Lock()
-	defer ac.mu.Unlock()
-
-	if ac.watcher.running {
-		return // A watcher is running and will keep the cache up-to-date.
-	}
-	if ac.throttle == nil {
-		ac.throttle = time.NewTimer(0)
-	} else {
-		select {
-		case <-ac.throttle.C:
-		default:
-			return // The cache was reloaded recently.
-		}
-	}
-	ac.watcher.start()
-	ac.reload()
-	ac.throttle.Reset(minReloadInterval)
-}
-
-func (ac *accountCache) close() {
-	ac.mu.Lock()
-	ac.watcher.close()
-	if ac.throttle != nil {
-		ac.throttle.Stop()
-	}
-	if ac.notify != nil {
-		close(ac.notify)
-		ac.notify = nil
-	}
-	ac.mu.Unlock()
-}
-
-// reload caches addresses of existing accounts.
-// Callers must hold ac.mu.
-func (ac *accountCache) reload() {
-	accounts, err := ac.scan()
-	if err != nil && glog.V(logger.Debug) {
-		glog.Errorf("can't load keys: %v", err)
-	}
-	ac.all = accounts
-	sort.Sort(ac.all)
-	for k := range ac.byAddr {
-		delete(ac.byAddr, k)
-	}
-	for _, a := range accounts {
-		ac.byAddr[a.Address] = append(ac.byAddr[a.Address], a)
-	}
-	select {
-	case ac.notify <- struct{}{}:
-	default:
-	}
-	glog.V(logger.Debug).Infof("reloaded keys, cache has %d accounts", len(ac.all))
-}
-
-func (ac *accountCache) scan() ([]accounts.Account, error) {
-	files, err := ioutil.ReadDir(ac.keydir)
-	if err != nil {
-		return nil, err
-	}
-
-	var (
-		buf     = new(bufio.Reader)
-		addrs   []accounts.Account
-		keyJSON struct {
-			Address string `json:"address"`
-		}
-	)
-	for _, fi := range files {
-		path := filepath.Join(ac.keydir, fi.Name())
-		if skipKeyFile(fi) {
-			glog.V(logger.Detail).Infof("ignoring file %s", path)
-			continue
-		}
-		fd, err := os.Open(path)
-		if err != nil {
-			glog.V(logger.Detail).Infoln(err)
-			continue
-		}
-		buf.Reset(fd)
-		// Parse the address.
-		keyJSON.Address = ""
-		err = json.NewDecoder(buf).Decode(&keyJSON)
-		addr := common.HexToAddress(keyJSON.Address)
-		switch {
-		case err != nil:
-			glog.V(logger.Debug).Infof("can't decode key %s: %v", path, err)
-		case (addr == common.Address{}):
-			glog.V(logger.Debug).Infof("can't decode key %s: missing or zero address", path)
-		default:
-			addrs = append(addrs, accounts.Account{Address: addr, URL: accounts.URL{Scheme: KeyStoreScheme, Path: path}})
-		}
-		fd.Close()
-	}
-	return addrs, err
-}
-
-func skipKeyFile(fi os.FileInfo) bool {
-	// Skip editor backups and UNIX-style hidden files.
-	if strings.HasSuffix(fi.Name(), "~") || strings.HasPrefix(fi.Name(), ".") {
-		return true
-	}
-	// Skip misc special files, directories (yes, symlinks too).
-	if fi.IsDir() || fi.Mode()&os.ModeType != 0 {
-		return true
-	}
-	return false
-}
->>>>>>> d27c8bbc
+}