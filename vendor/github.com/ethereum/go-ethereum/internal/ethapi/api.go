<<<<<<< HEAD
// Copyright 2015 The go-ethereum Authors
// This file is part of the go-ethereum library.
//
// The go-ethereum library is free software: you can redistribute it and/or modify
// it under the terms of the GNU Lesser General Public License as published by
// the Free Software Foundation, either version 3 of the License, or
// (at your option) any later version.
//
// The go-ethereum library is distributed in the hope that it will be useful,
// but WITHOUT ANY WARRANTY; without even the implied warranty of
// MERCHANTABILITY or FITNESS FOR A PARTICULAR PURPOSE. See the
// GNU Lesser General Public License for more details.
//
// You should have received a copy of the GNU Lesser General Public License
// along with the go-ethereum library. If not, see <http://www.gnu.org/licenses/>.

package ethapi

import (
	"bytes"
	"encoding/hex"
	"errors"
	"fmt"
	"math"
	"math/big"
	"strings"
	"time"

	"github.com/ethereum/ethash"
	"github.com/ethereum/go-ethereum/accounts"
	"github.com/ethereum/go-ethereum/accounts/keystore"
	"github.com/ethereum/go-ethereum/common"
	"github.com/ethereum/go-ethereum/common/hexutil"
	"github.com/ethereum/go-ethereum/core"
	"github.com/ethereum/go-ethereum/core/types"
	"github.com/ethereum/go-ethereum/core/vm"
	"github.com/ethereum/go-ethereum/crypto"
	"github.com/ethereum/go-ethereum/ethdb"
	
	"github.com/pchain/common/plogger"
	"github.com/ethereum/go-ethereum/p2p"
	"github.com/ethereum/go-ethereum/rlp"
	"github.com/ethereum/go-ethereum/rpc"
	"github.com/syndtr/goleveldb/leveldb"
	"github.com/syndtr/goleveldb/leveldb/util"
	"golang.org/x/net/context"
)
var logger = plogger.GetLogger("ethereum")
const defaultGas = 90000

// TXs sending limit
const TRANSACTION_NUM_LIMIT = 200000

// PublicEthereumAPI provides an API to access Ethereum related information.
// It offers only methods that operate on public data that is freely available to anyone.
type PublicEthereumAPI struct {
	b Backend
}

// NewPublicEthereumAPI creates a new Etheruem protocol API.
func NewPublicEthereumAPI(b Backend) *PublicEthereumAPI {
	return &PublicEthereumAPI{b}
}

// GasPrice returns a suggestion for a gas price.
func (s *PublicEthereumAPI) GasPrice(ctx context.Context) (*big.Int, error) {
	return s.b.SuggestPrice(ctx)
}

// ProtocolVersion returns the current Ethereum protocol version this node supports
func (s *PublicEthereumAPI) ProtocolVersion() hexutil.Uint {
	return hexutil.Uint(s.b.ProtocolVersion())
}

// Syncing returns false in case the node is currently not syncing with the network. It can be up to date or has not
// yet received the latest block headers from its pears. In case it is synchronizing:
// - startingBlock: block number this node started to synchronise from
// - currentBlock:  block number this node is currently importing
// - highestBlock:  block number of the highest block header this node has received from peers
// - pulledStates:  number of state entries processed until now
// - knownStates:   number of known state entries that still need to be pulled
func (s *PublicEthereumAPI) Syncing() (interface{}, error) {
	progress := s.b.Downloader().Progress()

	// Return not syncing if the synchronisation already completed
	if progress.CurrentBlock >= progress.HighestBlock {
		return false, nil
	}
	// Otherwise gather the block sync stats
	return map[string]interface{}{
		"startingBlock": hexutil.Uint64(progress.StartingBlock),
		"currentBlock":  hexutil.Uint64(progress.CurrentBlock),
		"highestBlock":  hexutil.Uint64(progress.HighestBlock),
		"pulledStates":  hexutil.Uint64(progress.PulledStates),
		"knownStates":   hexutil.Uint64(progress.KnownStates),
	}, nil
}

// PublicTxPoolAPI offers and API for the transaction pool. It only operates on data that is non confidential.
type PublicTxPoolAPI struct {
	b Backend
}

// NewPublicTxPoolAPI creates a new tx pool service that gives information about the transaction pool.
func NewPublicTxPoolAPI(b Backend) *PublicTxPoolAPI {
	return &PublicTxPoolAPI{b}
}

// Content returns the transactions contained within the transaction pool.
func (s *PublicTxPoolAPI) Content() map[string]map[string]map[string]*RPCTransaction {
	content := map[string]map[string]map[string]*RPCTransaction{
		"pending": make(map[string]map[string]*RPCTransaction),
		"queued":  make(map[string]map[string]*RPCTransaction),
	}
	pending, queue := s.b.TxPoolContent()

	// Flatten the pending transactions
	for account, txs := range pending {
		dump := make(map[string]*RPCTransaction)
		for nonce, tx := range txs {
			dump[fmt.Sprintf("%d", nonce)] = newRPCPendingTransaction(tx)
		}
		content["pending"][account.Hex()] = dump
	}
	// Flatten the queued transactions
	for account, txs := range queue {
		dump := make(map[string]*RPCTransaction)
		for nonce, tx := range txs {
			dump[fmt.Sprintf("%d", nonce)] = newRPCPendingTransaction(tx)
		}
		content["queued"][account.Hex()] = dump
	}
	return content
}

// Status returns the number of pending and queued transaction in the pool.
func (s *PublicTxPoolAPI) Status() map[string]hexutil.Uint {
	pending, queue := s.b.Stats()
	return map[string]hexutil.Uint{
		"pending": hexutil.Uint(pending),
		"queued":  hexutil.Uint(queue),
	}
}

// Inspect retrieves the content of the transaction pool and flattens it into an
// easily inspectable list.
func (s *PublicTxPoolAPI) Inspect() map[string]map[string]map[string]string {
	content := map[string]map[string]map[string]string{
		"pending": make(map[string]map[string]string),
		"queued":  make(map[string]map[string]string),
	}
	pending, queue := s.b.TxPoolContent()

	// Define a formatter to flatten a transaction into a string
	var format = func(tx *types.Transaction) string {
		if to := tx.To(); to != nil {
			return fmt.Sprintf("%s: %v wei + %v × %v gas", tx.To().Hex(), tx.Value(), tx.Gas(), tx.GasPrice())
		}
		return fmt.Sprintf("contract creation: %v wei + %v × %v gas", tx.Value(), tx.Gas(), tx.GasPrice())
	}
	// Flatten the pending transactions
	for account, txs := range pending {
		dump := make(map[string]string)
		for nonce, tx := range txs {
			dump[fmt.Sprintf("%d", nonce)] = format(tx)
		}
		content["pending"][account.Hex()] = dump
	}
	// Flatten the queued transactions
	for account, txs := range queue {
		dump := make(map[string]string)
		for nonce, tx := range txs {
			dump[fmt.Sprintf("%d", nonce)] = format(tx)
		}
		content["queued"][account.Hex()] = dump
	}
	return content
}

// PublicAccountAPI provides an API to access accounts managed by this node.
// It offers only methods that can retrieve accounts.
type PublicAccountAPI struct {
	am *accounts.Manager
}

// NewPublicAccountAPI creates a new PublicAccountAPI.
func NewPublicAccountAPI(am *accounts.Manager) *PublicAccountAPI {
	return &PublicAccountAPI{am: am}
}

// Accounts returns the collection of accounts this node manages
func (s *PublicAccountAPI) Accounts() []common.Address {
	var addresses []common.Address
	for _, wallet := range s.am.Wallets() {
		for _, account := range wallet.Accounts() {
			addresses = append(addresses, account.Address)
		}
	}
	return addresses
}

// PrivateAccountAPI provides an API to access accounts managed by this node.
// It offers methods to create, (un)lock en list accounts. Some methods accept
// passwords and are therefore considered private by default.
type PrivateAccountAPI struct {
	am *accounts.Manager
	b  Backend
}

// NewPrivateAccountAPI create a new PrivateAccountAPI.
func NewPrivateAccountAPI(b Backend) *PrivateAccountAPI {
	return &PrivateAccountAPI{
		am: b.AccountManager(),
		b:  b,
	}
}

// ListAccounts will return a list of addresses for accounts this node manages.
func (s *PrivateAccountAPI) ListAccounts() []common.Address {
	var addresses []common.Address
	for _, wallet := range s.am.Wallets() {
		for _, account := range wallet.Accounts() {
			addresses = append(addresses, account.Address)
		}
	}
	return addresses
}

// rawWallet is a JSON representation of an accounts.Wallet interface, with its
// data contents extracted into plain fields.
type rawWallet struct {
	URL      string             `json:"url"`
	Status   string             `json:"status"`
	Accounts []accounts.Account `json:"accounts"`
}

// ListWallets will return a list of wallets this node manages.
func (s *PrivateAccountAPI) ListWallets() []rawWallet {
	var wallets []rawWallet
	for _, wallet := range s.am.Wallets() {
		wallets = append(wallets, rawWallet{
			URL:      wallet.URL().String(),
			Status:   wallet.Status(),
			Accounts: wallet.Accounts(),
		})
	}
	return wallets
}

// DeriveAccount requests a HD wallet to derive a new account, optionally pinning
// it for later reuse.
func (s *PrivateAccountAPI) DeriveAccount(url string, path string, pin *bool) (accounts.Account, error) {
	wallet, err := s.am.Wallet(url)
	if err != nil {
		return accounts.Account{}, err
	}
	derivPath, err := accounts.ParseDerivationPath(path)
	if err != nil {
		return accounts.Account{}, err
	}
	if pin == nil {
		pin = new(bool)
	}
	return wallet.Derive(derivPath, *pin)
}

// NewAccount will create a new account and returns the address for the new account.
func (s *PrivateAccountAPI) NewAccount(password string) (common.Address, error) {
	acc, err := fetchKeystore(s.am).NewAccount(password)
	if err == nil {
		return acc.Address, nil
	}
	return common.Address{}, err
}

// fetchKeystore retrives the encrypted keystore from the account manager.
func fetchKeystore(am *accounts.Manager) *keystore.KeyStore {
	return am.Backends(keystore.KeyStoreType)[0].(*keystore.KeyStore)
}

// ImportRawKey stores the given hex encoded ECDSA key into the key directory,
// encrypting it with the passphrase.
func (s *PrivateAccountAPI) ImportRawKey(privkey string, password string) (common.Address, error) {
	hexkey, err := hex.DecodeString(privkey)
	if err != nil {
		return common.Address{}, err
	}

	acc, err := fetchKeystore(s.am).ImportECDSA(crypto.ToECDSA(hexkey), password)
	return acc.Address, err
}

// UnlockAccount will unlock the account associated with the given address with
// the given password for duration seconds. If duration is nil it will use a
// default of 300 seconds. It returns an indication if the account was unlocked.
func (s *PrivateAccountAPI) UnlockAccount(addr common.Address, password string, duration *uint64) (bool, error) {
	const max = uint64(time.Duration(math.MaxInt64) / time.Second)
	var d time.Duration
	if duration == nil {
		d = 300 * time.Second
	} else if *duration > max {
		return false, errors.New("unlock duration too large")
	} else {
		d = time.Duration(*duration) * time.Second
	}
	err := fetchKeystore(s.am).TimedUnlock(accounts.Account{Address: addr}, password, d)
	return err == nil, err
}

// LockAccount will lock the account associated with the given address when it's unlocked.
func (s *PrivateAccountAPI) LockAccount(addr common.Address) bool {
	return fetchKeystore(s.am).Lock(addr) == nil
}

// SendTransaction will create a transaction from the given arguments and
// tries to sign it with the key associated with args.To. If the given passwd isn't
// able to decrypt the key it fails.
func (s *PrivateAccountAPI) SendTransaction(ctx context.Context, args SendTxArgs, passwd string) (common.Hash, error) {

	fmt.Printf("(s *PrivateAccountAPI) SendTransaction()\n")
	s.b.GetSendTxMutex().Lock()
	defer s.b.GetSendTxMutex().Unlock()

	// Set some sanity defaults and terminate on failure
	if err := args.setDefaults(ctx, s.b); err != nil {
		return common.Hash{}, err
	}
	// Look up the wallet containing the requested signer
	account := accounts.Account{Address: args.From}

	wallet, err := s.am.Find(account)
	if err != nil {
		return common.Hash{}, err
	}
	// Assemble the transaction and sign with the wallet
	tx := args.toTransaction()

	var chainID *big.Int
	if config := s.b.ChainConfig(); config.IsEIP155(s.b.CurrentBlock().Number()) {
		chainID = config.ChainId
	}
	signed, err := wallet.SignTxWithPassphrase(account, passwd, tx, chainID)
	if err != nil {
		return common.Hash{}, err
	}
	return submitTransaction(ctx, s.b, signed)
}

// signHash is a helper function that calculates a hash for the given message that can be
// safely used to calculate a signature from.
//
// The hash is calulcated as
//   keccak256("\x19Ethereum Signed Message:\n"${message length}${message}).
//
// This gives context to the signed message and prevents signing of transactions.
func signHash(data []byte) []byte {
	msg := fmt.Sprintf("\x19Ethereum Signed Message:\n%d%s", len(data), data)
	return crypto.Keccak256([]byte(msg))
}

// Sign calculates an Ethereum ECDSA signature for:
// keccack256("\x19Ethereum Signed Message:\n" + len(message) + message))
//
// Note, the produced signature conforms to the secp256k1 curve R, S and V values,
// where the V value will be 27 or 28 for legacy reasons.
//
// The key used to calculate the signature is decrypted with the given password.
//
// https://github.com/ethereum/go-ethereum/wiki/Management-APIs#personal_sign
func (s *PrivateAccountAPI) Sign(ctx context.Context, data hexutil.Bytes, addr common.Address, passwd string) (hexutil.Bytes, error) {
	// Look up the wallet containing the requested signer
	account := accounts.Account{Address: addr}

	wallet, err := s.b.AccountManager().Find(account)
	if err != nil {
		return nil, err
	}
	// Assemble sign the data with the wallet
	signature, err := wallet.SignHashWithPassphrase(account, passwd, signHash(data))
	if err != nil {
		return nil, err
	}
	signature[64] += 27 // Transform V from 0/1 to 27/28 according to the yellow paper
	return signature, nil
}

// EcRecover returns the address for the account that was used to create the signature.
// Note, this function is compatible with eth_sign and personal_sign. As such it recovers
// the address of:
// hash = keccak256("\x19Ethereum Signed Message:\n"${message length}${message})
// addr = ecrecover(hash, signature)
//
// Note, the signature must conform to the secp256k1 curve R, S and V values, where
// the V value must be be 27 or 28 for legacy reasons.
//
// https://github.com/ethereum/go-ethereum/wiki/Management-APIs#personal_ecRecover
func (s *PrivateAccountAPI) EcRecover(ctx context.Context, data, sig hexutil.Bytes) (common.Address, error) {
	if len(sig) != 65 {
		return common.Address{}, fmt.Errorf("signature must be 65 bytes long")
	}
	if sig[64] != 27 && sig[64] != 28 {
		return common.Address{}, fmt.Errorf("invalid Ethereum signature (V is not 27 or 28)")
	}
	sig[64] -= 27 // Transform yellow paper V from 27/28 to 0/1

	rpk, err := crypto.Ecrecover(signHash(data), sig)
	if err != nil {
		return common.Address{}, err
	}
	pubKey := crypto.ToECDSAPub(rpk)
	recoveredAddr := crypto.PubkeyToAddress(*pubKey)
	return recoveredAddr, nil
}

// SignAndSendTransaction was renamed to SendTransaction. This method is deprecated
// and will be removed in the future. It primary goal is to give clients time to update.
func (s *PrivateAccountAPI) SignAndSendTransaction(ctx context.Context, args SendTxArgs, passwd string) (common.Hash, error) {
	return s.SendTransaction(ctx, args, passwd)
}

// PublicBlockChainAPI provides an API to access the Ethereum blockchain.
// It offers only methods that operate on public data that is freely available to anyone.
type PublicBlockChainAPI struct {
	b Backend
}

// NewPublicBlockChainAPI creates a new Etheruem blockchain API.
func NewPublicBlockChainAPI(b Backend) *PublicBlockChainAPI {
	return &PublicBlockChainAPI{b}
}

// BlockNumber returns the block number of the chain head.
func (s *PublicBlockChainAPI) BlockNumber() *big.Int {
	header, _ := s.b.HeaderByNumber(context.Background(), rpc.LatestBlockNumber) // latest header should always be available
	//emmark
	//fmt.Println("(s *PublicBlockChainAPI) BlockNumber() *big.Int called")
	//debug.PrintStack()
	return header.Number
}

// GetBalance returns the amount of wei for the given address in the state of the
// given block number. The rpc.LatestBlockNumber and rpc.PendingBlockNumber meta
// block numbers are also allowed.
func (s *PublicBlockChainAPI) GetBalance(ctx context.Context, address common.Address, blockNr rpc.BlockNumber) (*big.Int, error) {
	state, _, err := s.b.StateAndHeaderByNumber(ctx, blockNr)
	if state == nil || err != nil {
		return nil, err
	}

	return state.GetBalance(ctx, address)
}

// GetLockedBalance returns the amount of locked wei for the given address in the state of the
// given block number. The rpc.LatestBlockNumber and rpc.PendingBlockNumber meta
// block numbers are also allowed.
func (s *PublicBlockChainAPI) GetLockedBalance(ctx context.Context, address common.Address, blockNr rpc.BlockNumber) (*big.Int, error) {
	state, _, err := s.b.StateAndHeaderByNumber(ctx, blockNr)
	if state == nil || err != nil {
		return nil, err
	}

	return state.GetLockedBalance(ctx, address)
}

// GetBlockByNumber returns the requested block. When blockNr is -1 the chain head is returned. When fullTx is true all
// transactions in the block are returned in full detail, otherwise only the transaction hash is returned.
func (s *PublicBlockChainAPI) GetBlockByNumber(ctx context.Context, blockNr rpc.BlockNumber, fullTx bool) (map[string]interface{}, error) {
	block, err := s.b.BlockByNumber(ctx, blockNr)
	if block != nil {
		response, err := s.rpcOutputBlock(block, true, fullTx)
		if err == nil && blockNr == rpc.PendingBlockNumber {
			// Pending blocks need to nil out a few fields
			for _, field := range []string{"hash", "nonce", "logsBloom", "miner"} {
				response[field] = nil
			}
		}
		return response, err
	}
	return nil, err
}

// GetBlockByHash returns the requested block. When fullTx is true all transactions in the block are returned in full
// detail, otherwise only the transaction hash is returned.
func (s *PublicBlockChainAPI) GetBlockByHash(ctx context.Context, blockHash common.Hash, fullTx bool) (map[string]interface{}, error) {
	block, err := s.b.GetBlock(ctx, blockHash)
	if block != nil {
		return s.rpcOutputBlock(block, true, fullTx)
	}
	return nil, err
}

// GetUncleByBlockNumberAndIndex returns the uncle block for the given block hash and index. When fullTx is true
// all transactions in the block are returned in full detail, otherwise only the transaction hash is returned.
func (s *PublicBlockChainAPI) GetUncleByBlockNumberAndIndex(ctx context.Context, blockNr rpc.BlockNumber, index hexutil.Uint) (map[string]interface{}, error) {
	block, err := s.b.BlockByNumber(ctx, blockNr)
	if block != nil {
		uncles := block.Uncles()
		if index >= hexutil.Uint(len(uncles)) {
			logger.Debugf("uncle block on index %d not found for block #%d", index, blockNr)
			return nil, nil
		}
		block = types.NewBlockWithHeader(uncles[index])
		return s.rpcOutputBlock(block, false, false)
	}
	return nil, err
}

// GetUncleByBlockHashAndIndex returns the uncle block for the given block hash and index. When fullTx is true
// all transactions in the block are returned in full detail, otherwise only the transaction hash is returned.
func (s *PublicBlockChainAPI) GetUncleByBlockHashAndIndex(ctx context.Context, blockHash common.Hash, index hexutil.Uint) (map[string]interface{}, error) {
	block, err := s.b.GetBlock(ctx, blockHash)
	if block != nil {
		uncles := block.Uncles()
		if index >= hexutil.Uint(len(uncles)) {
			logger.Debugf("uncle block on index %d not found for block %s", index, blockHash.Hex())
			return nil, nil
		}
		block = types.NewBlockWithHeader(uncles[index])
		return s.rpcOutputBlock(block, false, false)
	}
	return nil, err
}

// GetUncleCountByBlockNumber returns number of uncles in the block for the given block number
func (s *PublicBlockChainAPI) GetUncleCountByBlockNumber(ctx context.Context, blockNr rpc.BlockNumber) *hexutil.Uint {
	if block, _ := s.b.BlockByNumber(ctx, blockNr); block != nil {
		n := hexutil.Uint(len(block.Uncles()))
		return &n
	}
	return nil
}

// GetUncleCountByBlockHash returns number of uncles in the block for the given block hash
func (s *PublicBlockChainAPI) GetUncleCountByBlockHash(ctx context.Context, blockHash common.Hash) *hexutil.Uint {
	if block, _ := s.b.GetBlock(ctx, blockHash); block != nil {
		n := hexutil.Uint(len(block.Uncles()))
		return &n
	}
	return nil
}

// GetCode returns the code stored at the given address in the state for the given block number.
func (s *PublicBlockChainAPI) GetCode(ctx context.Context, address common.Address, blockNr rpc.BlockNumber) (string, error) {
	state, _, err := s.b.StateAndHeaderByNumber(ctx, blockNr)
	if state == nil || err != nil {
		return "", err
	}
	res, err := state.GetCode(ctx, address)
	if len(res) == 0 || err != nil { // backwards compatibility
		return "0x", err
	}
	return common.ToHex(res), nil
}

// GetStorageAt returns the storage from the state at the given address, key and
// block number. The rpc.LatestBlockNumber and rpc.PendingBlockNumber meta block
// numbers are also allowed.
func (s *PublicBlockChainAPI) GetStorageAt(ctx context.Context, address common.Address, key string, blockNr rpc.BlockNumber) (string, error) {
	state, _, err := s.b.StateAndHeaderByNumber(ctx, blockNr)
	if state == nil || err != nil {
		return "0x", err
	}
	res, err := state.GetState(ctx, address, common.HexToHash(key))
	if err != nil {
		return "0x", err
	}
	return res.Hex(), nil
}

// callmsg is the message type used for call transitions.
type callmsg struct {
	addr          common.Address
	to            *common.Address
	gas, gasPrice *big.Int
	value         *big.Int
	data          []byte
}

// accessor boilerplate to implement core.Message
func (m callmsg) From() (common.Address, error)         { return m.addr, nil }
func (m callmsg) FromFrontier() (common.Address, error) { return m.addr, nil }
func (m callmsg) Nonce() uint64                         { return 0 }
func (m callmsg) CheckNonce() bool                      { return false }
func (m callmsg) To() *common.Address                   { return m.to }
func (m callmsg) GasPrice() *big.Int                    { return m.gasPrice }
func (m callmsg) Gas() *big.Int                         { return m.gas }
func (m callmsg) Value() *big.Int                       { return m.value }
func (m callmsg) Data() []byte                          { return m.data }

// CallArgs represents the arguments for a call.
type CallArgs struct {
	From     common.Address  `json:"from"`
	To       *common.Address `json:"to"`
	Gas      hexutil.Big     `json:"gas"`
	GasPrice hexutil.Big     `json:"gasPrice"`
	Value    hexutil.Big     `json:"value"`
	Data     hexutil.Bytes   `json:"data"`
}

func (s *PublicBlockChainAPI) doCall(ctx context.Context, args CallArgs, blockNr rpc.BlockNumber) (string, *big.Int, error) {
	defer func(start time.Time) { logger.Debugf("call took %v", time.Since(start)) }(time.Now())

	state, header, err := s.b.StateAndHeaderByNumber(ctx, blockNr)
	if state == nil || err != nil {
		return "0x", common.Big0, err
	}
	// Set sender address or use a default if none specified
	addr := args.From
	if addr == (common.Address{}) {
		if wallets := s.b.AccountManager().Wallets(); len(wallets) > 0 {
			if accounts := wallets[0].Accounts(); len(accounts) > 0 {
				addr = accounts[0].Address
			}
		}
	} else {
		addr = args.From
	}
	// Set default gas & gas price if none were set
	gas, gasPrice := args.Gas.ToInt(), args.GasPrice.ToInt()
	if gas.Cmp(common.Big0) == 0 {
		gas = big.NewInt(50000000)
	}
	if gasPrice.Cmp(common.Big0) == 0 {
		gasPrice = new(big.Int).Mul(big.NewInt(50), common.Shannon)
	}
	msg := types.NewMessage(addr, args.To, 0, args.Value.ToInt(), gas, gasPrice, args.Data, false)

	// Execute the call and return
	vmenv, vmError, err := s.b.GetVMEnv(ctx, msg, state, header)
	if err != nil {
		return "0x", common.Big0, err
	}
	gp := new(core.GasPool).AddGas(common.MaxBig)
	res, gas, err := core.ApplyMessage(vmenv, msg, gp)
	if err := vmError(); err != nil {
		return "0x", common.Big0, err
	}
	if len(res) == 0 { // backwards compatibility
		return "0x", gas, err
	}
	return common.ToHex(res), gas, err
}

// Call executes the given transaction on the state for the given block number.
// It doesn't make and changes in the state/blockchain and is useful to execute and retrieve values.
func (s *PublicBlockChainAPI) Call(ctx context.Context, args CallArgs, blockNr rpc.BlockNumber) (string, error) {
	result, _, err := s.doCall(ctx, args, blockNr)
	return result, err
}

// EstimateGas returns an estimate of the amount of gas needed to execute the given transaction.
func (s *PublicBlockChainAPI) EstimateGas(ctx context.Context, args CallArgs) (*hexutil.Big, error) {
	// Binary search the gas requirement, as it may be higher than the amount used
	var lo, hi uint64
	if (*big.Int)(&args.Gas).BitLen() > 0 {
		hi = (*big.Int)(&args.Gas).Uint64()
	} else {
		// Retrieve the current pending block to act as the gas ceiling
		block, err := s.b.BlockByNumber(ctx, rpc.PendingBlockNumber)
		if err != nil {
			return nil, err
		}
		hi = block.GasLimit().Uint64()
	}
	for lo+1 < hi {
		// Take a guess at the gas, and check transaction validity
		mid := (hi + lo) / 2
		(*big.Int)(&args.Gas).SetUint64(mid)

		_, gas, err := s.doCall(ctx, args, rpc.PendingBlockNumber)

		// If the transaction became invalid or used all the gas (failed), raise the gas limit
		if err != nil || gas.Cmp((*big.Int)(&args.Gas)) == 0 {
			lo = mid
			continue
		}
		// Otherwise assume the transaction succeeded, lower the gas limit
		hi = mid
	}
	return (*hexutil.Big)(new(big.Int).SetUint64(hi)), nil
}

// ExecutionResult groups all structured logs emitted by the EVM
// while replaying a transaction in debug mode as well as the amount of
// gas used and the return value
type ExecutionResult struct {
	Gas         *big.Int       `json:"gas"`
	ReturnValue string         `json:"returnValue"`
	StructLogs  []StructLogRes `json:"structLogs"`
}

// StructLogRes stores a structured log emitted by the EVM while replaying a
// transaction in debug mode
type StructLogRes struct {
	Pc      uint64            `json:"pc"`
	Op      string            `json:"op"`
	Gas     *big.Int          `json:"gas"`
	GasCost *big.Int          `json:"gasCost"`
	Depth   int               `json:"depth"`
	Error   error             `json:"error"`
	Stack   []string          `json:"stack"`
	Memory  []string          `json:"memory"`
	Storage map[string]string `json:"storage"`
}

// formatLogs formats EVM returned structured logs for json output
func FormatLogs(structLogs []vm.StructLog) []StructLogRes {
	formattedStructLogs := make([]StructLogRes, len(structLogs))
	for index, trace := range structLogs {
		formattedStructLogs[index] = StructLogRes{
			Pc:      trace.Pc,
			Op:      trace.Op.String(),
			Gas:     trace.Gas,
			GasCost: trace.GasCost,
			Depth:   trace.Depth,
			Error:   trace.Err,
			Stack:   make([]string, len(trace.Stack)),
			Storage: make(map[string]string),
		}

		for i, stackValue := range trace.Stack {
			formattedStructLogs[index].Stack[i] = fmt.Sprintf("%x", common.LeftPadBytes(stackValue.Bytes(), 32))
		}

		for i := 0; i+32 <= len(trace.Memory); i += 32 {
			formattedStructLogs[index].Memory = append(formattedStructLogs[index].Memory, fmt.Sprintf("%x", trace.Memory[i:i+32]))
		}

		for i, storageValue := range trace.Storage {
			formattedStructLogs[index].Storage[fmt.Sprintf("%x", i)] = fmt.Sprintf("%x", storageValue)
		}
	}
	return formattedStructLogs
}

// rpcOutputBlock converts the given block to the RPC output which depends on fullTx. If inclTx is true transactions are
// returned. When fullTx is true the returned block contains full transaction details, otherwise it will only contain
// transaction hashes.
func (s *PublicBlockChainAPI) rpcOutputBlock(b *types.Block, inclTx bool, fullTx bool) (map[string]interface{}, error) {
	head := b.Header() // copies the header once
	fields := map[string]interface{}{
		"number":           (*hexutil.Big)(head.Number),
		"hash":             b.Hash(),
		"parentHash":       head.ParentHash,
		"nonce":            head.Nonce,
		"mixHash":          head.MixDigest,
		"sha3Uncles":       head.UncleHash,
		"logsBloom":        head.Bloom,
		"stateRoot":        head.Root,
		"miner":            head.Coinbase,
		"difficulty":       (*hexutil.Big)(head.Difficulty),
		"totalDifficulty":  (*hexutil.Big)(s.b.GetTd(b.Hash())),
		"extraData":        hexutil.Bytes(head.Extra),
		"size":             hexutil.Uint64(uint64(b.Size().Int64())),
		"gasLimit":         (*hexutil.Big)(head.GasLimit),
		"gasUsed":          (*hexutil.Big)(head.GasUsed),
		"timestamp":        (*hexutil.Big)(head.Time),
		"transactionsRoot": head.TxHash,
		"receiptsRoot":     head.ReceiptHash,
	}

	if inclTx {
		formatTx := func(tx *types.Transaction) (interface{}, error) {
			return tx.Hash(), nil
		}

		if fullTx {
			formatTx = func(tx *types.Transaction) (interface{}, error) {
				return newRPCTransaction(b, tx.Hash())
			}
		}

		txs := b.Transactions()
		transactions := make([]interface{}, len(txs))
		var err error
		for i, tx := range b.Transactions() {
			if transactions[i], err = formatTx(tx); err != nil {
				return nil, err
			}
		}
		fields["transactions"] = transactions
	}

	uncles := b.Uncles()
	uncleHashes := make([]common.Hash, len(uncles))
	for i, uncle := range uncles {
		uncleHashes[i] = uncle.Hash()
	}
	fields["uncles"] = uncleHashes

	return fields, nil
}

// RPCTransaction represents a transaction that will serialize to the RPC representation of a transaction
type RPCTransaction struct {
	BlockHash        common.Hash     `json:"blockHash"`
	BlockNumber      *hexutil.Big    `json:"blockNumber"`
	From             common.Address  `json:"from"`
	Gas              *hexutil.Big    `json:"gas"`
	GasPrice         *hexutil.Big    `json:"gasPrice"`
	Hash             common.Hash     `json:"hash"`
	Input            hexutil.Bytes   `json:"input"`
	Nonce            hexutil.Uint64  `json:"nonce"`
	Type		 hexutil.Uint64 `json:"type"`
	To               *common.Address `json:"to"`
	TransactionIndex hexutil.Uint    `json:"transactionIndex"`
	Value            *hexutil.Big    `json:"value"`
	V                *hexutil.Big    `json:"v"`
	R                *hexutil.Big    `json:"r"`
	S                *hexutil.Big    `json:"s"`
}

// newRPCPendingTransaction returns a pending transaction that will serialize to the RPC representation
func newRPCPendingTransaction(tx *types.Transaction) *RPCTransaction {
	var signer types.Signer = types.FrontierSigner{}
	if tx.Protected() {
		signer = types.NewEIP155Signer(tx.ChainId())
	}
	from, _ := types.Sender(signer, tx)
	v, r, s := tx.RawSignatureValues()
	return &RPCTransaction{
		From:     from,
		Gas:      (*hexutil.Big)(tx.Gas()),
		GasPrice: (*hexutil.Big)(tx.GasPrice()),
		Hash:     tx.Hash(),
		Input:    hexutil.Bytes(tx.Data()),
		Nonce:    hexutil.Uint64(tx.Nonce()),
		Type:     (hexutil.Uint64)(tx.Type()),
		To:       tx.To(),
		Value:    (*hexutil.Big)(tx.Value()),
		V:        (*hexutil.Big)(v),
		R:        (*hexutil.Big)(r),
		S:        (*hexutil.Big)(s),
	}
}

// newRPCTransaction returns a transaction that will serialize to the RPC representation.
func newRPCTransactionFromBlockIndex(b *types.Block, txIndex uint) (*RPCTransaction, error) {
	if txIndex < uint(len(b.Transactions())) {
		tx := b.Transactions()[txIndex]
		var signer types.Signer = types.FrontierSigner{}
		if tx.Protected() {
			signer = types.NewEIP155Signer(tx.ChainId())
		}
		from, _ := types.Sender(signer, tx)
		v, r, s := tx.RawSignatureValues()
		return &RPCTransaction{
			BlockHash:        b.Hash(),
			BlockNumber:      (*hexutil.Big)(b.Number()),
			From:             from,
			Gas:              (*hexutil.Big)(tx.Gas()),
			GasPrice:         (*hexutil.Big)(tx.GasPrice()),
			Hash:             tx.Hash(),
			Input:            hexutil.Bytes(tx.Data()),
			Nonce:            hexutil.Uint64(tx.Nonce()),
			Type:   	  (hexutil.Uint64)(tx.Type()),
			To:               tx.To(),
			TransactionIndex: hexutil.Uint(txIndex),
			Value:            (*hexutil.Big)(tx.Value()),
			V:                (*hexutil.Big)(v),
			R:                (*hexutil.Big)(r),
			S:                (*hexutil.Big)(s),
		}, nil
	}

	return nil, nil
}

// newRPCRawTransactionFromBlockIndex returns the bytes of a transaction given a block and a transaction index.
func newRPCRawTransactionFromBlockIndex(b *types.Block, txIndex uint) (hexutil.Bytes, error) {
	if txIndex < uint(len(b.Transactions())) {
		tx := b.Transactions()[txIndex]
		return rlp.EncodeToBytes(tx)
	}

	return nil, nil
}

// newRPCTransaction returns a transaction that will serialize to the RPC representation.
func newRPCTransaction(b *types.Block, txHash common.Hash) (*RPCTransaction, error) {
	for idx, tx := range b.Transactions() {
		if tx.Hash() == txHash {
			return newRPCTransactionFromBlockIndex(b, uint(idx))
		}
	}

	return nil, nil
}

// PublicTransactionPoolAPI exposes methods for the RPC interface
type PublicTransactionPoolAPI struct {
	b Backend
}

// NewPublicTransactionPoolAPI creates a new RPC service with methods specific for the transaction pool.
func NewPublicTransactionPoolAPI(b Backend) *PublicTransactionPoolAPI {
	return &PublicTransactionPoolAPI{b}
}

func getTransaction(chainDb ethdb.Database, b Backend, txHash common.Hash) (*types.Transaction, bool, error) {
	txData, err := chainDb.Get(txHash.Bytes())
	isPending := false
	tx := new(types.Transaction)

	if err == nil && len(txData) > 0 {
		if err := rlp.DecodeBytes(txData, tx); err != nil {
			return nil, isPending, err
		}
	} else {
		// pending transaction?
		tx = b.GetPoolTransaction(txHash)
		isPending = true
	}

	return tx, isPending, nil
}

// GetBlockTransactionCountByNumber returns the number of transactions in the block with the given block number.
func (s *PublicTransactionPoolAPI) GetBlockTransactionCountByNumber(ctx context.Context, blockNr rpc.BlockNumber) *hexutil.Uint {
	if block, _ := s.b.BlockByNumber(ctx, blockNr); block != nil {
		n := hexutil.Uint(len(block.Transactions()))
		return &n
	}
	return nil
}

// GetBlockTransactionCountByHash returns the number of transactions in the block with the given hash.
func (s *PublicTransactionPoolAPI) GetBlockTransactionCountByHash(ctx context.Context, blockHash common.Hash) *hexutil.Uint {
	if block, _ := s.b.GetBlock(ctx, blockHash); block != nil {
		n := hexutil.Uint(len(block.Transactions()))
		return &n
	}
	return nil
}

// GetTransactionByBlockNumberAndIndex returns the transaction for the given block number and index.
func (s *PublicTransactionPoolAPI) GetTransactionByBlockNumberAndIndex(ctx context.Context, blockNr rpc.BlockNumber, index hexutil.Uint) (*RPCTransaction, error) {
	if block, _ := s.b.BlockByNumber(ctx, blockNr); block != nil {
		return newRPCTransactionFromBlockIndex(block, uint(index))
	}
	return nil, nil
}

// GetTransactionByBlockHashAndIndex returns the transaction for the given block hash and index.
func (s *PublicTransactionPoolAPI) GetTransactionByBlockHashAndIndex(ctx context.Context, blockHash common.Hash, index hexutil.Uint) (*RPCTransaction, error) {
	if block, _ := s.b.GetBlock(ctx, blockHash); block != nil {
		return newRPCTransactionFromBlockIndex(block, uint(index))
	}
	return nil, nil
}

// GetRawTransactionByBlockNumberAndIndex returns the bytes of the transaction for the given block number and index.
func (s *PublicTransactionPoolAPI) GetRawTransactionByBlockNumberAndIndex(ctx context.Context, blockNr rpc.BlockNumber, index hexutil.Uint) (hexutil.Bytes, error) {
	if block, _ := s.b.BlockByNumber(ctx, blockNr); block != nil {
		return newRPCRawTransactionFromBlockIndex(block, uint(index))
	}
	return nil, nil
}

// GetRawTransactionByBlockHashAndIndex returns the bytes of the transaction for the given block hash and index.
func (s *PublicTransactionPoolAPI) GetRawTransactionByBlockHashAndIndex(ctx context.Context, blockHash common.Hash, index hexutil.Uint) (hexutil.Bytes, error) {
	if block, _ := s.b.GetBlock(ctx, blockHash); block != nil {
		return newRPCRawTransactionFromBlockIndex(block, uint(index))
	}
	return nil, nil
}

// GetTransactionCount returns the number of transactions the given address has sent for the given block number
func (s *PublicTransactionPoolAPI) GetTransactionCount(ctx context.Context, address common.Address, blockNr rpc.BlockNumber) (*hexutil.Uint64, error) {
	state, _, err := s.b.StateAndHeaderByNumber(ctx, blockNr)
	if state == nil || err != nil {
		return nil, err
	}
	nonce, err := state.GetNonce(ctx, address)
	if err != nil {
		return nil, err
	}
	return (*hexutil.Uint64)(&nonce), nil
}

// getTransactionBlockData fetches the meta data for the given transaction from the chain database. This is useful to
// retrieve block information for a hash. It returns the block hash, block index and transaction index.
func getTransactionBlockData(chainDb ethdb.Database, txHash common.Hash) (common.Hash, uint64, uint64, error) {
	var txBlock struct {
		BlockHash  common.Hash
		BlockIndex uint64
		Index      uint64
	}

	blockData, err := chainDb.Get(append(txHash.Bytes(), 0x0001))
	if err != nil {
		return common.Hash{}, uint64(0), uint64(0), err
	}

	reader := bytes.NewReader(blockData)
	if err = rlp.Decode(reader, &txBlock); err != nil {
		return common.Hash{}, uint64(0), uint64(0), err
	}

	return txBlock.BlockHash, txBlock.BlockIndex, txBlock.Index, nil
}

// GetTransactionByHash returns the transaction for the given hash
func (s *PublicTransactionPoolAPI) GetTransactionByHash(ctx context.Context, txHash common.Hash) (*RPCTransaction, error) {
	var tx *types.Transaction
	var isPending bool
	var err error

	if tx, isPending, err = getTransaction(s.b.ChainDb(), s.b, txHash); err != nil {
		logger.Debugf("%v\n", err)
		return nil, nil
	} else if tx == nil {
		return nil, nil
	}

	if isPending {
		return newRPCPendingTransaction(tx), nil
	}

	blockHash, _, _, err := getTransactionBlockData(s.b.ChainDb(), txHash)
	if err != nil {
		logger.Debugf("%v\n", err)
		return nil, nil
	}

	if block, _ := s.b.GetBlock(ctx, blockHash); block != nil {
		return newRPCTransaction(block, txHash)
	}

	return nil, nil
}

// GetRawTransactionByHash returns the bytes of the transaction for the given hash.
func (s *PublicTransactionPoolAPI) GetRawTransactionByHash(ctx context.Context, txHash common.Hash) (hexutil.Bytes, error) {
	var tx *types.Transaction
	var err error

	if tx, _, err = getTransaction(s.b.ChainDb(), s.b, txHash); err != nil {
		logger.Debugf("%v\n", err)
		return nil, nil
	} else if tx == nil {
		return nil, nil
	}

	return rlp.EncodeToBytes(tx)
}

// GetTransactionReceipt returns the transaction receipt for the given transaction hash.
func (s *PublicTransactionPoolAPI) GetTransactionReceipt(txHash common.Hash) (map[string]interface{}, error) {
	receipt := core.GetReceipt(s.b.ChainDb(), txHash)
	if receipt == nil {
		logger.Debugf("receipt not found for transaction %s", txHash.Hex())
		return nil, nil
	}

	tx, _, err := getTransaction(s.b.ChainDb(), s.b, txHash)
	if err != nil {
		logger.Debugf("%v\n", err)
		return nil, nil
	}

	txBlock, blockIndex, index, err := getTransactionBlockData(s.b.ChainDb(), txHash)
	if err != nil {
		logger.Debugf("%v\n", err)
		return nil, nil
	}

	var signer types.Signer = types.FrontierSigner{}
	if tx.Protected() {
		signer = types.NewEIP155Signer(tx.ChainId())
	}
	from, _ := types.Sender(signer, tx)

	fields := map[string]interface{}{
		"root":              hexutil.Bytes(receipt.PostState),
		"blockHash":         txBlock,
		"blockNumber":       hexutil.Uint64(blockIndex),
		"transactionHash":   txHash,
		"transactionIndex":  hexutil.Uint64(index),
		"from":              from,
		"to":                tx.To(),
		"gasUsed":           (*hexutil.Big)(receipt.GasUsed),
		"cumulativeGasUsed": (*hexutil.Big)(receipt.CumulativeGasUsed),
		"contractAddress":   nil,
		"logs":              receipt.Logs,
		"logsBloom":         receipt.Bloom,
	}
	if receipt.Logs == nil {
		fields["logs"] = [][]*types.Log{}
	}
	// If the ContractAddress is 20 0x0 bytes, assume it is not a contract creation
	if receipt.ContractAddress != (common.Address{}) {
		fields["contractAddress"] = receipt.ContractAddress
	}
	return fields, nil
}

// sign is a helper function that signs a transaction with the private key of the given address.
func (s *PublicTransactionPoolAPI) sign(addr common.Address, tx *types.Transaction) (*types.Transaction, error) {
	// Look up the wallet containing the requested signer
	account := accounts.Account{Address: addr}

	wallet, err := s.b.AccountManager().Find(account)
	if err != nil {
		return nil, err
	}
	// Request the wallet to sign the transaction
	var chainID *big.Int
	if config := s.b.ChainConfig(); config.IsEIP155(s.b.CurrentBlock().Number()) {
		chainID = config.ChainId
	}
	return wallet.SignTx(account, tx, chainID)
}

// SendTxArgs represents the arguments to sumbit a new transaction into the transaction pool.
type SendTxArgs struct {
	From     common.Address     `json:"from"`
	To       *common.Address    `json:"to"`
	Gas      *hexutil.Big       `json:"gas"`
	GasPrice *hexutil.Big       `json:"gasPrice"`
	Value    *hexutil.Big       `json:"value"`
	Data     hexutil.Bytes      `json:"data"`
	Nonce    *hexutil.Uint64    `json:"nonce"`
	Type     *hexutil.Big       `json:"type"`
	ExtendTxData *types.ExtendTxData  `json:"extendTxData"`
}

// prepareSendTxArgs is a helper function that fills in default values for unspecified tx fields.
func (args *SendTxArgs) setDefaults(ctx context.Context, b Backend) error {

	if(args.ExtendTxData == nil) {
		if args.Gas == nil {
			args.Gas = (*hexutil.Big)(big.NewInt(defaultGas))
		}
		if args.GasPrice == nil {
			price, err := b.SuggestPrice(ctx)
			if err != nil {
				return err
			}
			args.GasPrice = (*hexutil.Big)(price)
		}
		if args.Value == nil {
			args.Value = new(hexutil.Big)
		}
	}

	if args.Nonce == nil {
		nonce, err := b.GetPoolNonce(ctx, args.From)
		if err != nil {
			return err
		}
		args.Nonce = (*hexutil.Uint64)(&nonce)
	}

	return nil
}

func (args *SendTxArgs) toTransaction() *types.Transaction {

	if (args.ExtendTxData == nil) {
		if args.To == nil {
			return types.NewContractCreation(uint64(*args.Nonce), (*big.Int)(args.Value), (*big.Int)(args.Gas), (*big.Int)(args.GasPrice), args.Data)
		}
		return types.NewTransaction(uint64(*args.Nonce), *args.To, (*big.Int)(args.Value), (*big.Int)(args.Gas), (*big.Int)(args.GasPrice), args.Data)
	} else {
		return types.NewTransactionEx(uint64(*args.Nonce), args.To, (*big.Int)(args.Value), (*big.Int)(args.Gas), (*big.Int)(args.GasPrice), args.Data, args.ExtendTxData)
	}
}

// submitTransaction is a helper function that submits tx to txPool and logs a message.
func submitTransaction(ctx context.Context, b Backend, tx *types.Transaction) (common.Hash, error) {
	if err := b.SendTx(ctx, tx); err != nil {
		return common.Hash{}, err
	}

	if tx.To() == nil {
		signer := types.MakeSigner(b.ChainConfig(), b.CurrentBlock().Number())
		from, _ := types.Sender(signer, tx)
		addr := crypto.CreateAddress(from, tx.Nonce())
		logger.Infof("Tx(%s) created: %s\n", tx.Hash().Hex(), addr.Hex())
	} else {
		logger.Infof("Tx(%s) to: %s\n", tx.Hash().Hex(), tx.To().Hex())
	}

	return tx.Hash(), nil
}

// SendTransaction creates a transaction for the given argument, sign it and submit it to the
// transaction pool.
func (s *PublicTransactionPoolAPI) SendTransaction(ctx context.Context, args SendTxArgs) (common.Hash, error) {
	//emmark
	txs, err := s.b.GetPoolTransactions()
	if err != nil {
		return common.Hash{}, err
	}

	//fmt.Printf("(s *PublicTransactionPoolAPI) SendTransaction(), has transaction %v in pool\n", txs.Len())

	//fmt.Printf("(s *PublicTransactionPoolAPI) SendTransaction(), s.b.GetSendTxMutex() is %v\n", s.b.GetSendTxMutex())

	s.b.GetSendTxMutex().Lock()
	defer s.b.GetSendTxMutex().Unlock()

	if txs.Len() >= TRANSACTION_NUM_LIMIT {
		err = fmt.Errorf("System busy: too many transactions, please try again later.")
		return common.Hash{}, err
	}

	fmt.Printf("(s *PublicBlockChainAPI) SendTransaction(), after lock\n")
	// Set some sanity defaults and terminate on failure
	if err := args.setDefaults(ctx, s.b); err != nil {
		return common.Hash{}, err
	}

	if args.Type != nil && (*args.Type).ToInt().Uint64() > 0 && args.From.Hash() != (*args.To).Hash() {
		panic("From/To must be the same address when (un)locking asset.\n")  

		// should change the panic to some error msg
		// return common.Hash{}, err
	}
	// Look up the wallet containing the requested signer
	account := accounts.Account{Address: args.From}
	fmt.Println("(s *PublicBlockChainAPI) SendTransaction() before Find()")
	wallet, err := s.b.AccountManager().Find(account)
	if err != nil {
		return common.Hash{}, err
	}
	fmt.Println("(s *PublicBlockChainAPI) SendTransaction() after Find()")
	// Assemble the transaction and sign with the wallet
	tx := args.toTransaction()
	fmt.Printf("(s *PublicBlockChainAPI) SendTransaction(), tx(%s) has nonce(%v)\n", tx.Hash(), tx.Nonce())
	//fmt.Println("(s *PublicBlockChainAPI) SendTransaction() 2")

	// Set TX type based on input
	if args.Type != nil {
		tx.SetType(args.Type.ToInt().Uint64())

		fmt.Printf("SendTransaction: Set type to %d for tx %s\n", tx.Type(), tx.Hash().Hex())
	} else {
		logger.Infof("Tx(%s): Not set type, default type %d \n", tx.Hash().Hex(), tx.Type())
	}
	var chainID *big.Int
	if config := s.b.ChainConfig(); config.IsEIP155(s.b.CurrentBlock().Number()) {
		chainID = config.ChainId
	}
	signed, err := wallet.SignTx(account, tx, chainID)
	if err != nil {
		return common.Hash{}, err
	}

	return submitTransaction(ctx, s.b, signed)
}

// SendRawTransaction will add the signed transaction to the transaction pool.
// The sender is responsible for signing the transaction and using the correct nonce.
func (s *PublicTransactionPoolAPI) SendRawTransaction(ctx context.Context, encodedTx hexutil.Bytes) (string, error) {

	//emmark
	txs, err := s.b.GetPoolTransactions()
	if err != nil {
		return "", err
	}

	fmt.Println("(s *PublicTransactionPoolAPI) SendRawTransaction(), has transaction %v in pool\n", txs.Len())

	if txs.Len() >= TRANSACTION_NUM_LIMIT {
		err = fmt.Errorf("System busy: too many transactions, please try again later.")
		return "", err
	}

	oritx := new(types.OriTransaction)
	if err := rlp.DecodeBytes(encodedTx, oritx); err != nil {
		return "", err
	}

	tx := types.OriToTransaction(oritx)

	if err := s.b.SendTx(ctx, tx); err != nil {
		return "", err
	}

	signer := types.MakeSigner(s.b.ChainConfig(), s.b.CurrentBlock().Number())
	if tx.To() == nil {
		from, err := types.Sender(signer, tx)
		if err != nil {
			return "", err
		}
		addr := crypto.CreateAddress(from, tx.Nonce())
		logger.Infof("Tx(%x) created: %x\n", tx.Hash(), addr)
	} else {
		logger.Infof("Tx(%x) to: %x\n", tx.Hash(), tx.To())
	}

	return tx.Hash().Hex(), nil
}

// Sign calculates an ECDSA signature for:
// keccack256("\x19Ethereum Signed Message:\n" + len(message) + message).
//
// Note, the produced signature conforms to the secp256k1 curve R, S and V values,
// where the V value will be 27 or 28 for legacy reasons.
//
// The account associated with addr must be unlocked.
//
// https://github.com/ethereum/wiki/wiki/JSON-RPC#eth_sign
func (s *PublicTransactionPoolAPI) Sign(addr common.Address, data hexutil.Bytes) (hexutil.Bytes, error) {
	// Look up the wallet containing the requested signer
	account := accounts.Account{Address: addr}

	wallet, err := s.b.AccountManager().Find(account)
	if err != nil {
		return nil, err
	}
	// Sign the requested hash with the wallet
	signature, err := wallet.SignHash(account, signHash(data))
	if err == nil {
		signature[64] += 27 // Transform V from 0/1 to 27/28 according to the yellow paper
	}
	return signature, err
}

// SignTransactionResult represents a RLP encoded signed transaction.
type SignTransactionResult struct {
	Raw hexutil.Bytes      `json:"raw"`
	Tx  *types.Transaction `json:"tx"`
}

// SignTransaction will sign the given transaction with the from account.
// The node needs to have the private key of the account corresponding with
// the given from address and it needs to be unlocked.
func (s *PublicTransactionPoolAPI) SignTransaction(ctx context.Context, args SendTxArgs) (*SignTransactionResult, error) {

	fmt.Printf("(s *PublicTransactionPoolAPI) SignTransaction()\n")
	s.b.GetSendTxMutex().Lock()
	defer s.b.GetSendTxMutex().Unlock()

	if err := args.setDefaults(ctx, s.b); err != nil {
		return nil, err
	}
	tx, err := s.sign(args.From, args.toTransaction())
	if err != nil {
		return nil, err
	}
	data, err := rlp.EncodeToBytes(tx)
	if err != nil {
		return nil, err
	}
	return &SignTransactionResult{data, tx}, nil
}

// PendingTransactions returns the transactions that are in the transaction pool and have a from address that is one of
// the accounts this node manages.
func (s *PublicTransactionPoolAPI) PendingTransactions() ([]*RPCTransaction, error) {
	pending, err := s.b.GetPoolTransactions()
	if err != nil {
		return nil, err
	}

	transactions := make([]*RPCTransaction, 0, len(pending))
	for _, tx := range pending {
		var signer types.Signer = types.HomesteadSigner{}
		if tx.Protected() {
			signer = types.NewEIP155Signer(tx.ChainId())
		}
		from, _ := types.Sender(signer, tx)
		if _, err := s.b.AccountManager().Find(accounts.Account{Address: from}); err == nil {
			transactions = append(transactions, newRPCPendingTransaction(tx))
		}
	}
	return transactions, nil
}

// Resend accepts an existing transaction and a new gas price and limit. It will remove
// the given transaction from the pool and reinsert it with the new gas price and limit.
func (s *PublicTransactionPoolAPI) Resend(ctx context.Context, sendArgs SendTxArgs, gasPrice, gasLimit *hexutil.Big) (common.Hash, error) {
	if sendArgs.Nonce == nil {
		return common.Hash{}, fmt.Errorf("missing transaction nonce in transaction spec")
	}

	fmt.Printf("(s *PublicTransactionPoolAPI) Resend()\n")
	s.b.GetSendTxMutex().Lock()
	defer s.b.GetSendTxMutex().Unlock()

	if err := sendArgs.setDefaults(ctx, s.b); err != nil {
		return common.Hash{}, err
	}
	matchTx := sendArgs.toTransaction()
	pending, err := s.b.GetPoolTransactions()
	if err != nil {
		return common.Hash{}, err
	}

	for _, p := range pending {
		var signer types.Signer = types.HomesteadSigner{}
		if p.Protected() {
			signer = types.NewEIP155Signer(p.ChainId())
		}
		wantSigHash := signer.Hash(matchTx)

		if pFrom, err := types.Sender(signer, p); err == nil && pFrom == sendArgs.From && signer.Hash(p) == wantSigHash {
			// Match. Re-sign and send the transaction.
			if gasPrice != nil {
				sendArgs.GasPrice = gasPrice
			}
			if gasLimit != nil {
				sendArgs.Gas = gasLimit
			}
			signedTx, err := s.sign(sendArgs.From, sendArgs.toTransaction())
			if err != nil {
				return common.Hash{}, err
			}
			s.b.RemoveTx(p.Hash())
			if err = s.b.SendTx(ctx, signedTx); err != nil {
				return common.Hash{}, err
			}
			return signedTx.Hash(), nil
		}
	}

	return common.Hash{}, fmt.Errorf("Transaction %#x not found", matchTx.Hash())
}

// PublicDebugAPI is the collection of Etheruem APIs exposed over the public
// debugging endpoint.
type PublicDebugAPI struct {
	b Backend
}

// NewPublicDebugAPI creates a new API definition for the public debug methods
// of the Ethereum service.
func NewPublicDebugAPI(b Backend) *PublicDebugAPI {
	return &PublicDebugAPI{b: b}
}

// GetBlockRlp retrieves the RLP encoded for of a single block.
func (api *PublicDebugAPI) GetBlockRlp(ctx context.Context, number uint64) (string, error) {
	block, _ := api.b.BlockByNumber(ctx, rpc.BlockNumber(number))
	if block == nil {
		return "", fmt.Errorf("block #%d not found", number)
	}
	encoded, err := rlp.EncodeToBytes(block)
	if err != nil {
		return "", err
	}
	return fmt.Sprintf("%x", encoded), nil
}

// PrintBlock retrieves a block and returns its pretty printed form.
func (api *PublicDebugAPI) PrintBlock(ctx context.Context, number uint64) (string, error) {
	block, _ := api.b.BlockByNumber(ctx, rpc.BlockNumber(number))
	if block == nil {
		return "", fmt.Errorf("block #%d not found", number)
	}
	return fmt.Sprintf("%s", block), nil
}

// SeedHash retrieves the seed hash of a block.
func (api *PublicDebugAPI) SeedHash(ctx context.Context, number uint64) (string, error) {
	block, _ := api.b.BlockByNumber(ctx, rpc.BlockNumber(number))
	if block == nil {
		return "", fmt.Errorf("block #%d not found", number)
	}
	hash, err := ethash.GetSeedHash(number)
	if err != nil {
		return "", err
	}
	return fmt.Sprintf("0x%x", hash), nil
}

// PrivateDebugAPI is the collection of Etheruem APIs exposed over the private
// debugging endpoint.
type PrivateDebugAPI struct {
	b Backend
}

// NewPrivateDebugAPI creates a new API definition for the private debug methods
// of the Ethereum service.
func NewPrivateDebugAPI(b Backend) *PrivateDebugAPI {
	return &PrivateDebugAPI{b: b}
}

// ChaindbProperty returns leveldb properties of the chain database.
func (api *PrivateDebugAPI) ChaindbProperty(property string) (string, error) {
	ldb, ok := api.b.ChainDb().(interface {
		LDB() *leveldb.DB
	})
	if !ok {
		return "", fmt.Errorf("chaindbProperty does not work for memory databases")
	}
	if property == "" {
		property = "leveldb.stats"
	} else if !strings.HasPrefix(property, "leveldb.") {
		property = "leveldb." + property
	}
	return ldb.LDB().GetProperty(property)
}

func (api *PrivateDebugAPI) ChaindbCompact() error {
	ldb, ok := api.b.ChainDb().(interface {
		LDB() *leveldb.DB
	})
	if !ok {
		return fmt.Errorf("chaindbCompact does not work for memory databases")
	}
	for b := byte(0); b < 255; b++ {
		logger.Infof("compacting chain DB range 0x%0.2X-0x%0.2X", b, b+1)
		err := ldb.LDB().CompactRange(util.Range{Start: []byte{b}, Limit: []byte{b + 1}})
		if err != nil {
			logger.Errorf("compaction error: %v", err)
			return err
		}
	}
	return nil
}

// SetHead rewinds the head of the blockchain to a previous block.
func (api *PrivateDebugAPI) SetHead(number hexutil.Uint64) {
	api.b.SetHead(uint64(number))
}

// PublicNetAPI offers network related RPC methods
type PublicNetAPI struct {
	net            *p2p.Server
	networkVersion int
}

// NewPublicNetAPI creates a new net API instance.
func NewPublicNetAPI(net *p2p.Server, networkVersion int) *PublicNetAPI {
	return &PublicNetAPI{net, networkVersion}
}

// Listening returns an indication if the node is listening for network connections.
func (s *PublicNetAPI) Listening() bool {
	return true // always listening
}

// PeerCount returns the number of connected peers
func (s *PublicNetAPI) PeerCount() hexutil.Uint {
	return hexutil.Uint(s.net.PeerCount())
}

// Version returns the current ethereum protocol version.
func (s *PublicNetAPI) Version() string {
	return fmt.Sprintf("%d", s.networkVersion)
}

/*
//------------------------------------
//author@liaoyd
// PublicValidatorAPI provides an API to some new methods.
type PublicValidatorAPI struct {
	b Backend
}

func NewPublicValidatorAPI(b Backend) *PublicValidatorAPI {
	return &PublicValidatorAPI{b: b}
}

func (s *PublicValidatorAPI) JoinValidators(height int, key string, power uint64) string {
	fmt.Println(("in func (s *PublicExtensionAPI) JoinValidators() string"))
	s.b.SendValidatorMessage(height, key, power, "JOIN")
	return "ok"
}

func (s *PublicValidatorAPI) AcceptJoinReq(height int, key string, power uint64) string {
	fmt.Println("in func (s *PublicExtensionAPI) AcceptJoinReq() string")
	s.b.SendValidatorMessage(height, key, power, "ACCEPT")
	return "ok"
}

func (s *PublicValidatorAPI) Validators() string {
	fmt.Println("in func (s *PublicExtensionAPI) AcceptJoinReq() string")
	s.b.SendValidatorMessage(0, "", 0, "VALIDATORS")
	return "ok"
}
*/
=======
// Copyright 2015 The go-ethereum Authors
// This file is part of the go-ethereum library.
//
// The go-ethereum library is free software: you can redistribute it and/or modify
// it under the terms of the GNU Lesser General Public License as published by
// the Free Software Foundation, either version 3 of the License, or
// (at your option) any later version.
//
// The go-ethereum library is distributed in the hope that it will be useful,
// but WITHOUT ANY WARRANTY; without even the implied warranty of
// MERCHANTABILITY or FITNESS FOR A PARTICULAR PURPOSE. See the
// GNU Lesser General Public License for more details.
//
// You should have received a copy of the GNU Lesser General Public License
// along with the go-ethereum library. If not, see <http://www.gnu.org/licenses/>.

package ethapi

import (
	"bytes"
	"encoding/hex"
	"errors"
	"fmt"
	"math"
	"math/big"
	"strings"
	"time"

	"github.com/ethereum/ethash"
	"github.com/ethereum/go-ethereum/accounts"
	"github.com/ethereum/go-ethereum/accounts/keystore"
	"github.com/ethereum/go-ethereum/common"
	"github.com/ethereum/go-ethereum/common/hexutil"
	"github.com/ethereum/go-ethereum/core"
	"github.com/ethereum/go-ethereum/core/types"
	"github.com/ethereum/go-ethereum/core/vm"
	"github.com/ethereum/go-ethereum/crypto"
	"github.com/ethereum/go-ethereum/ethdb"
	"github.com/ethereum/go-ethereum/logger"
	"github.com/ethereum/go-ethereum/logger/glog"
	"github.com/ethereum/go-ethereum/p2p"
	"github.com/ethereum/go-ethereum/rlp"
	"github.com/ethereum/go-ethereum/rpc"
	"github.com/syndtr/goleveldb/leveldb"
	"github.com/syndtr/goleveldb/leveldb/util"
	"golang.org/x/net/context"
)

const defaultGas = 90000

const defaultMCGas = 42000
const defaultMCGasPrice = 20000000000

// TXs sending limit
const TRANSACTION_NUM_LIMIT = 200000

// PublicEthereumAPI provides an API to access Ethereum related information.
// It offers only methods that operate on public data that is freely available to anyone.
type PublicEthereumAPI struct {
	b Backend
}

// NewPublicEthereumAPI creates a new Etheruem protocol API.
func NewPublicEthereumAPI(b Backend) *PublicEthereumAPI {
	return &PublicEthereumAPI{b}
}

// GasPrice returns a suggestion for a gas price.
func (s *PublicEthereumAPI) GasPrice(ctx context.Context) (*big.Int, error) {
	return s.b.SuggestPrice(ctx)
}

// ProtocolVersion returns the current Ethereum protocol version this node supports
func (s *PublicEthereumAPI) ProtocolVersion() hexutil.Uint {
	return hexutil.Uint(s.b.ProtocolVersion())
}

// Syncing returns false in case the node is currently not syncing with the network. It can be up to date or has not
// yet received the latest block headers from its pears. In case it is synchronizing:
// - startingBlock: block number this node started to synchronise from
// - currentBlock:  block number this node is currently importing
// - highestBlock:  block number of the highest block header this node has received from peers
// - pulledStates:  number of state entries processed until now
// - knownStates:   number of known state entries that still need to be pulled
func (s *PublicEthereumAPI) Syncing() (interface{}, error) {
	progress := s.b.Downloader().Progress()

	// Return not syncing if the synchronisation already completed
	if progress.CurrentBlock >= progress.HighestBlock {
		return false, nil
	}
	// Otherwise gather the block sync stats
	return map[string]interface{}{
		"startingBlock": hexutil.Uint64(progress.StartingBlock),
		"currentBlock":  hexutil.Uint64(progress.CurrentBlock),
		"highestBlock":  hexutil.Uint64(progress.HighestBlock),
		"pulledStates":  hexutil.Uint64(progress.PulledStates),
		"knownStates":   hexutil.Uint64(progress.KnownStates),
	}, nil
}

// PublicTxPoolAPI offers and API for the transaction pool. It only operates on data that is non confidential.
type PublicTxPoolAPI struct {
	b Backend
}

// NewPublicTxPoolAPI creates a new tx pool service that gives information about the transaction pool.
func NewPublicTxPoolAPI(b Backend) *PublicTxPoolAPI {
	return &PublicTxPoolAPI{b}
}

// Content returns the transactions contained within the transaction pool.
func (s *PublicTxPoolAPI) Content() map[string]map[string]map[string]*RPCTransaction {
	content := map[string]map[string]map[string]*RPCTransaction{
		"pending": make(map[string]map[string]*RPCTransaction),
		"queued":  make(map[string]map[string]*RPCTransaction),
	}
	pending, queue := s.b.TxPoolContent()

	// Flatten the pending transactions
	for account, txs := range pending {
		dump := make(map[string]*RPCTransaction)
		for nonce, tx := range txs {
			dump[fmt.Sprintf("%d", nonce)] = newRPCPendingTransaction(tx)
		}
		content["pending"][account.Hex()] = dump
	}
	// Flatten the queued transactions
	for account, txs := range queue {
		dump := make(map[string]*RPCTransaction)
		for nonce, tx := range txs {
			dump[fmt.Sprintf("%d", nonce)] = newRPCPendingTransaction(tx)
		}
		content["queued"][account.Hex()] = dump
	}
	return content
}

// Status returns the number of pending and queued transaction in the pool.
func (s *PublicTxPoolAPI) Status() map[string]hexutil.Uint {
	pending, queue := s.b.Stats()
	return map[string]hexutil.Uint{
		"pending": hexutil.Uint(pending),
		"queued":  hexutil.Uint(queue),
	}
}

// Inspect retrieves the content of the transaction pool and flattens it into an
// easily inspectable list.
func (s *PublicTxPoolAPI) Inspect() map[string]map[string]map[string]string {
	content := map[string]map[string]map[string]string{
		"pending": make(map[string]map[string]string),
		"queued":  make(map[string]map[string]string),
	}
	pending, queue := s.b.TxPoolContent()

	// Define a formatter to flatten a transaction into a string
	var format = func(tx *types.Transaction) string {
		if to := tx.To(); to != nil {
			return fmt.Sprintf("%s: %v wei + %v × %v gas", tx.To().Hex(), tx.Value(), tx.Gas(), tx.GasPrice())
		}
		return fmt.Sprintf("contract creation: %v wei + %v × %v gas", tx.Value(), tx.Gas(), tx.GasPrice())
	}
	// Flatten the pending transactions
	for account, txs := range pending {
		dump := make(map[string]string)
		for nonce, tx := range txs {
			dump[fmt.Sprintf("%d", nonce)] = format(tx)
		}
		content["pending"][account.Hex()] = dump
	}
	// Flatten the queued transactions
	for account, txs := range queue {
		dump := make(map[string]string)
		for nonce, tx := range txs {
			dump[fmt.Sprintf("%d", nonce)] = format(tx)
		}
		content["queued"][account.Hex()] = dump
	}
	return content
}

// PublicAccountAPI provides an API to access accounts managed by this node.
// It offers only methods that can retrieve accounts.
type PublicAccountAPI struct {
	am *accounts.Manager
}

// NewPublicAccountAPI creates a new PublicAccountAPI.
func NewPublicAccountAPI(am *accounts.Manager) *PublicAccountAPI {
	return &PublicAccountAPI{am: am}
}

// Accounts returns the collection of accounts this node manages
func (s *PublicAccountAPI) Accounts() []common.Address {
	var addresses []common.Address
	for _, wallet := range s.am.Wallets() {
		for _, account := range wallet.Accounts() {
			addresses = append(addresses, account.Address)
		}
	}
	return addresses
}

// PrivateAccountAPI provides an API to access accounts managed by this node.
// It offers methods to create, (un)lock en list accounts. Some methods accept
// passwords and are therefore considered private by default.
type PrivateAccountAPI struct {
	am *accounts.Manager
	b  Backend
}

// NewPrivateAccountAPI create a new PrivateAccountAPI.
func NewPrivateAccountAPI(b Backend) *PrivateAccountAPI {
	return &PrivateAccountAPI{
		am: b.AccountManager(),
		b:  b,
	}
}

// ListAccounts will return a list of addresses for accounts this node manages.
func (s *PrivateAccountAPI) ListAccounts() []common.Address {
	var addresses []common.Address
	for _, wallet := range s.am.Wallets() {
		for _, account := range wallet.Accounts() {
			addresses = append(addresses, account.Address)
		}
	}
	return addresses
}

// rawWallet is a JSON representation of an accounts.Wallet interface, with its
// data contents extracted into plain fields.
type rawWallet struct {
	URL      string             `json:"url"`
	Status   string             `json:"status"`
	Accounts []accounts.Account `json:"accounts"`
}

// ListWallets will return a list of wallets this node manages.
func (s *PrivateAccountAPI) ListWallets() []rawWallet {
	var wallets []rawWallet
	for _, wallet := range s.am.Wallets() {
		wallets = append(wallets, rawWallet{
			URL:      wallet.URL().String(),
			Status:   wallet.Status(),
			Accounts: wallet.Accounts(),
		})
	}
	return wallets
}

// DeriveAccount requests a HD wallet to derive a new account, optionally pinning
// it for later reuse.
func (s *PrivateAccountAPI) DeriveAccount(url string, path string, pin *bool) (accounts.Account, error) {
	wallet, err := s.am.Wallet(url)
	if err != nil {
		return accounts.Account{}, err
	}
	derivPath, err := accounts.ParseDerivationPath(path)
	if err != nil {
		return accounts.Account{}, err
	}
	if pin == nil {
		pin = new(bool)
	}
	return wallet.Derive(derivPath, *pin)
}

// NewAccount will create a new account and returns the address for the new account.
func (s *PrivateAccountAPI) NewAccount(password string) (common.Address, error) {
	acc, err := fetchKeystore(s.am).NewAccount(password)
	if err == nil {
		return acc.Address, nil
	}
	return common.Address{}, err
}

// fetchKeystore retrives the encrypted keystore from the account manager.
func fetchKeystore(am *accounts.Manager) *keystore.KeyStore {
	return am.Backends(keystore.KeyStoreType)[0].(*keystore.KeyStore)
}

// ImportRawKey stores the given hex encoded ECDSA key into the key directory,
// encrypting it with the passphrase.
func (s *PrivateAccountAPI) ImportRawKey(privkey string, password string) (common.Address, error) {
	hexkey, err := hex.DecodeString(privkey)
	if err != nil {
		return common.Address{}, err
	}

	acc, err := fetchKeystore(s.am).ImportECDSA(crypto.ToECDSA(hexkey), password)
	return acc.Address, err
}

// UnlockAccount will unlock the account associated with the given address with
// the given password for duration seconds. If duration is nil it will use a
// default of 300 seconds. It returns an indication if the account was unlocked.
func (s *PrivateAccountAPI) UnlockAccount(addr common.Address, password string, duration *uint64) (bool, error) {
	const max = uint64(time.Duration(math.MaxInt64) / time.Second)
	var d time.Duration
	if duration == nil {
		d = 300 * time.Second
	} else if *duration > max {
		return false, errors.New("unlock duration too large")
	} else {
		d = time.Duration(*duration) * time.Second
	}
	err := fetchKeystore(s.am).TimedUnlock(accounts.Account{Address: addr}, password, d)
	return err == nil, err
}

// LockAccount will lock the account associated with the given address when it's unlocked.
func (s *PrivateAccountAPI) LockAccount(addr common.Address) bool {
	return fetchKeystore(s.am).Lock(addr) == nil
}

// SendTransaction will create a transaction from the given arguments and
// tries to sign it with the key associated with args.To. If the given passwd isn't
// able to decrypt the key it fails.
func (s *PrivateAccountAPI) SendTransaction(ctx context.Context, args SendTxArgs, passwd string) (common.Hash, error) {

	fmt.Printf("(s *PrivateAccountAPI) SendTransaction()\n")
	s.b.GetSendTxMutex().Lock()
	defer s.b.GetSendTxMutex().Unlock()

	// Set some sanity defaults and terminate on failure
	if err := args.setDefaults(ctx, s.b); err != nil {
		return common.Hash{}, err
	}
	// Look up the wallet containing the requested signer
	account := accounts.Account{Address: args.From}

	wallet, err := s.am.Find(account)
	if err != nil {
		return common.Hash{}, err
	}
	// Assemble the transaction and sign with the wallet
	tx := args.toTransaction()

	var chainID *big.Int
	if config := s.b.ChainConfig(); config.IsEIP155(s.b.CurrentBlock().Number()) {
		chainID = config.ChainId
	}
	signed, err := wallet.SignTxWithPassphrase(account, passwd, tx, chainID)
	if err != nil {
		return common.Hash{}, err
	}
	return submitTransaction(ctx, s.b, signed)
}

// signHash is a helper function that calculates a hash for the given message that can be
// safely used to calculate a signature from.
//
// The hash is calulcated as
//   keccak256("\x19Ethereum Signed Message:\n"${message length}${message}).
//
// This gives context to the signed message and prevents signing of transactions.
func signHash(data []byte) []byte {
	msg := fmt.Sprintf("\x19Ethereum Signed Message:\n%d%s", len(data), data)
	return crypto.Keccak256([]byte(msg))
}

// Sign calculates an Ethereum ECDSA signature for:
// keccack256("\x19Ethereum Signed Message:\n" + len(message) + message))
//
// Note, the produced signature conforms to the secp256k1 curve R, S and V values,
// where the V value will be 27 or 28 for legacy reasons.
//
// The key used to calculate the signature is decrypted with the given password.
//
// https://github.com/ethereum/go-ethereum/wiki/Management-APIs#personal_sign
func (s *PrivateAccountAPI) Sign(ctx context.Context, data hexutil.Bytes, addr common.Address, passwd string) (hexutil.Bytes, error) {
	// Look up the wallet containing the requested signer
	account := accounts.Account{Address: addr}

	wallet, err := s.b.AccountManager().Find(account)
	if err != nil {
		return nil, err
	}
	// Assemble sign the data with the wallet
	signature, err := wallet.SignHashWithPassphrase(account, passwd, signHash(data))
	if err != nil {
		return nil, err
	}
	signature[64] += 27 // Transform V from 0/1 to 27/28 according to the yellow paper
	return signature, nil
}

// EcRecover returns the address for the account that was used to create the signature.
// Note, this function is compatible with eth_sign and personal_sign. As such it recovers
// the address of:
// hash = keccak256("\x19Ethereum Signed Message:\n"${message length}${message})
// addr = ecrecover(hash, signature)
//
// Note, the signature must conform to the secp256k1 curve R, S and V values, where
// the V value must be be 27 or 28 for legacy reasons.
//
// https://github.com/ethereum/go-ethereum/wiki/Management-APIs#personal_ecRecover
func (s *PrivateAccountAPI) EcRecover(ctx context.Context, data, sig hexutil.Bytes) (common.Address, error) {
	if len(sig) != 65 {
		return common.Address{}, fmt.Errorf("signature must be 65 bytes long")
	}
	if sig[64] != 27 && sig[64] != 28 {
		return common.Address{}, fmt.Errorf("invalid Ethereum signature (V is not 27 or 28)")
	}
	sig[64] -= 27 // Transform yellow paper V from 27/28 to 0/1

	rpk, err := crypto.Ecrecover(signHash(data), sig)
	if err != nil {
		return common.Address{}, err
	}
	pubKey := crypto.ToECDSAPub(rpk)
	recoveredAddr := crypto.PubkeyToAddress(*pubKey)
	return recoveredAddr, nil
}

// SignAndSendTransaction was renamed to SendTransaction. This method is deprecated
// and will be removed in the future. It primary goal is to give clients time to update.
func (s *PrivateAccountAPI) SignAndSendTransaction(ctx context.Context, args SendTxArgs, passwd string) (common.Hash, error) {
	return s.SendTransaction(ctx, args, passwd)
}

// PublicBlockChainAPI provides an API to access the Ethereum blockchain.
// It offers only methods that operate on public data that is freely available to anyone.
type PublicBlockChainAPI struct {
	b Backend
}

// NewPublicBlockChainAPI creates a new Etheruem blockchain API.
func NewPublicBlockChainAPI(b Backend) *PublicBlockChainAPI {
	return &PublicBlockChainAPI{b}
}

// BlockNumber returns the block number of the chain head.
func (s *PublicBlockChainAPI) BlockNumber() *big.Int {
	header, _ := s.b.HeaderByNumber(context.Background(), rpc.LatestBlockNumber) // latest header should always be available
	//emmark
	//fmt.Println("(s *PublicBlockChainAPI) BlockNumber() *big.Int called")
	//debug.PrintStack()
	return header.Number
}

// GetBalance returns the amount of wei for the given address in the state of the
// given block number. The rpc.LatestBlockNumber and rpc.PendingBlockNumber meta
// block numbers are also allowed.
func (s *PublicBlockChainAPI) GetBalance(ctx context.Context, address common.Address, blockNr rpc.BlockNumber) (*big.Int, error) {
	state, _, err := s.b.StateAndHeaderByNumber(ctx, blockNr)
	if state == nil || err != nil {
		return nil, err
	}

	return state.GetBalance(ctx, address)
}

// GetLockedBalance returns the amount of locked wei for the given address in the state of the
// given block number. The rpc.LatestBlockNumber and rpc.PendingBlockNumber meta
// block numbers are also allowed.
func (s *PublicBlockChainAPI) GetLockedBalance(ctx context.Context, address common.Address, blockNr rpc.BlockNumber) (*big.Int, error) {
	state, _, err := s.b.StateAndHeaderByNumber(ctx, blockNr)
	if state == nil || err != nil {
		return nil, err
	}

	return state.GetLockedBalance(ctx, address)
}

// GetBlockByNumber returns the requested block. When blockNr is -1 the chain head is returned. When fullTx is true all
// transactions in the block are returned in full detail, otherwise only the transaction hash is returned.
func (s *PublicBlockChainAPI) GetBlockByNumber(ctx context.Context, blockNr rpc.BlockNumber, fullTx bool) (map[string]interface{}, error) {
	block, err := s.b.BlockByNumber(ctx, blockNr)
	if block != nil {
		response, err := s.rpcOutputBlock(block, true, fullTx)
		if err == nil && blockNr == rpc.PendingBlockNumber {
			// Pending blocks need to nil out a few fields
			for _, field := range []string{"hash", "nonce", "logsBloom", "miner"} {
				response[field] = nil
			}
		}
		return response, err
	}
	return nil, err
}

// GetBlockByHash returns the requested block. When fullTx is true all transactions in the block are returned in full
// detail, otherwise only the transaction hash is returned.
func (s *PublicBlockChainAPI) GetBlockByHash(ctx context.Context, blockHash common.Hash, fullTx bool) (map[string]interface{}, error) {
	block, err := s.b.GetBlock(ctx, blockHash)
	if block != nil {
		return s.rpcOutputBlock(block, true, fullTx)
	}
	return nil, err
}

// GetUncleByBlockNumberAndIndex returns the uncle block for the given block hash and index. When fullTx is true
// all transactions in the block are returned in full detail, otherwise only the transaction hash is returned.
func (s *PublicBlockChainAPI) GetUncleByBlockNumberAndIndex(ctx context.Context, blockNr rpc.BlockNumber, index hexutil.Uint) (map[string]interface{}, error) {
	block, err := s.b.BlockByNumber(ctx, blockNr)
	if block != nil {
		uncles := block.Uncles()
		if index >= hexutil.Uint(len(uncles)) {
			glog.V(logger.Debug).Infof("uncle block on index %d not found for block #%d", index, blockNr)
			return nil, nil
		}
		block = types.NewBlockWithHeader(uncles[index])
		return s.rpcOutputBlock(block, false, false)
	}
	return nil, err
}

// GetUncleByBlockHashAndIndex returns the uncle block for the given block hash and index. When fullTx is true
// all transactions in the block are returned in full detail, otherwise only the transaction hash is returned.
func (s *PublicBlockChainAPI) GetUncleByBlockHashAndIndex(ctx context.Context, blockHash common.Hash, index hexutil.Uint) (map[string]interface{}, error) {
	block, err := s.b.GetBlock(ctx, blockHash)
	if block != nil {
		uncles := block.Uncles()
		if index >= hexutil.Uint(len(uncles)) {
			glog.V(logger.Debug).Infof("uncle block on index %d not found for block %s", index, blockHash.Hex())
			return nil, nil
		}
		block = types.NewBlockWithHeader(uncles[index])
		return s.rpcOutputBlock(block, false, false)
	}
	return nil, err
}

// GetUncleCountByBlockNumber returns number of uncles in the block for the given block number
func (s *PublicBlockChainAPI) GetUncleCountByBlockNumber(ctx context.Context, blockNr rpc.BlockNumber) *hexutil.Uint {
	if block, _ := s.b.BlockByNumber(ctx, blockNr); block != nil {
		n := hexutil.Uint(len(block.Uncles()))
		return &n
	}
	return nil
}

// GetUncleCountByBlockHash returns number of uncles in the block for the given block hash
func (s *PublicBlockChainAPI) GetUncleCountByBlockHash(ctx context.Context, blockHash common.Hash) *hexutil.Uint {
	if block, _ := s.b.GetBlock(ctx, blockHash); block != nil {
		n := hexutil.Uint(len(block.Uncles()))
		return &n
	}
	return nil
}

// GetCode returns the code stored at the given address in the state for the given block number.
func (s *PublicBlockChainAPI) GetCode(ctx context.Context, address common.Address, blockNr rpc.BlockNumber) (string, error) {
	state, _, err := s.b.StateAndHeaderByNumber(ctx, blockNr)
	if state == nil || err != nil {
		return "", err
	}
	res, err := state.GetCode(ctx, address)
	if len(res) == 0 || err != nil { // backwards compatibility
		return "0x", err
	}
	return common.ToHex(res), nil
}

// GetStorageAt returns the storage from the state at the given address, key and
// block number. The rpc.LatestBlockNumber and rpc.PendingBlockNumber meta block
// numbers are also allowed.
func (s *PublicBlockChainAPI) GetStorageAt(ctx context.Context, address common.Address, key string, blockNr rpc.BlockNumber) (string, error) {
	state, _, err := s.b.StateAndHeaderByNumber(ctx, blockNr)
	if state == nil || err != nil {
		return "0x", err
	}
	res, err := state.GetState(ctx, address, common.HexToHash(key))
	if err != nil {
		return "0x", err
	}
	return res.Hex(), nil
}

// callmsg is the message type used for call transitions.
type callmsg struct {
	addr          common.Address
	to            *common.Address
	gas, gasPrice *big.Int
	value         *big.Int
	data          []byte
}

// accessor boilerplate to implement core.Message
func (m callmsg) From() (common.Address, error)         { return m.addr, nil }
func (m callmsg) FromFrontier() (common.Address, error) { return m.addr, nil }
func (m callmsg) Nonce() uint64                         { return 0 }
func (m callmsg) CheckNonce() bool                      { return false }
func (m callmsg) To() *common.Address                   { return m.to }
func (m callmsg) GasPrice() *big.Int                    { return m.gasPrice }
func (m callmsg) Gas() *big.Int                         { return m.gas }
func (m callmsg) Value() *big.Int                       { return m.value }
func (m callmsg) Data() []byte                          { return m.data }

// CallArgs represents the arguments for a call.
type CallArgs struct {
	From     common.Address  `json:"from"`
	To       *common.Address `json:"to"`
	Gas      hexutil.Big     `json:"gas"`
	GasPrice hexutil.Big     `json:"gasPrice"`
	Value    hexutil.Big     `json:"value"`
	Data     hexutil.Bytes   `json:"data"`
}

func (s *PublicBlockChainAPI) doCall(ctx context.Context, args CallArgs, blockNr rpc.BlockNumber) (string, *big.Int, error) {
	defer func(start time.Time) { glog.V(logger.Debug).Infof("call took %v", time.Since(start)) }(time.Now())

	state, header, err := s.b.StateAndHeaderByNumber(ctx, blockNr)
	if state == nil || err != nil {
		return "0x", common.Big0, err
	}
	// Set sender address or use a default if none specified
	addr := args.From
	if addr == (common.Address{}) {
		if wallets := s.b.AccountManager().Wallets(); len(wallets) > 0 {
			if accounts := wallets[0].Accounts(); len(accounts) > 0 {
				addr = accounts[0].Address
			}
		}
	} else {
		addr = args.From
	}
	// Set default gas & gas price if none were set
	gas, gasPrice := args.Gas.ToInt(), args.GasPrice.ToInt()
	if gas.Cmp(common.Big0) == 0 {
		gas = big.NewInt(50000000)
	}
	if gasPrice.Cmp(common.Big0) == 0 {
		gasPrice = new(big.Int).Mul(big.NewInt(50), common.Shannon)
	}
	msg := types.NewMessage(addr, args.To, 0, args.Value.ToInt(), gas, gasPrice, args.Data, false)

	// Execute the call and return
	vmenv, vmError, err := s.b.GetVMEnv(ctx, msg, state, header)
	if err != nil {
		return "0x", common.Big0, err
	}
	gp := new(core.GasPool).AddGas(common.MaxBig)
	res, gas, err := core.ApplyMessage(vmenv, msg, gp)
	if err := vmError(); err != nil {
		return "0x", common.Big0, err
	}
	if len(res) == 0 { // backwards compatibility
		return "0x", gas, err
	}
	return common.ToHex(res), gas, err
}

// Call executes the given transaction on the state for the given block number.
// It doesn't make and changes in the state/blockchain and is useful to execute and retrieve values.
func (s *PublicBlockChainAPI) Call(ctx context.Context, args CallArgs, blockNr rpc.BlockNumber) (string, error) {
	result, _, err := s.doCall(ctx, args, blockNr)
	return result, err
}

// EstimateGas returns an estimate of the amount of gas needed to execute the given transaction.
func (s *PublicBlockChainAPI) EstimateGas(ctx context.Context, args CallArgs) (*hexutil.Big, error) {
	// Binary search the gas requirement, as it may be higher than the amount used
	var lo, hi uint64
	if (*big.Int)(&args.Gas).BitLen() > 0 {
		hi = (*big.Int)(&args.Gas).Uint64()
	} else {
		// Retrieve the current pending block to act as the gas ceiling
		block, err := s.b.BlockByNumber(ctx, rpc.PendingBlockNumber)
		if err != nil {
			return nil, err
		}
		hi = block.GasLimit().Uint64()
	}
	for lo+1 < hi {
		// Take a guess at the gas, and check transaction validity
		mid := (hi + lo) / 2
		(*big.Int)(&args.Gas).SetUint64(mid)

		_, gas, err := s.doCall(ctx, args, rpc.PendingBlockNumber)

		// If the transaction became invalid or used all the gas (failed), raise the gas limit
		if err != nil || gas.Cmp((*big.Int)(&args.Gas)) == 0 {
			lo = mid
			continue
		}
		// Otherwise assume the transaction succeeded, lower the gas limit
		hi = mid
	}
	return (*hexutil.Big)(new(big.Int).SetUint64(hi)), nil
}

// ExecutionResult groups all structured logs emitted by the EVM
// while replaying a transaction in debug mode as well as the amount of
// gas used and the return value
type ExecutionResult struct {
	Gas         *big.Int       `json:"gas"`
	ReturnValue string         `json:"returnValue"`
	StructLogs  []StructLogRes `json:"structLogs"`
}

// StructLogRes stores a structured log emitted by the EVM while replaying a
// transaction in debug mode
type StructLogRes struct {
	Pc      uint64            `json:"pc"`
	Op      string            `json:"op"`
	Gas     *big.Int          `json:"gas"`
	GasCost *big.Int          `json:"gasCost"`
	Depth   int               `json:"depth"`
	Error   error             `json:"error"`
	Stack   []string          `json:"stack"`
	Memory  []string          `json:"memory"`
	Storage map[string]string `json:"storage"`
}

// formatLogs formats EVM returned structured logs for json output
func FormatLogs(structLogs []vm.StructLog) []StructLogRes {
	formattedStructLogs := make([]StructLogRes, len(structLogs))
	for index, trace := range structLogs {
		formattedStructLogs[index] = StructLogRes{
			Pc:      trace.Pc,
			Op:      trace.Op.String(),
			Gas:     trace.Gas,
			GasCost: trace.GasCost,
			Depth:   trace.Depth,
			Error:   trace.Err,
			Stack:   make([]string, len(trace.Stack)),
			Storage: make(map[string]string),
		}

		for i, stackValue := range trace.Stack {
			formattedStructLogs[index].Stack[i] = fmt.Sprintf("%x", common.LeftPadBytes(stackValue.Bytes(), 32))
		}

		for i := 0; i+32 <= len(trace.Memory); i += 32 {
			formattedStructLogs[index].Memory = append(formattedStructLogs[index].Memory, fmt.Sprintf("%x", trace.Memory[i:i+32]))
		}

		for i, storageValue := range trace.Storage {
			formattedStructLogs[index].Storage[fmt.Sprintf("%x", i)] = fmt.Sprintf("%x", storageValue)
		}
	}
	return formattedStructLogs
}

// rpcOutputBlock converts the given block to the RPC output which depends on fullTx. If inclTx is true transactions are
// returned. When fullTx is true the returned block contains full transaction details, otherwise it will only contain
// transaction hashes.
func (s *PublicBlockChainAPI) rpcOutputBlock(b *types.Block, inclTx bool, fullTx bool) (map[string]interface{}, error) {
	head := b.Header() // copies the header once
	fields := map[string]interface{}{
		"number":           (*hexutil.Big)(head.Number),
		"hash":             b.Hash(),
		"parentHash":       head.ParentHash,
		"nonce":            head.Nonce,
		"mixHash":          head.MixDigest,
		"sha3Uncles":       head.UncleHash,
		"logsBloom":        head.Bloom,
		"stateRoot":        head.Root,
		"miner":            head.Coinbase,
		"difficulty":       (*hexutil.Big)(head.Difficulty),
		"totalDifficulty":  (*hexutil.Big)(s.b.GetTd(b.Hash())),
		"extraData":        hexutil.Bytes(head.Extra),
		"size":             hexutil.Uint64(uint64(b.Size().Int64())),
		"gasLimit":         (*hexutil.Big)(head.GasLimit),
		"gasUsed":          (*hexutil.Big)(head.GasUsed),
		"timestamp":        (*hexutil.Big)(head.Time),
		"transactionsRoot": head.TxHash,
		"receiptsRoot":     head.ReceiptHash,
	}

	if inclTx {
		formatTx := func(tx *types.Transaction) (interface{}, error) {
			return tx.Hash(), nil
		}

		if fullTx {
			formatTx = func(tx *types.Transaction) (interface{}, error) {
				return newRPCTransaction(b, tx.Hash())
			}
		}

		txs := b.Transactions()
		transactions := make([]interface{}, len(txs))
		var err error
		for i, tx := range b.Transactions() {
			if transactions[i], err = formatTx(tx); err != nil {
				return nil, err
			}
		}
		fields["transactions"] = transactions
	}

	uncles := b.Uncles()
	uncleHashes := make([]common.Hash, len(uncles))
	for i, uncle := range uncles {
		uncleHashes[i] = uncle.Hash()
	}
	fields["uncles"] = uncleHashes

	return fields, nil
}

// RPCTransaction represents a transaction that will serialize to the RPC representation of a transaction
type RPCTransaction struct {
	BlockHash        common.Hash     `json:"blockHash"`
	BlockNumber      *hexutil.Big    `json:"blockNumber"`
	From             common.Address  `json:"from"`
	Gas              *hexutil.Big    `json:"gas"`
	GasPrice         *hexutil.Big    `json:"gasPrice"`
	Hash             common.Hash     `json:"hash"`
	Input            hexutil.Bytes   `json:"input"`
	Nonce            hexutil.Uint64  `json:"nonce"`
	To               *common.Address `json:"to"`
	TransactionIndex hexutil.Uint    `json:"transactionIndex"`
	Value            *hexutil.Big    `json:"value"`
	V                *hexutil.Big    `json:"v"`
	R                *hexutil.Big    `json:"r"`
	S                *hexutil.Big    `json:"s"`
}

// newRPCPendingTransaction returns a pending transaction that will serialize to the RPC representation
func newRPCPendingTransaction(tx *types.Transaction) *RPCTransaction {
	var signer types.Signer = types.FrontierSigner{}
	if tx.Protected() {
		signer = types.NewEIP155Signer(tx.ChainId())
	}
	from, _ := types.Sender(signer, tx)
	v, r, s := tx.RawSignatureValues()
	return &RPCTransaction{
		From:     from,
		Gas:      (*hexutil.Big)(tx.Gas()),
		GasPrice: (*hexutil.Big)(tx.GasPrice()),
		Hash:     tx.Hash(),
		Input:    hexutil.Bytes(tx.Data()),
		Nonce:    hexutil.Uint64(tx.Nonce()),
		To:       tx.To(),
		Value:    (*hexutil.Big)(tx.Value()),
		V:        (*hexutil.Big)(v),
		R:        (*hexutil.Big)(r),
		S:        (*hexutil.Big)(s),
	}
}

// newRPCTransaction returns a transaction that will serialize to the RPC representation.
func newRPCTransactionFromBlockIndex(b *types.Block, txIndex uint) (*RPCTransaction, error) {
	if txIndex < uint(len(b.Transactions())) {
		tx := b.Transactions()[txIndex]
		var signer types.Signer = types.FrontierSigner{}
		if tx.Protected() {
			signer = types.NewEIP155Signer(tx.ChainId())
		}
		from, _ := types.Sender(signer, tx)
		v, r, s := tx.RawSignatureValues()

		value := tx.Value()
		etd := tx.ExtendTxData()
		if etd != nil && etd.FuncName != "" {
			if etd.FuncName == DIMCFuncName {
				value, _ = etd.GetBigInt(DIMC_ARGS_AMOUNT)
			} else if etd.FuncName == WFCCFuncName {
				value, _ = etd.GetBigInt(WFCC_ARGS_AMOUNT)
			}
		}

		return &RPCTransaction{
			BlockHash:        b.Hash(),
			BlockNumber:      (*hexutil.Big)(b.Number()),
			From:             from,
			Gas:              (*hexutil.Big)(tx.Gas()),
			GasPrice:         (*hexutil.Big)(tx.GasPrice()),
			Hash:             tx.Hash(),
			Input:            hexutil.Bytes(tx.Data()),
			Nonce:            hexutil.Uint64(tx.Nonce()),
			To:               tx.To(),
			TransactionIndex: hexutil.Uint(txIndex),
			Value:            (*hexutil.Big)(value),
			V:                (*hexutil.Big)(v),
			R:                (*hexutil.Big)(r),
			S:                (*hexutil.Big)(s),
		}, nil
	}

	return nil, nil
}

// newRPCRawTransactionFromBlockIndex returns the bytes of a transaction given a block and a transaction index.
func newRPCRawTransactionFromBlockIndex(b *types.Block, txIndex uint) (hexutil.Bytes, error) {
	if txIndex < uint(len(b.Transactions())) {
		tx := b.Transactions()[txIndex]
		return rlp.EncodeToBytes(tx)
	}

	return nil, nil
}

// newRPCTransaction returns a transaction that will serialize to the RPC representation.
func newRPCTransaction(b *types.Block, txHash common.Hash) (*RPCTransaction, error) {
	for idx, tx := range b.Transactions() {
		if tx.Hash() == txHash {
			return newRPCTransactionFromBlockIndex(b, uint(idx))
		}
	}

	return nil, nil
}

// PublicTransactionPoolAPI exposes methods for the RPC interface
type PublicTransactionPoolAPI struct {
	b Backend
}

// NewPublicTransactionPoolAPI creates a new RPC service with methods specific for the transaction pool.
func NewPublicTransactionPoolAPI(b Backend) *PublicTransactionPoolAPI {
	return &PublicTransactionPoolAPI{b}
}

func getTransaction(chainDb ethdb.Database, b Backend, txHash common.Hash) (*types.Transaction, bool, error) {
	txData, err := chainDb.Get(txHash.Bytes())
	isPending := false
	tx := new(types.Transaction)

	if err == nil && len(txData) > 0 {
		if err := rlp.DecodeBytes(txData, tx); err != nil {
			return nil, isPending, err
		}
	} else {
		// pending transaction?
		tx = b.GetPoolTransaction(txHash)
		isPending = true
	}

	return tx, isPending, nil
}

// GetBlockTransactionCountByNumber returns the number of transactions in the block with the given block number.
func (s *PublicTransactionPoolAPI) GetBlockTransactionCountByNumber(ctx context.Context, blockNr rpc.BlockNumber) *hexutil.Uint {
	if block, _ := s.b.BlockByNumber(ctx, blockNr); block != nil {
		n := hexutil.Uint(len(block.Transactions()))
		return &n
	}
	return nil
}

// GetBlockTransactionCountByHash returns the number of transactions in the block with the given hash.
func (s *PublicTransactionPoolAPI) GetBlockTransactionCountByHash(ctx context.Context, blockHash common.Hash) *hexutil.Uint {
	if block, _ := s.b.GetBlock(ctx, blockHash); block != nil {
		n := hexutil.Uint(len(block.Transactions()))
		return &n
	}
	return nil
}

// GetTransactionByBlockNumberAndIndex returns the transaction for the given block number and index.
func (s *PublicTransactionPoolAPI) GetTransactionByBlockNumberAndIndex(ctx context.Context, blockNr rpc.BlockNumber, index hexutil.Uint) (*RPCTransaction, error) {
	if block, _ := s.b.BlockByNumber(ctx, blockNr); block != nil {
		return newRPCTransactionFromBlockIndex(block, uint(index))
	}
	return nil, nil
}

// GetTransactionByBlockHashAndIndex returns the transaction for the given block hash and index.
func (s *PublicTransactionPoolAPI) GetTransactionByBlockHashAndIndex(ctx context.Context, blockHash common.Hash, index hexutil.Uint) (*RPCTransaction, error) {
	if block, _ := s.b.GetBlock(ctx, blockHash); block != nil {
		return newRPCTransactionFromBlockIndex(block, uint(index))
	}
	return nil, nil
}

// GetRawTransactionByBlockNumberAndIndex returns the bytes of the transaction for the given block number and index.
func (s *PublicTransactionPoolAPI) GetRawTransactionByBlockNumberAndIndex(ctx context.Context, blockNr rpc.BlockNumber, index hexutil.Uint) (hexutil.Bytes, error) {
	if block, _ := s.b.BlockByNumber(ctx, blockNr); block != nil {
		return newRPCRawTransactionFromBlockIndex(block, uint(index))
	}
	return nil, nil
}

// GetRawTransactionByBlockHashAndIndex returns the bytes of the transaction for the given block hash and index.
func (s *PublicTransactionPoolAPI) GetRawTransactionByBlockHashAndIndex(ctx context.Context, blockHash common.Hash, index hexutil.Uint) (hexutil.Bytes, error) {
	if block, _ := s.b.GetBlock(ctx, blockHash); block != nil {
		return newRPCRawTransactionFromBlockIndex(block, uint(index))
	}
	return nil, nil
}

// GetTransactionCount returns the number of transactions the given address has sent for the given block number
func (s *PublicTransactionPoolAPI) GetTransactionCount(ctx context.Context, address common.Address, blockNr rpc.BlockNumber) (*hexutil.Uint64, error) {
	state, _, err := s.b.StateAndHeaderByNumber(ctx, blockNr)
	if state == nil || err != nil {
		return nil, err
	}
	nonce, err := state.GetNonce(ctx, address)
	if err != nil {
		return nil, err
	}
	return (*hexutil.Uint64)(&nonce), nil
}

// getTransactionBlockData fetches the meta data for the given transaction from the chain database. This is useful to
// retrieve block information for a hash. It returns the block hash, block index and transaction index.
func getTransactionBlockData(chainDb ethdb.Database, txHash common.Hash) (common.Hash, uint64, uint64, error) {
	var txBlock struct {
		BlockHash  common.Hash
		BlockIndex uint64
		Index      uint64
	}

	blockData, err := chainDb.Get(append(txHash.Bytes(), 0x0001))
	if err != nil {
		return common.Hash{}, uint64(0), uint64(0), err
	}

	reader := bytes.NewReader(blockData)
	if err = rlp.Decode(reader, &txBlock); err != nil {
		return common.Hash{}, uint64(0), uint64(0), err
	}

	return txBlock.BlockHash, txBlock.BlockIndex, txBlock.Index, nil
}

// GetTransactionByHash returns the transaction for the given hash
func (s *PublicTransactionPoolAPI) GetTransactionByHash(ctx context.Context, txHash common.Hash) (*RPCTransaction, error) {
	var tx *types.Transaction
	var isPending bool
	var err error

	if tx, isPending, err = getTransaction(s.b.ChainDb(), s.b, txHash); err != nil {
		glog.V(logger.Debug).Infof("%v\n", err)
		return nil, nil
	} else if tx == nil {
		return nil, nil
	}

	if isPending {
		return newRPCPendingTransaction(tx), nil
	}

	blockHash, _, _, err := getTransactionBlockData(s.b.ChainDb(), txHash)
	if err != nil {
		glog.V(logger.Debug).Infof("%v\n", err)
		return nil, nil
	}

	if block, _ := s.b.GetBlock(ctx, blockHash); block != nil {
		return newRPCTransaction(block, txHash)
	}

	return nil, nil
}

// GetRawTransactionByHash returns the bytes of the transaction for the given hash.
func (s *PublicTransactionPoolAPI) GetRawTransactionByHash(ctx context.Context, txHash common.Hash) (hexutil.Bytes, error) {
	var tx *types.Transaction
	var err error

	if tx, _, err = getTransaction(s.b.ChainDb(), s.b, txHash); err != nil {
		glog.V(logger.Debug).Infof("%v\n", err)
		return nil, nil
	} else if tx == nil {
		return nil, nil
	}

	return rlp.EncodeToBytes(tx)
}

// GetTransactionReceipt returns the transaction receipt for the given transaction hash.
func (s *PublicTransactionPoolAPI) GetTransactionReceipt(txHash common.Hash) (map[string]interface{}, error) {
	receipt := core.GetReceipt(s.b.ChainDb(), txHash)
	if receipt == nil {
		glog.V(logger.Debug).Infof("receipt not found for transaction %s", txHash.Hex())
		return nil, nil
	}

	tx, _, err := getTransaction(s.b.ChainDb(), s.b, txHash)
	if err != nil {
		glog.V(logger.Debug).Infof("%v\n", err)
		return nil, nil
	}

	txBlock, blockIndex, index, err := getTransactionBlockData(s.b.ChainDb(), txHash)
	if err != nil {
		glog.V(logger.Debug).Infof("%v\n", err)
		return nil, nil
	}

	var signer types.Signer = types.FrontierSigner{}
	if tx.Protected() {
		signer = types.NewEIP155Signer(tx.ChainId())
	}
	from, _ := types.Sender(signer, tx)

	fields := map[string]interface{}{
		"root":              hexutil.Bytes(receipt.PostState),
		"blockHash":         txBlock,
		"blockNumber":       hexutil.Uint64(blockIndex),
		"transactionHash":   txHash,
		"transactionIndex":  hexutil.Uint64(index),
		"from":              from,
		"to":                tx.To(),
		"gasUsed":           (*hexutil.Big)(receipt.GasUsed),
		"cumulativeGasUsed": (*hexutil.Big)(receipt.CumulativeGasUsed),
		"contractAddress":   nil,
		"logs":              receipt.Logs,
		"logsBloom":         receipt.Bloom,
	}
	if receipt.Logs == nil {
		fields["logs"] = [][]*types.Log{}
	}
	// If the ContractAddress is 20 0x0 bytes, assume it is not a contract creation
	if receipt.ContractAddress != (common.Address{}) {
		fields["contractAddress"] = receipt.ContractAddress
	}
	return fields, nil
}

// sign is a helper function that signs a transaction with the private key of the given address.
func (s *PublicTransactionPoolAPI) sign(addr common.Address, tx *types.Transaction) (*types.Transaction, error) {
	// Look up the wallet containing the requested signer
	account := accounts.Account{Address: addr}

	wallet, err := s.b.AccountManager().Find(account)
	if err != nil {
		return nil, err
	}
	// Request the wallet to sign the transaction
	var chainID *big.Int
	if config := s.b.ChainConfig(); config.IsEIP155(s.b.CurrentBlock().Number()) {
		chainID = config.ChainId
	}
	return wallet.SignTx(account, tx, chainID)
}

// SendTxArgs represents the arguments to sumbit a new transaction into the transaction pool.
type SendTxArgs struct {
	From         common.Address      `json:"from"`
	To           *common.Address     `json:"to"`
	Gas          *hexutil.Big        `json:"gas"`
	GasPrice     *hexutil.Big        `json:"gasPrice"`
	Value        *hexutil.Big        `json:"value"`
	Data         hexutil.Bytes       `json:"data"`
	Nonce        *hexutil.Uint64     `json:"nonce"`
	Type         *hexutil.Big        `json:"type"`
	ExtendTxData *types.ExtendTxData `json:"extendTxData"`
}

// prepareSendTxArgs is a helper function that fills in default values for unspecified tx fields.
func (args *SendTxArgs) setDefaults(ctx context.Context, b Backend) error {

	etd := args.ExtendTxData
	if etd == nil {
		if args.Gas == nil {
			args.Gas = (*hexutil.Big)(big.NewInt(defaultGas))
		}
		if args.GasPrice == nil {
			price, err := b.SuggestPrice(ctx)
			if err != nil {
				return err
			}
			args.GasPrice = (*hexutil.Big)(price)
		}
		if args.Value == nil {
			args.Value = new(hexutil.Big)
		}
	} else {
		// TODO: adjust the gas/gasPrice for multi-chain tx
		// DICCFuncName and WFMCFuncName tx has no Gas/GasPrice because the account may not have enough money.
		// SB2MCFuncName costs no Gas/GasPrice
		if etd.FuncName == DICCFuncName || etd.FuncName == WFMCFuncName || etd.FuncName == SB2MCFuncName {
			args.Gas = nil
			args.GasPrice = nil
		} else {
			args.Gas = (*hexutil.Big)(big.NewInt(defaultMCGas)) // temporarily force to 'defaultMCGas'.
			if args.GasPrice == nil {
				args.GasPrice = (*hexutil.Big)(big.NewInt(defaultMCGasPrice))
			}
		}
	}

	if args.Nonce == nil {
		nonce, err := b.GetPoolNonce(ctx, args.From)
		if err != nil {
			return err
		}
		args.Nonce = (*hexutil.Uint64)(&nonce)
	}

	return nil
}

func (args *SendTxArgs) toTransaction() *types.Transaction {

	if args.ExtendTxData == nil {
		if args.To == nil {
			return types.NewContractCreation(uint64(*args.Nonce), (*big.Int)(args.Value), (*big.Int)(args.Gas), (*big.Int)(args.GasPrice), args.Data)
		}
		return types.NewTransaction(uint64(*args.Nonce), *args.To, (*big.Int)(args.Value), (*big.Int)(args.Gas), (*big.Int)(args.GasPrice), args.Data)
	} else {
		return types.NewTransactionEx(uint64(*args.Nonce), args.To, (*big.Int)(args.Value), (*big.Int)(args.Gas), (*big.Int)(args.GasPrice), args.Data, args.ExtendTxData)
	}
}

// submitTransaction is a helper function that submits tx to txPool and logs a message.
func submitTransaction(ctx context.Context, b Backend, tx *types.Transaction) (common.Hash, error) {
	if err := b.SendTx(ctx, tx); err != nil {
		return common.Hash{}, err
	}

	etd := tx.ExtendTxData()
	// Contract Transaction with both etd and receipt nil
	if tx.To() == nil || (etd != nil && etd.FuncName != "") {
		signer := types.MakeSigner(b.ChainConfig(), b.CurrentBlock().Number())
		from, _ := types.Sender(signer, tx)
		addr := crypto.CreateAddress(from, tx.Nonce())
		glog.V(logger.Info).Infof("Tx(%s) created: %s\n", tx.Hash().Hex(), addr.Hex())
	} else {
		glog.V(logger.Info).Infof("Tx(%s) to: %s\n", tx.Hash().Hex(), tx.To().Hex())
	}

	return tx.Hash(), nil
}

// SendTransaction creates a transaction for the given argument, sign it and submit it to the
// transaction pool.
func (s *PublicTransactionPoolAPI) SendTransaction(ctx context.Context, args SendTxArgs) (common.Hash, error) {
	//emmark
	txs, err := s.b.GetPoolTransactions()
	if err != nil {
		return common.Hash{}, err
	}

	//fmt.Printf("(s *PublicTransactionPoolAPI) SendTransaction(), has transaction %v in pool\n", txs.Len())

	//fmt.Printf("(s *PublicTransactionPoolAPI) SendTransaction(), s.b.GetSendTxMutex() is %v\n", s.b.GetSendTxMutex())

	s.b.GetSendTxMutex().Lock()
	defer s.b.GetSendTxMutex().Unlock()

	if txs.Len() >= TRANSACTION_NUM_LIMIT {
		err = fmt.Errorf("System busy: too many transactions, please try again later.")
		return common.Hash{}, err
	}

	fmt.Printf("(s *PublicBlockChainAPI) SendTransaction(), after lock\n")
	// Set some sanity defaults and terminate on failure
	if err := args.setDefaults(ctx, s.b); err != nil {
		return common.Hash{}, err
	}

	if args.Type != nil && (*args.Type).ToInt().Uint64() > 0 && args.From.Hash() != (*args.To).Hash() {
		panic("From/To must be the same address when (un)locking asset.\n")

		// should change the panic to some error msg
		// return common.Hash{}, err
	}
	// Look up the wallet containing the requested signer
	account := accounts.Account{Address: args.From}
	fmt.Println("(s *PublicBlockChainAPI) SendTransaction() before Find()")
	wallet, err := s.b.AccountManager().Find(account)
	if err != nil {
		return common.Hash{}, err
	}
	fmt.Println("(s *PublicBlockChainAPI) SendTransaction() after Find()")
	// Assemble the transaction and sign with the wallet
	tx := args.toTransaction()
	fmt.Printf("(s *PublicBlockChainAPI) SendTransaction(), tx(%s) has nonce(%v)\n", tx.Hash(), tx.Nonce())
	//fmt.Println("(s *PublicBlockChainAPI) SendTransaction() 2")

	var chainID *big.Int
	if config := s.b.ChainConfig(); config.IsEIP155(s.b.CurrentBlock().Number()) {
		chainID = config.ChainId
	}
	signed, err := wallet.SignTx(account, tx, chainID)
	if err != nil {
		return common.Hash{}, err
	}

	return submitTransaction(ctx, s.b, signed)
}

// SendRawTransaction will add the signed transaction to the transaction pool.
// The sender is responsible for signing the transaction and using the correct nonce.
func (s *PublicTransactionPoolAPI) SendRawTransaction(ctx context.Context, encodedTx hexutil.Bytes) (common.Hash, error) {

	//emmark
	txs, err := s.b.GetPoolTransactions()
	if err != nil {
		return common.Hash{}, err
	}

	fmt.Println("(s *PublicTransactionPoolAPI) SendRawTransaction(), has transaction %v in pool\n", txs.Len())

	if txs.Len() >= TRANSACTION_NUM_LIMIT {
		err = fmt.Errorf("System busy: too many transactions, please try again later.")
		return common.Hash{}, err
	}

	tx := new(types.Transaction)
	if err := rlp.DecodeBytes(encodedTx, tx); err != nil {
		return common.Hash{}, err
	}
	return submitTransaction(ctx, s.b, tx)
}

// Sign calculates an ECDSA signature for:
// keccack256("\x19Ethereum Signed Message:\n" + len(message) + message).
//
// Note, the produced signature conforms to the secp256k1 curve R, S and V values,
// where the V value will be 27 or 28 for legacy reasons.
//
// The account associated with addr must be unlocked.
//
// https://github.com/ethereum/wiki/wiki/JSON-RPC#eth_sign
func (s *PublicTransactionPoolAPI) Sign(addr common.Address, data hexutil.Bytes) (hexutil.Bytes, error) {
	// Look up the wallet containing the requested signer
	account := accounts.Account{Address: addr}

	wallet, err := s.b.AccountManager().Find(account)
	if err != nil {
		return nil, err
	}
	// Sign the requested hash with the wallet
	signature, err := wallet.SignHash(account, signHash(data))
	if err == nil {
		signature[64] += 27 // Transform V from 0/1 to 27/28 according to the yellow paper
	}
	return signature, err
}

// SignTransactionResult represents a RLP encoded signed transaction.
type SignTransactionResult struct {
	Raw hexutil.Bytes      `json:"raw"`
	Tx  *types.Transaction `json:"tx"`
}

// SignTransaction will sign the given transaction with the from account.
// The node needs to have the private key of the account corresponding with
// the given from address and it needs to be unlocked.
func (s *PublicTransactionPoolAPI) SignTransaction(ctx context.Context, args SendTxArgs) (*SignTransactionResult, error) {

	fmt.Printf("(s *PublicTransactionPoolAPI) SignTransaction()\n")
	s.b.GetSendTxMutex().Lock()
	defer s.b.GetSendTxMutex().Unlock()

	if err := args.setDefaults(ctx, s.b); err != nil {
		return nil, err
	}
	tx, err := s.sign(args.From, args.toTransaction())
	if err != nil {
		return nil, err
	}
	data, err := rlp.EncodeToBytes(tx)
	if err != nil {
		return nil, err
	}
	return &SignTransactionResult{data, tx}, nil
}

// PendingTransactions returns the transactions that are in the transaction pool and have a from address that is one of
// the accounts this node manages.
func (s *PublicTransactionPoolAPI) PendingTransactions() ([]*RPCTransaction, error) {
	pending, err := s.b.GetPoolTransactions()
	if err != nil {
		return nil, err
	}

	transactions := make([]*RPCTransaction, 0, len(pending))
	for _, tx := range pending {
		var signer types.Signer = types.HomesteadSigner{}
		if tx.Protected() {
			signer = types.NewEIP155Signer(tx.ChainId())
		}
		from, _ := types.Sender(signer, tx)
		if _, err := s.b.AccountManager().Find(accounts.Account{Address: from}); err == nil {
			transactions = append(transactions, newRPCPendingTransaction(tx))
		}
	}
	return transactions, nil
}

// Resend accepts an existing transaction and a new gas price and limit. It will remove
// the given transaction from the pool and reinsert it with the new gas price and limit.
func (s *PublicTransactionPoolAPI) Resend(ctx context.Context, sendArgs SendTxArgs, gasPrice, gasLimit *hexutil.Big) (common.Hash, error) {
	if sendArgs.Nonce == nil {
		return common.Hash{}, fmt.Errorf("missing transaction nonce in transaction spec")
	}

	fmt.Printf("(s *PublicTransactionPoolAPI) Resend()\n")
	s.b.GetSendTxMutex().Lock()
	defer s.b.GetSendTxMutex().Unlock()

	if err := sendArgs.setDefaults(ctx, s.b); err != nil {
		return common.Hash{}, err
	}
	matchTx := sendArgs.toTransaction()
	pending, err := s.b.GetPoolTransactions()
	if err != nil {
		return common.Hash{}, err
	}

	for _, p := range pending {
		var signer types.Signer = types.HomesteadSigner{}
		if p.Protected() {
			signer = types.NewEIP155Signer(p.ChainId())
		}
		wantSigHash := signer.Hash(matchTx)

		if pFrom, err := types.Sender(signer, p); err == nil && pFrom == sendArgs.From && signer.Hash(p) == wantSigHash {
			// Match. Re-sign and send the transaction.
			if gasPrice != nil {
				sendArgs.GasPrice = gasPrice
			}
			if gasLimit != nil {
				sendArgs.Gas = gasLimit
			}
			signedTx, err := s.sign(sendArgs.From, sendArgs.toTransaction())
			if err != nil {
				return common.Hash{}, err
			}
			s.b.RemoveTx(p.Hash())
			if err = s.b.SendTx(ctx, signedTx); err != nil {
				return common.Hash{}, err
			}
			return signedTx.Hash(), nil
		}
	}

	return common.Hash{}, fmt.Errorf("Transaction %#x not found", matchTx.Hash())
}

// PublicDebugAPI is the collection of Etheruem APIs exposed over the public
// debugging endpoint.
type PublicDebugAPI struct {
	b Backend
}

// NewPublicDebugAPI creates a new API definition for the public debug methods
// of the Ethereum service.
func NewPublicDebugAPI(b Backend) *PublicDebugAPI {
	return &PublicDebugAPI{b: b}
}

// GetBlockRlp retrieves the RLP encoded for of a single block.
func (api *PublicDebugAPI) GetBlockRlp(ctx context.Context, number uint64) (string, error) {
	block, _ := api.b.BlockByNumber(ctx, rpc.BlockNumber(number))
	if block == nil {
		return "", fmt.Errorf("block #%d not found", number)
	}
	encoded, err := rlp.EncodeToBytes(block)
	if err != nil {
		return "", err
	}
	return fmt.Sprintf("%x", encoded), nil
}

// PrintBlock retrieves a block and returns its pretty printed form.
func (api *PublicDebugAPI) PrintBlock(ctx context.Context, number uint64) (string, error) {
	block, _ := api.b.BlockByNumber(ctx, rpc.BlockNumber(number))
	if block == nil {
		return "", fmt.Errorf("block #%d not found", number)
	}
	return fmt.Sprintf("%s", block), nil
}

// SeedHash retrieves the seed hash of a block.
func (api *PublicDebugAPI) SeedHash(ctx context.Context, number uint64) (string, error) {
	block, _ := api.b.BlockByNumber(ctx, rpc.BlockNumber(number))
	if block == nil {
		return "", fmt.Errorf("block #%d not found", number)
	}
	hash, err := ethash.GetSeedHash(number)
	if err != nil {
		return "", err
	}
	return fmt.Sprintf("0x%x", hash), nil
}

// PrivateDebugAPI is the collection of Etheruem APIs exposed over the private
// debugging endpoint.
type PrivateDebugAPI struct {
	b Backend
}

// NewPrivateDebugAPI creates a new API definition for the private debug methods
// of the Ethereum service.
func NewPrivateDebugAPI(b Backend) *PrivateDebugAPI {
	return &PrivateDebugAPI{b: b}
}

// ChaindbProperty returns leveldb properties of the chain database.
func (api *PrivateDebugAPI) ChaindbProperty(property string) (string, error) {
	ldb, ok := api.b.ChainDb().(interface {
		LDB() *leveldb.DB
	})
	if !ok {
		return "", fmt.Errorf("chaindbProperty does not work for memory databases")
	}
	if property == "" {
		property = "leveldb.stats"
	} else if !strings.HasPrefix(property, "leveldb.") {
		property = "leveldb." + property
	}
	return ldb.LDB().GetProperty(property)
}

func (api *PrivateDebugAPI) ChaindbCompact() error {
	ldb, ok := api.b.ChainDb().(interface {
		LDB() *leveldb.DB
	})
	if !ok {
		return fmt.Errorf("chaindbCompact does not work for memory databases")
	}
	for b := byte(0); b < 255; b++ {
		glog.V(logger.Info).Infof("compacting chain DB range 0x%0.2X-0x%0.2X", b, b+1)
		err := ldb.LDB().CompactRange(util.Range{Start: []byte{b}, Limit: []byte{b + 1}})
		if err != nil {
			glog.Errorf("compaction error: %v", err)
			return err
		}
	}
	return nil
}

// SetHead rewinds the head of the blockchain to a previous block.
func (api *PrivateDebugAPI) SetHead(number hexutil.Uint64) {
	api.b.SetHead(uint64(number))
}

// PublicNetAPI offers network related RPC methods
type PublicNetAPI struct {
	net            *p2p.Server
	networkVersion int
}

// NewPublicNetAPI creates a new net API instance.
func NewPublicNetAPI(net *p2p.Server, networkVersion int) *PublicNetAPI {
	return &PublicNetAPI{net, networkVersion}
}

// Listening returns an indication if the node is listening for network connections.
func (s *PublicNetAPI) Listening() bool {
	return true // always listening
}

// PeerCount returns the number of connected peers
func (s *PublicNetAPI) PeerCount() hexutil.Uint {
	return hexutil.Uint(s.net.PeerCount())
}

// Version returns the current ethereum protocol version.
func (s *PublicNetAPI) Version() string {
	return fmt.Sprintf("%d", s.networkVersion)
}

/*
//------------------------------------
//author@liaoyd
// PublicValidatorAPI provides an API to some new methods.
type PublicValidatorAPI struct {
	b Backend
}

func NewPublicValidatorAPI(b Backend) *PublicValidatorAPI {
	return &PublicValidatorAPI{b: b}
}

func (s *PublicValidatorAPI) JoinValidators(height int, key string, power uint64) string {
	fmt.Println(("in func (s *PublicExtensionAPI) JoinValidators() string"))
	s.b.SendValidatorMessage(height, key, power, "JOIN")
	return "ok"
}

func (s *PublicValidatorAPI) AcceptJoinReq(height int, key string, power uint64) string {
	fmt.Println("in func (s *PublicExtensionAPI) AcceptJoinReq() string")
	s.b.SendValidatorMessage(height, key, power, "ACCEPT")
	return "ok"
}

func (s *PublicValidatorAPI) Validators() string {
	fmt.Println("in func (s *PublicExtensionAPI) AcceptJoinReq() string")
	s.b.SendValidatorMessage(0, "", 0, "VALIDATORS")
	return "ok"
}
*/
>>>>>>> d27c8bbc
<|MERGE_RESOLUTION|>--- conflicted
+++ resolved
@@ -1,4 +1,3 @@
-<<<<<<< HEAD
 // Copyright 2015 The go-ethereum Authors
 // This file is part of the go-ethereum library.
 //
@@ -37,7 +36,7 @@
 	"github.com/ethereum/go-ethereum/core/vm"
 	"github.com/ethereum/go-ethereum/crypto"
 	"github.com/ethereum/go-ethereum/ethdb"
-	
+
 	"github.com/pchain/common/plogger"
 	"github.com/ethereum/go-ethereum/p2p"
 	"github.com/ethereum/go-ethereum/rlp"
@@ -48,6 +47,9 @@
 )
 var logger = plogger.GetLogger("ethereum")
 const defaultGas = 90000
+
+const defaultMCGas = 42000
+const defaultMCGasPrice = 20000000000
 
 // TXs sending limit
 const TRANSACTION_NUM_LIMIT = 200000
@@ -802,7 +804,6 @@
 	Hash             common.Hash     `json:"hash"`
 	Input            hexutil.Bytes   `json:"input"`
 	Nonce            hexutil.Uint64  `json:"nonce"`
-	Type		 hexutil.Uint64 `json:"type"`
 	To               *common.Address `json:"to"`
 	TransactionIndex hexutil.Uint    `json:"transactionIndex"`
 	Value            *hexutil.Big    `json:"value"`
@@ -826,7 +827,6 @@
 		Hash:     tx.Hash(),
 		Input:    hexutil.Bytes(tx.Data()),
 		Nonce:    hexutil.Uint64(tx.Nonce()),
-		Type:     (hexutil.Uint64)(tx.Type()),
 		To:       tx.To(),
 		Value:    (*hexutil.Big)(tx.Value()),
 		V:        (*hexutil.Big)(v),
@@ -845,6 +845,17 @@
 		}
 		from, _ := types.Sender(signer, tx)
 		v, r, s := tx.RawSignatureValues()
+
+		value := tx.Value()
+		etd := tx.ExtendTxData()
+		if etd != nil && etd.FuncName != "" {
+			if etd.FuncName == DIMCFuncName {
+				value, _ = etd.GetBigInt(DIMC_ARGS_AMOUNT)
+			} else if etd.FuncName == WFCCFuncName {
+				value, _ = etd.GetBigInt(WFCC_ARGS_AMOUNT)
+			}
+		}
+
 		return &RPCTransaction{
 			BlockHash:        b.Hash(),
 			BlockNumber:      (*hexutil.Big)(b.Number()),
@@ -854,10 +865,9 @@
 			Hash:             tx.Hash(),
 			Input:            hexutil.Bytes(tx.Data()),
 			Nonce:            hexutil.Uint64(tx.Nonce()),
-			Type:   	  (hexutil.Uint64)(tx.Type()),
 			To:               tx.To(),
 			TransactionIndex: hexutil.Uint(txIndex),
-			Value:            (*hexutil.Big)(tx.Value()),
+			Value:            (*hexutil.Big)(value),
 			V:                (*hexutil.Big)(v),
 			R:                (*hexutil.Big)(r),
 			S:                (*hexutil.Big)(s),
@@ -1115,21 +1125,22 @@
 
 // SendTxArgs represents the arguments to sumbit a new transaction into the transaction pool.
 type SendTxArgs struct {
-	From     common.Address     `json:"from"`
-	To       *common.Address    `json:"to"`
-	Gas      *hexutil.Big       `json:"gas"`
-	GasPrice *hexutil.Big       `json:"gasPrice"`
-	Value    *hexutil.Big       `json:"value"`
-	Data     hexutil.Bytes      `json:"data"`
-	Nonce    *hexutil.Uint64    `json:"nonce"`
-	Type     *hexutil.Big       `json:"type"`
-	ExtendTxData *types.ExtendTxData  `json:"extendTxData"`
+	From         common.Address      `json:"from"`
+	To           *common.Address     `json:"to"`
+	Gas          *hexutil.Big        `json:"gas"`
+	GasPrice     *hexutil.Big        `json:"gasPrice"`
+	Value        *hexutil.Big        `json:"value"`
+	Data         hexutil.Bytes       `json:"data"`
+	Nonce        *hexutil.Uint64     `json:"nonce"`
+	Type         *hexutil.Big        `json:"type"`
+	ExtendTxData *types.ExtendTxData `json:"extendTxData"`
 }
 
 // prepareSendTxArgs is a helper function that fills in default values for unspecified tx fields.
 func (args *SendTxArgs) setDefaults(ctx context.Context, b Backend) error {
 
-	if(args.ExtendTxData == nil) {
+	etd := args.ExtendTxData
+	if etd == nil {
 		if args.Gas == nil {
 			args.Gas = (*hexutil.Big)(big.NewInt(defaultGas))
 		}
@@ -1143,6 +1154,19 @@
 		if args.Value == nil {
 			args.Value = new(hexutil.Big)
 		}
+	} else {
+		// TODO: adjust the gas/gasPrice for multi-chain tx
+		// DICCFuncName and WFMCFuncName tx has no Gas/GasPrice because the account may not have enough money.
+		// SB2MCFuncName costs no Gas/GasPrice
+		if etd.FuncName == DICCFuncName || etd.FuncName == WFMCFuncName || etd.FuncName == SB2MCFuncName {
+			args.Gas = nil
+			args.GasPrice = nil
+		} else {
+			args.Gas = (*hexutil.Big)(big.NewInt(defaultMCGas)) // temporarily force to 'defaultMCGas'.
+			if args.GasPrice == nil {
+				args.GasPrice = (*hexutil.Big)(big.NewInt(defaultMCGasPrice))
+			}
+		}
 	}
 
 	if args.Nonce == nil {
@@ -1158,7 +1182,7 @@
 
 func (args *SendTxArgs) toTransaction() *types.Transaction {
 
-	if (args.ExtendTxData == nil) {
+	if args.ExtendTxData == nil {
 		if args.To == nil {
 			return types.NewContractCreation(uint64(*args.Nonce), (*big.Int)(args.Value), (*big.Int)(args.Gas), (*big.Int)(args.GasPrice), args.Data)
 		}
@@ -1174,7 +1198,9 @@
 		return common.Hash{}, err
 	}
 
-	if tx.To() == nil {
+	etd := tx.ExtendTxData()
+	// Contract Transaction with both etd and receipt nil
+	if tx.To() == nil || (etd != nil && etd.FuncName != "") {
 		signer := types.MakeSigner(b.ChainConfig(), b.CurrentBlock().Number())
 		from, _ := types.Sender(signer, tx)
 		addr := crypto.CreateAddress(from, tx.Nonce())
@@ -1214,7 +1240,7 @@
 	}
 
 	if args.Type != nil && (*args.Type).ToInt().Uint64() > 0 && args.From.Hash() != (*args.To).Hash() {
-		panic("From/To must be the same address when (un)locking asset.\n")  
+		panic("From/To must be the same address when (un)locking asset.\n")
 
 		// should change the panic to some error msg
 		// return common.Hash{}, err
@@ -1232,14 +1258,6 @@
 	fmt.Printf("(s *PublicBlockChainAPI) SendTransaction(), tx(%s) has nonce(%v)\n", tx.Hash(), tx.Nonce())
 	//fmt.Println("(s *PublicBlockChainAPI) SendTransaction() 2")
 
-	// Set TX type based on input
-	if args.Type != nil {
-		tx.SetType(args.Type.ToInt().Uint64())
-
-		fmt.Printf("SendTransaction: Set type to %d for tx %s\n", tx.Type(), tx.Hash().Hex())
-	} else {
-		logger.Infof("Tx(%s): Not set type, default type %d \n", tx.Hash().Hex(), tx.Type())
-	}
 	var chainID *big.Int
 	if config := s.b.ChainConfig(); config.IsEIP155(s.b.CurrentBlock().Number()) {
 		chainID = config.ChainId
@@ -1254,45 +1272,26 @@
 
 // SendRawTransaction will add the signed transaction to the transaction pool.
 // The sender is responsible for signing the transaction and using the correct nonce.
-func (s *PublicTransactionPoolAPI) SendRawTransaction(ctx context.Context, encodedTx hexutil.Bytes) (string, error) {
+func (s *PublicTransactionPoolAPI) SendRawTransaction(ctx context.Context, encodedTx hexutil.Bytes) (common.Hash, error) {
 
 	//emmark
 	txs, err := s.b.GetPoolTransactions()
 	if err != nil {
-		return "", err
+		return common.Hash{}, err
 	}
 
 	fmt.Println("(s *PublicTransactionPoolAPI) SendRawTransaction(), has transaction %v in pool\n", txs.Len())
 
 	if txs.Len() >= TRANSACTION_NUM_LIMIT {
 		err = fmt.Errorf("System busy: too many transactions, please try again later.")
-		return "", err
-	}
-
-	oritx := new(types.OriTransaction)
-	if err := rlp.DecodeBytes(encodedTx, oritx); err != nil {
-		return "", err
-	}
-
-	tx := types.OriToTransaction(oritx)
-
-	if err := s.b.SendTx(ctx, tx); err != nil {
-		return "", err
-	}
-
-	signer := types.MakeSigner(s.b.ChainConfig(), s.b.CurrentBlock().Number())
-	if tx.To() == nil {
-		from, err := types.Sender(signer, tx)
-		if err != nil {
-			return "", err
-		}
-		addr := crypto.CreateAddress(from, tx.Nonce())
-		logger.Infof("Tx(%x) created: %x\n", tx.Hash(), addr)
-	} else {
-		logger.Infof("Tx(%x) to: %x\n", tx.Hash(), tx.To())
-	}
-
-	return tx.Hash().Hex(), nil
+		return common.Hash{}, err
+	}
+
+	tx := new(types.Transaction)
+	if err := rlp.DecodeBytes(encodedTx, tx); err != nil {
+		return common.Hash{}, err
+	}
+	return submitTransaction(ctx, s.b, tx)
 }
 
 // Sign calculates an ECDSA signature for:
@@ -1574,1582 +1573,4 @@
 	s.b.SendValidatorMessage(0, "", 0, "VALIDATORS")
 	return "ok"
 }
-*/
-=======
-// Copyright 2015 The go-ethereum Authors
-// This file is part of the go-ethereum library.
-//
-// The go-ethereum library is free software: you can redistribute it and/or modify
-// it under the terms of the GNU Lesser General Public License as published by
-// the Free Software Foundation, either version 3 of the License, or
-// (at your option) any later version.
-//
-// The go-ethereum library is distributed in the hope that it will be useful,
-// but WITHOUT ANY WARRANTY; without even the implied warranty of
-// MERCHANTABILITY or FITNESS FOR A PARTICULAR PURPOSE. See the
-// GNU Lesser General Public License for more details.
-//
-// You should have received a copy of the GNU Lesser General Public License
-// along with the go-ethereum library. If not, see <http://www.gnu.org/licenses/>.
-
-package ethapi
-
-import (
-	"bytes"
-	"encoding/hex"
-	"errors"
-	"fmt"
-	"math"
-	"math/big"
-	"strings"
-	"time"
-
-	"github.com/ethereum/ethash"
-	"github.com/ethereum/go-ethereum/accounts"
-	"github.com/ethereum/go-ethereum/accounts/keystore"
-	"github.com/ethereum/go-ethereum/common"
-	"github.com/ethereum/go-ethereum/common/hexutil"
-	"github.com/ethereum/go-ethereum/core"
-	"github.com/ethereum/go-ethereum/core/types"
-	"github.com/ethereum/go-ethereum/core/vm"
-	"github.com/ethereum/go-ethereum/crypto"
-	"github.com/ethereum/go-ethereum/ethdb"
-	"github.com/ethereum/go-ethereum/logger"
-	"github.com/ethereum/go-ethereum/logger/glog"
-	"github.com/ethereum/go-ethereum/p2p"
-	"github.com/ethereum/go-ethereum/rlp"
-	"github.com/ethereum/go-ethereum/rpc"
-	"github.com/syndtr/goleveldb/leveldb"
-	"github.com/syndtr/goleveldb/leveldb/util"
-	"golang.org/x/net/context"
-)
-
-const defaultGas = 90000
-
-const defaultMCGas = 42000
-const defaultMCGasPrice = 20000000000
-
-// TXs sending limit
-const TRANSACTION_NUM_LIMIT = 200000
-
-// PublicEthereumAPI provides an API to access Ethereum related information.
-// It offers only methods that operate on public data that is freely available to anyone.
-type PublicEthereumAPI struct {
-	b Backend
-}
-
-// NewPublicEthereumAPI creates a new Etheruem protocol API.
-func NewPublicEthereumAPI(b Backend) *PublicEthereumAPI {
-	return &PublicEthereumAPI{b}
-}
-
-// GasPrice returns a suggestion for a gas price.
-func (s *PublicEthereumAPI) GasPrice(ctx context.Context) (*big.Int, error) {
-	return s.b.SuggestPrice(ctx)
-}
-
-// ProtocolVersion returns the current Ethereum protocol version this node supports
-func (s *PublicEthereumAPI) ProtocolVersion() hexutil.Uint {
-	return hexutil.Uint(s.b.ProtocolVersion())
-}
-
-// Syncing returns false in case the node is currently not syncing with the network. It can be up to date or has not
-// yet received the latest block headers from its pears. In case it is synchronizing:
-// - startingBlock: block number this node started to synchronise from
-// - currentBlock:  block number this node is currently importing
-// - highestBlock:  block number of the highest block header this node has received from peers
-// - pulledStates:  number of state entries processed until now
-// - knownStates:   number of known state entries that still need to be pulled
-func (s *PublicEthereumAPI) Syncing() (interface{}, error) {
-	progress := s.b.Downloader().Progress()
-
-	// Return not syncing if the synchronisation already completed
-	if progress.CurrentBlock >= progress.HighestBlock {
-		return false, nil
-	}
-	// Otherwise gather the block sync stats
-	return map[string]interface{}{
-		"startingBlock": hexutil.Uint64(progress.StartingBlock),
-		"currentBlock":  hexutil.Uint64(progress.CurrentBlock),
-		"highestBlock":  hexutil.Uint64(progress.HighestBlock),
-		"pulledStates":  hexutil.Uint64(progress.PulledStates),
-		"knownStates":   hexutil.Uint64(progress.KnownStates),
-	}, nil
-}
-
-// PublicTxPoolAPI offers and API for the transaction pool. It only operates on data that is non confidential.
-type PublicTxPoolAPI struct {
-	b Backend
-}
-
-// NewPublicTxPoolAPI creates a new tx pool service that gives information about the transaction pool.
-func NewPublicTxPoolAPI(b Backend) *PublicTxPoolAPI {
-	return &PublicTxPoolAPI{b}
-}
-
-// Content returns the transactions contained within the transaction pool.
-func (s *PublicTxPoolAPI) Content() map[string]map[string]map[string]*RPCTransaction {
-	content := map[string]map[string]map[string]*RPCTransaction{
-		"pending": make(map[string]map[string]*RPCTransaction),
-		"queued":  make(map[string]map[string]*RPCTransaction),
-	}
-	pending, queue := s.b.TxPoolContent()
-
-	// Flatten the pending transactions
-	for account, txs := range pending {
-		dump := make(map[string]*RPCTransaction)
-		for nonce, tx := range txs {
-			dump[fmt.Sprintf("%d", nonce)] = newRPCPendingTransaction(tx)
-		}
-		content["pending"][account.Hex()] = dump
-	}
-	// Flatten the queued transactions
-	for account, txs := range queue {
-		dump := make(map[string]*RPCTransaction)
-		for nonce, tx := range txs {
-			dump[fmt.Sprintf("%d", nonce)] = newRPCPendingTransaction(tx)
-		}
-		content["queued"][account.Hex()] = dump
-	}
-	return content
-}
-
-// Status returns the number of pending and queued transaction in the pool.
-func (s *PublicTxPoolAPI) Status() map[string]hexutil.Uint {
-	pending, queue := s.b.Stats()
-	return map[string]hexutil.Uint{
-		"pending": hexutil.Uint(pending),
-		"queued":  hexutil.Uint(queue),
-	}
-}
-
-// Inspect retrieves the content of the transaction pool and flattens it into an
-// easily inspectable list.
-func (s *PublicTxPoolAPI) Inspect() map[string]map[string]map[string]string {
-	content := map[string]map[string]map[string]string{
-		"pending": make(map[string]map[string]string),
-		"queued":  make(map[string]map[string]string),
-	}
-	pending, queue := s.b.TxPoolContent()
-
-	// Define a formatter to flatten a transaction into a string
-	var format = func(tx *types.Transaction) string {
-		if to := tx.To(); to != nil {
-			return fmt.Sprintf("%s: %v wei + %v × %v gas", tx.To().Hex(), tx.Value(), tx.Gas(), tx.GasPrice())
-		}
-		return fmt.Sprintf("contract creation: %v wei + %v × %v gas", tx.Value(), tx.Gas(), tx.GasPrice())
-	}
-	// Flatten the pending transactions
-	for account, txs := range pending {
-		dump := make(map[string]string)
-		for nonce, tx := range txs {
-			dump[fmt.Sprintf("%d", nonce)] = format(tx)
-		}
-		content["pending"][account.Hex()] = dump
-	}
-	// Flatten the queued transactions
-	for account, txs := range queue {
-		dump := make(map[string]string)
-		for nonce, tx := range txs {
-			dump[fmt.Sprintf("%d", nonce)] = format(tx)
-		}
-		content["queued"][account.Hex()] = dump
-	}
-	return content
-}
-
-// PublicAccountAPI provides an API to access accounts managed by this node.
-// It offers only methods that can retrieve accounts.
-type PublicAccountAPI struct {
-	am *accounts.Manager
-}
-
-// NewPublicAccountAPI creates a new PublicAccountAPI.
-func NewPublicAccountAPI(am *accounts.Manager) *PublicAccountAPI {
-	return &PublicAccountAPI{am: am}
-}
-
-// Accounts returns the collection of accounts this node manages
-func (s *PublicAccountAPI) Accounts() []common.Address {
-	var addresses []common.Address
-	for _, wallet := range s.am.Wallets() {
-		for _, account := range wallet.Accounts() {
-			addresses = append(addresses, account.Address)
-		}
-	}
-	return addresses
-}
-
-// PrivateAccountAPI provides an API to access accounts managed by this node.
-// It offers methods to create, (un)lock en list accounts. Some methods accept
-// passwords and are therefore considered private by default.
-type PrivateAccountAPI struct {
-	am *accounts.Manager
-	b  Backend
-}
-
-// NewPrivateAccountAPI create a new PrivateAccountAPI.
-func NewPrivateAccountAPI(b Backend) *PrivateAccountAPI {
-	return &PrivateAccountAPI{
-		am: b.AccountManager(),
-		b:  b,
-	}
-}
-
-// ListAccounts will return a list of addresses for accounts this node manages.
-func (s *PrivateAccountAPI) ListAccounts() []common.Address {
-	var addresses []common.Address
-	for _, wallet := range s.am.Wallets() {
-		for _, account := range wallet.Accounts() {
-			addresses = append(addresses, account.Address)
-		}
-	}
-	return addresses
-}
-
-// rawWallet is a JSON representation of an accounts.Wallet interface, with its
-// data contents extracted into plain fields.
-type rawWallet struct {
-	URL      string             `json:"url"`
-	Status   string             `json:"status"`
-	Accounts []accounts.Account `json:"accounts"`
-}
-
-// ListWallets will return a list of wallets this node manages.
-func (s *PrivateAccountAPI) ListWallets() []rawWallet {
-	var wallets []rawWallet
-	for _, wallet := range s.am.Wallets() {
-		wallets = append(wallets, rawWallet{
-			URL:      wallet.URL().String(),
-			Status:   wallet.Status(),
-			Accounts: wallet.Accounts(),
-		})
-	}
-	return wallets
-}
-
-// DeriveAccount requests a HD wallet to derive a new account, optionally pinning
-// it for later reuse.
-func (s *PrivateAccountAPI) DeriveAccount(url string, path string, pin *bool) (accounts.Account, error) {
-	wallet, err := s.am.Wallet(url)
-	if err != nil {
-		return accounts.Account{}, err
-	}
-	derivPath, err := accounts.ParseDerivationPath(path)
-	if err != nil {
-		return accounts.Account{}, err
-	}
-	if pin == nil {
-		pin = new(bool)
-	}
-	return wallet.Derive(derivPath, *pin)
-}
-
-// NewAccount will create a new account and returns the address for the new account.
-func (s *PrivateAccountAPI) NewAccount(password string) (common.Address, error) {
-	acc, err := fetchKeystore(s.am).NewAccount(password)
-	if err == nil {
-		return acc.Address, nil
-	}
-	return common.Address{}, err
-}
-
-// fetchKeystore retrives the encrypted keystore from the account manager.
-func fetchKeystore(am *accounts.Manager) *keystore.KeyStore {
-	return am.Backends(keystore.KeyStoreType)[0].(*keystore.KeyStore)
-}
-
-// ImportRawKey stores the given hex encoded ECDSA key into the key directory,
-// encrypting it with the passphrase.
-func (s *PrivateAccountAPI) ImportRawKey(privkey string, password string) (common.Address, error) {
-	hexkey, err := hex.DecodeString(privkey)
-	if err != nil {
-		return common.Address{}, err
-	}
-
-	acc, err := fetchKeystore(s.am).ImportECDSA(crypto.ToECDSA(hexkey), password)
-	return acc.Address, err
-}
-
-// UnlockAccount will unlock the account associated with the given address with
-// the given password for duration seconds. If duration is nil it will use a
-// default of 300 seconds. It returns an indication if the account was unlocked.
-func (s *PrivateAccountAPI) UnlockAccount(addr common.Address, password string, duration *uint64) (bool, error) {
-	const max = uint64(time.Duration(math.MaxInt64) / time.Second)
-	var d time.Duration
-	if duration == nil {
-		d = 300 * time.Second
-	} else if *duration > max {
-		return false, errors.New("unlock duration too large")
-	} else {
-		d = time.Duration(*duration) * time.Second
-	}
-	err := fetchKeystore(s.am).TimedUnlock(accounts.Account{Address: addr}, password, d)
-	return err == nil, err
-}
-
-// LockAccount will lock the account associated with the given address when it's unlocked.
-func (s *PrivateAccountAPI) LockAccount(addr common.Address) bool {
-	return fetchKeystore(s.am).Lock(addr) == nil
-}
-
-// SendTransaction will create a transaction from the given arguments and
-// tries to sign it with the key associated with args.To. If the given passwd isn't
-// able to decrypt the key it fails.
-func (s *PrivateAccountAPI) SendTransaction(ctx context.Context, args SendTxArgs, passwd string) (common.Hash, error) {
-
-	fmt.Printf("(s *PrivateAccountAPI) SendTransaction()\n")
-	s.b.GetSendTxMutex().Lock()
-	defer s.b.GetSendTxMutex().Unlock()
-
-	// Set some sanity defaults and terminate on failure
-	if err := args.setDefaults(ctx, s.b); err != nil {
-		return common.Hash{}, err
-	}
-	// Look up the wallet containing the requested signer
-	account := accounts.Account{Address: args.From}
-
-	wallet, err := s.am.Find(account)
-	if err != nil {
-		return common.Hash{}, err
-	}
-	// Assemble the transaction and sign with the wallet
-	tx := args.toTransaction()
-
-	var chainID *big.Int
-	if config := s.b.ChainConfig(); config.IsEIP155(s.b.CurrentBlock().Number()) {
-		chainID = config.ChainId
-	}
-	signed, err := wallet.SignTxWithPassphrase(account, passwd, tx, chainID)
-	if err != nil {
-		return common.Hash{}, err
-	}
-	return submitTransaction(ctx, s.b, signed)
-}
-
-// signHash is a helper function that calculates a hash for the given message that can be
-// safely used to calculate a signature from.
-//
-// The hash is calulcated as
-//   keccak256("\x19Ethereum Signed Message:\n"${message length}${message}).
-//
-// This gives context to the signed message and prevents signing of transactions.
-func signHash(data []byte) []byte {
-	msg := fmt.Sprintf("\x19Ethereum Signed Message:\n%d%s", len(data), data)
-	return crypto.Keccak256([]byte(msg))
-}
-
-// Sign calculates an Ethereum ECDSA signature for:
-// keccack256("\x19Ethereum Signed Message:\n" + len(message) + message))
-//
-// Note, the produced signature conforms to the secp256k1 curve R, S and V values,
-// where the V value will be 27 or 28 for legacy reasons.
-//
-// The key used to calculate the signature is decrypted with the given password.
-//
-// https://github.com/ethereum/go-ethereum/wiki/Management-APIs#personal_sign
-func (s *PrivateAccountAPI) Sign(ctx context.Context, data hexutil.Bytes, addr common.Address, passwd string) (hexutil.Bytes, error) {
-	// Look up the wallet containing the requested signer
-	account := accounts.Account{Address: addr}
-
-	wallet, err := s.b.AccountManager().Find(account)
-	if err != nil {
-		return nil, err
-	}
-	// Assemble sign the data with the wallet
-	signature, err := wallet.SignHashWithPassphrase(account, passwd, signHash(data))
-	if err != nil {
-		return nil, err
-	}
-	signature[64] += 27 // Transform V from 0/1 to 27/28 according to the yellow paper
-	return signature, nil
-}
-
-// EcRecover returns the address for the account that was used to create the signature.
-// Note, this function is compatible with eth_sign and personal_sign. As such it recovers
-// the address of:
-// hash = keccak256("\x19Ethereum Signed Message:\n"${message length}${message})
-// addr = ecrecover(hash, signature)
-//
-// Note, the signature must conform to the secp256k1 curve R, S and V values, where
-// the V value must be be 27 or 28 for legacy reasons.
-//
-// https://github.com/ethereum/go-ethereum/wiki/Management-APIs#personal_ecRecover
-func (s *PrivateAccountAPI) EcRecover(ctx context.Context, data, sig hexutil.Bytes) (common.Address, error) {
-	if len(sig) != 65 {
-		return common.Address{}, fmt.Errorf("signature must be 65 bytes long")
-	}
-	if sig[64] != 27 && sig[64] != 28 {
-		return common.Address{}, fmt.Errorf("invalid Ethereum signature (V is not 27 or 28)")
-	}
-	sig[64] -= 27 // Transform yellow paper V from 27/28 to 0/1
-
-	rpk, err := crypto.Ecrecover(signHash(data), sig)
-	if err != nil {
-		return common.Address{}, err
-	}
-	pubKey := crypto.ToECDSAPub(rpk)
-	recoveredAddr := crypto.PubkeyToAddress(*pubKey)
-	return recoveredAddr, nil
-}
-
-// SignAndSendTransaction was renamed to SendTransaction. This method is deprecated
-// and will be removed in the future. It primary goal is to give clients time to update.
-func (s *PrivateAccountAPI) SignAndSendTransaction(ctx context.Context, args SendTxArgs, passwd string) (common.Hash, error) {
-	return s.SendTransaction(ctx, args, passwd)
-}
-
-// PublicBlockChainAPI provides an API to access the Ethereum blockchain.
-// It offers only methods that operate on public data that is freely available to anyone.
-type PublicBlockChainAPI struct {
-	b Backend
-}
-
-// NewPublicBlockChainAPI creates a new Etheruem blockchain API.
-func NewPublicBlockChainAPI(b Backend) *PublicBlockChainAPI {
-	return &PublicBlockChainAPI{b}
-}
-
-// BlockNumber returns the block number of the chain head.
-func (s *PublicBlockChainAPI) BlockNumber() *big.Int {
-	header, _ := s.b.HeaderByNumber(context.Background(), rpc.LatestBlockNumber) // latest header should always be available
-	//emmark
-	//fmt.Println("(s *PublicBlockChainAPI) BlockNumber() *big.Int called")
-	//debug.PrintStack()
-	return header.Number
-}
-
-// GetBalance returns the amount of wei for the given address in the state of the
-// given block number. The rpc.LatestBlockNumber and rpc.PendingBlockNumber meta
-// block numbers are also allowed.
-func (s *PublicBlockChainAPI) GetBalance(ctx context.Context, address common.Address, blockNr rpc.BlockNumber) (*big.Int, error) {
-	state, _, err := s.b.StateAndHeaderByNumber(ctx, blockNr)
-	if state == nil || err != nil {
-		return nil, err
-	}
-
-	return state.GetBalance(ctx, address)
-}
-
-// GetLockedBalance returns the amount of locked wei for the given address in the state of the
-// given block number. The rpc.LatestBlockNumber and rpc.PendingBlockNumber meta
-// block numbers are also allowed.
-func (s *PublicBlockChainAPI) GetLockedBalance(ctx context.Context, address common.Address, blockNr rpc.BlockNumber) (*big.Int, error) {
-	state, _, err := s.b.StateAndHeaderByNumber(ctx, blockNr)
-	if state == nil || err != nil {
-		return nil, err
-	}
-
-	return state.GetLockedBalance(ctx, address)
-}
-
-// GetBlockByNumber returns the requested block. When blockNr is -1 the chain head is returned. When fullTx is true all
-// transactions in the block are returned in full detail, otherwise only the transaction hash is returned.
-func (s *PublicBlockChainAPI) GetBlockByNumber(ctx context.Context, blockNr rpc.BlockNumber, fullTx bool) (map[string]interface{}, error) {
-	block, err := s.b.BlockByNumber(ctx, blockNr)
-	if block != nil {
-		response, err := s.rpcOutputBlock(block, true, fullTx)
-		if err == nil && blockNr == rpc.PendingBlockNumber {
-			// Pending blocks need to nil out a few fields
-			for _, field := range []string{"hash", "nonce", "logsBloom", "miner"} {
-				response[field] = nil
-			}
-		}
-		return response, err
-	}
-	return nil, err
-}
-
-// GetBlockByHash returns the requested block. When fullTx is true all transactions in the block are returned in full
-// detail, otherwise only the transaction hash is returned.
-func (s *PublicBlockChainAPI) GetBlockByHash(ctx context.Context, blockHash common.Hash, fullTx bool) (map[string]interface{}, error) {
-	block, err := s.b.GetBlock(ctx, blockHash)
-	if block != nil {
-		return s.rpcOutputBlock(block, true, fullTx)
-	}
-	return nil, err
-}
-
-// GetUncleByBlockNumberAndIndex returns the uncle block for the given block hash and index. When fullTx is true
-// all transactions in the block are returned in full detail, otherwise only the transaction hash is returned.
-func (s *PublicBlockChainAPI) GetUncleByBlockNumberAndIndex(ctx context.Context, blockNr rpc.BlockNumber, index hexutil.Uint) (map[string]interface{}, error) {
-	block, err := s.b.BlockByNumber(ctx, blockNr)
-	if block != nil {
-		uncles := block.Uncles()
-		if index >= hexutil.Uint(len(uncles)) {
-			glog.V(logger.Debug).Infof("uncle block on index %d not found for block #%d", index, blockNr)
-			return nil, nil
-		}
-		block = types.NewBlockWithHeader(uncles[index])
-		return s.rpcOutputBlock(block, false, false)
-	}
-	return nil, err
-}
-
-// GetUncleByBlockHashAndIndex returns the uncle block for the given block hash and index. When fullTx is true
-// all transactions in the block are returned in full detail, otherwise only the transaction hash is returned.
-func (s *PublicBlockChainAPI) GetUncleByBlockHashAndIndex(ctx context.Context, blockHash common.Hash, index hexutil.Uint) (map[string]interface{}, error) {
-	block, err := s.b.GetBlock(ctx, blockHash)
-	if block != nil {
-		uncles := block.Uncles()
-		if index >= hexutil.Uint(len(uncles)) {
-			glog.V(logger.Debug).Infof("uncle block on index %d not found for block %s", index, blockHash.Hex())
-			return nil, nil
-		}
-		block = types.NewBlockWithHeader(uncles[index])
-		return s.rpcOutputBlock(block, false, false)
-	}
-	return nil, err
-}
-
-// GetUncleCountByBlockNumber returns number of uncles in the block for the given block number
-func (s *PublicBlockChainAPI) GetUncleCountByBlockNumber(ctx context.Context, blockNr rpc.BlockNumber) *hexutil.Uint {
-	if block, _ := s.b.BlockByNumber(ctx, blockNr); block != nil {
-		n := hexutil.Uint(len(block.Uncles()))
-		return &n
-	}
-	return nil
-}
-
-// GetUncleCountByBlockHash returns number of uncles in the block for the given block hash
-func (s *PublicBlockChainAPI) GetUncleCountByBlockHash(ctx context.Context, blockHash common.Hash) *hexutil.Uint {
-	if block, _ := s.b.GetBlock(ctx, blockHash); block != nil {
-		n := hexutil.Uint(len(block.Uncles()))
-		return &n
-	}
-	return nil
-}
-
-// GetCode returns the code stored at the given address in the state for the given block number.
-func (s *PublicBlockChainAPI) GetCode(ctx context.Context, address common.Address, blockNr rpc.BlockNumber) (string, error) {
-	state, _, err := s.b.StateAndHeaderByNumber(ctx, blockNr)
-	if state == nil || err != nil {
-		return "", err
-	}
-	res, err := state.GetCode(ctx, address)
-	if len(res) == 0 || err != nil { // backwards compatibility
-		return "0x", err
-	}
-	return common.ToHex(res), nil
-}
-
-// GetStorageAt returns the storage from the state at the given address, key and
-// block number. The rpc.LatestBlockNumber and rpc.PendingBlockNumber meta block
-// numbers are also allowed.
-func (s *PublicBlockChainAPI) GetStorageAt(ctx context.Context, address common.Address, key string, blockNr rpc.BlockNumber) (string, error) {
-	state, _, err := s.b.StateAndHeaderByNumber(ctx, blockNr)
-	if state == nil || err != nil {
-		return "0x", err
-	}
-	res, err := state.GetState(ctx, address, common.HexToHash(key))
-	if err != nil {
-		return "0x", err
-	}
-	return res.Hex(), nil
-}
-
-// callmsg is the message type used for call transitions.
-type callmsg struct {
-	addr          common.Address
-	to            *common.Address
-	gas, gasPrice *big.Int
-	value         *big.Int
-	data          []byte
-}
-
-// accessor boilerplate to implement core.Message
-func (m callmsg) From() (common.Address, error)         { return m.addr, nil }
-func (m callmsg) FromFrontier() (common.Address, error) { return m.addr, nil }
-func (m callmsg) Nonce() uint64                         { return 0 }
-func (m callmsg) CheckNonce() bool                      { return false }
-func (m callmsg) To() *common.Address                   { return m.to }
-func (m callmsg) GasPrice() *big.Int                    { return m.gasPrice }
-func (m callmsg) Gas() *big.Int                         { return m.gas }
-func (m callmsg) Value() *big.Int                       { return m.value }
-func (m callmsg) Data() []byte                          { return m.data }
-
-// CallArgs represents the arguments for a call.
-type CallArgs struct {
-	From     common.Address  `json:"from"`
-	To       *common.Address `json:"to"`
-	Gas      hexutil.Big     `json:"gas"`
-	GasPrice hexutil.Big     `json:"gasPrice"`
-	Value    hexutil.Big     `json:"value"`
-	Data     hexutil.Bytes   `json:"data"`
-}
-
-func (s *PublicBlockChainAPI) doCall(ctx context.Context, args CallArgs, blockNr rpc.BlockNumber) (string, *big.Int, error) {
-	defer func(start time.Time) { glog.V(logger.Debug).Infof("call took %v", time.Since(start)) }(time.Now())
-
-	state, header, err := s.b.StateAndHeaderByNumber(ctx, blockNr)
-	if state == nil || err != nil {
-		return "0x", common.Big0, err
-	}
-	// Set sender address or use a default if none specified
-	addr := args.From
-	if addr == (common.Address{}) {
-		if wallets := s.b.AccountManager().Wallets(); len(wallets) > 0 {
-			if accounts := wallets[0].Accounts(); len(accounts) > 0 {
-				addr = accounts[0].Address
-			}
-		}
-	} else {
-		addr = args.From
-	}
-	// Set default gas & gas price if none were set
-	gas, gasPrice := args.Gas.ToInt(), args.GasPrice.ToInt()
-	if gas.Cmp(common.Big0) == 0 {
-		gas = big.NewInt(50000000)
-	}
-	if gasPrice.Cmp(common.Big0) == 0 {
-		gasPrice = new(big.Int).Mul(big.NewInt(50), common.Shannon)
-	}
-	msg := types.NewMessage(addr, args.To, 0, args.Value.ToInt(), gas, gasPrice, args.Data, false)
-
-	// Execute the call and return
-	vmenv, vmError, err := s.b.GetVMEnv(ctx, msg, state, header)
-	if err != nil {
-		return "0x", common.Big0, err
-	}
-	gp := new(core.GasPool).AddGas(common.MaxBig)
-	res, gas, err := core.ApplyMessage(vmenv, msg, gp)
-	if err := vmError(); err != nil {
-		return "0x", common.Big0, err
-	}
-	if len(res) == 0 { // backwards compatibility
-		return "0x", gas, err
-	}
-	return common.ToHex(res), gas, err
-}
-
-// Call executes the given transaction on the state for the given block number.
-// It doesn't make and changes in the state/blockchain and is useful to execute and retrieve values.
-func (s *PublicBlockChainAPI) Call(ctx context.Context, args CallArgs, blockNr rpc.BlockNumber) (string, error) {
-	result, _, err := s.doCall(ctx, args, blockNr)
-	return result, err
-}
-
-// EstimateGas returns an estimate of the amount of gas needed to execute the given transaction.
-func (s *PublicBlockChainAPI) EstimateGas(ctx context.Context, args CallArgs) (*hexutil.Big, error) {
-	// Binary search the gas requirement, as it may be higher than the amount used
-	var lo, hi uint64
-	if (*big.Int)(&args.Gas).BitLen() > 0 {
-		hi = (*big.Int)(&args.Gas).Uint64()
-	} else {
-		// Retrieve the current pending block to act as the gas ceiling
-		block, err := s.b.BlockByNumber(ctx, rpc.PendingBlockNumber)
-		if err != nil {
-			return nil, err
-		}
-		hi = block.GasLimit().Uint64()
-	}
-	for lo+1 < hi {
-		// Take a guess at the gas, and check transaction validity
-		mid := (hi + lo) / 2
-		(*big.Int)(&args.Gas).SetUint64(mid)
-
-		_, gas, err := s.doCall(ctx, args, rpc.PendingBlockNumber)
-
-		// If the transaction became invalid or used all the gas (failed), raise the gas limit
-		if err != nil || gas.Cmp((*big.Int)(&args.Gas)) == 0 {
-			lo = mid
-			continue
-		}
-		// Otherwise assume the transaction succeeded, lower the gas limit
-		hi = mid
-	}
-	return (*hexutil.Big)(new(big.Int).SetUint64(hi)), nil
-}
-
-// ExecutionResult groups all structured logs emitted by the EVM
-// while replaying a transaction in debug mode as well as the amount of
-// gas used and the return value
-type ExecutionResult struct {
-	Gas         *big.Int       `json:"gas"`
-	ReturnValue string         `json:"returnValue"`
-	StructLogs  []StructLogRes `json:"structLogs"`
-}
-
-// StructLogRes stores a structured log emitted by the EVM while replaying a
-// transaction in debug mode
-type StructLogRes struct {
-	Pc      uint64            `json:"pc"`
-	Op      string            `json:"op"`
-	Gas     *big.Int          `json:"gas"`
-	GasCost *big.Int          `json:"gasCost"`
-	Depth   int               `json:"depth"`
-	Error   error             `json:"error"`
-	Stack   []string          `json:"stack"`
-	Memory  []string          `json:"memory"`
-	Storage map[string]string `json:"storage"`
-}
-
-// formatLogs formats EVM returned structured logs for json output
-func FormatLogs(structLogs []vm.StructLog) []StructLogRes {
-	formattedStructLogs := make([]StructLogRes, len(structLogs))
-	for index, trace := range structLogs {
-		formattedStructLogs[index] = StructLogRes{
-			Pc:      trace.Pc,
-			Op:      trace.Op.String(),
-			Gas:     trace.Gas,
-			GasCost: trace.GasCost,
-			Depth:   trace.Depth,
-			Error:   trace.Err,
-			Stack:   make([]string, len(trace.Stack)),
-			Storage: make(map[string]string),
-		}
-
-		for i, stackValue := range trace.Stack {
-			formattedStructLogs[index].Stack[i] = fmt.Sprintf("%x", common.LeftPadBytes(stackValue.Bytes(), 32))
-		}
-
-		for i := 0; i+32 <= len(trace.Memory); i += 32 {
-			formattedStructLogs[index].Memory = append(formattedStructLogs[index].Memory, fmt.Sprintf("%x", trace.Memory[i:i+32]))
-		}
-
-		for i, storageValue := range trace.Storage {
-			formattedStructLogs[index].Storage[fmt.Sprintf("%x", i)] = fmt.Sprintf("%x", storageValue)
-		}
-	}
-	return formattedStructLogs
-}
-
-// rpcOutputBlock converts the given block to the RPC output which depends on fullTx. If inclTx is true transactions are
-// returned. When fullTx is true the returned block contains full transaction details, otherwise it will only contain
-// transaction hashes.
-func (s *PublicBlockChainAPI) rpcOutputBlock(b *types.Block, inclTx bool, fullTx bool) (map[string]interface{}, error) {
-	head := b.Header() // copies the header once
-	fields := map[string]interface{}{
-		"number":           (*hexutil.Big)(head.Number),
-		"hash":             b.Hash(),
-		"parentHash":       head.ParentHash,
-		"nonce":            head.Nonce,
-		"mixHash":          head.MixDigest,
-		"sha3Uncles":       head.UncleHash,
-		"logsBloom":        head.Bloom,
-		"stateRoot":        head.Root,
-		"miner":            head.Coinbase,
-		"difficulty":       (*hexutil.Big)(head.Difficulty),
-		"totalDifficulty":  (*hexutil.Big)(s.b.GetTd(b.Hash())),
-		"extraData":        hexutil.Bytes(head.Extra),
-		"size":             hexutil.Uint64(uint64(b.Size().Int64())),
-		"gasLimit":         (*hexutil.Big)(head.GasLimit),
-		"gasUsed":          (*hexutil.Big)(head.GasUsed),
-		"timestamp":        (*hexutil.Big)(head.Time),
-		"transactionsRoot": head.TxHash,
-		"receiptsRoot":     head.ReceiptHash,
-	}
-
-	if inclTx {
-		formatTx := func(tx *types.Transaction) (interface{}, error) {
-			return tx.Hash(), nil
-		}
-
-		if fullTx {
-			formatTx = func(tx *types.Transaction) (interface{}, error) {
-				return newRPCTransaction(b, tx.Hash())
-			}
-		}
-
-		txs := b.Transactions()
-		transactions := make([]interface{}, len(txs))
-		var err error
-		for i, tx := range b.Transactions() {
-			if transactions[i], err = formatTx(tx); err != nil {
-				return nil, err
-			}
-		}
-		fields["transactions"] = transactions
-	}
-
-	uncles := b.Uncles()
-	uncleHashes := make([]common.Hash, len(uncles))
-	for i, uncle := range uncles {
-		uncleHashes[i] = uncle.Hash()
-	}
-	fields["uncles"] = uncleHashes
-
-	return fields, nil
-}
-
-// RPCTransaction represents a transaction that will serialize to the RPC representation of a transaction
-type RPCTransaction struct {
-	BlockHash        common.Hash     `json:"blockHash"`
-	BlockNumber      *hexutil.Big    `json:"blockNumber"`
-	From             common.Address  `json:"from"`
-	Gas              *hexutil.Big    `json:"gas"`
-	GasPrice         *hexutil.Big    `json:"gasPrice"`
-	Hash             common.Hash     `json:"hash"`
-	Input            hexutil.Bytes   `json:"input"`
-	Nonce            hexutil.Uint64  `json:"nonce"`
-	To               *common.Address `json:"to"`
-	TransactionIndex hexutil.Uint    `json:"transactionIndex"`
-	Value            *hexutil.Big    `json:"value"`
-	V                *hexutil.Big    `json:"v"`
-	R                *hexutil.Big    `json:"r"`
-	S                *hexutil.Big    `json:"s"`
-}
-
-// newRPCPendingTransaction returns a pending transaction that will serialize to the RPC representation
-func newRPCPendingTransaction(tx *types.Transaction) *RPCTransaction {
-	var signer types.Signer = types.FrontierSigner{}
-	if tx.Protected() {
-		signer = types.NewEIP155Signer(tx.ChainId())
-	}
-	from, _ := types.Sender(signer, tx)
-	v, r, s := tx.RawSignatureValues()
-	return &RPCTransaction{
-		From:     from,
-		Gas:      (*hexutil.Big)(tx.Gas()),
-		GasPrice: (*hexutil.Big)(tx.GasPrice()),
-		Hash:     tx.Hash(),
-		Input:    hexutil.Bytes(tx.Data()),
-		Nonce:    hexutil.Uint64(tx.Nonce()),
-		To:       tx.To(),
-		Value:    (*hexutil.Big)(tx.Value()),
-		V:        (*hexutil.Big)(v),
-		R:        (*hexutil.Big)(r),
-		S:        (*hexutil.Big)(s),
-	}
-}
-
-// newRPCTransaction returns a transaction that will serialize to the RPC representation.
-func newRPCTransactionFromBlockIndex(b *types.Block, txIndex uint) (*RPCTransaction, error) {
-	if txIndex < uint(len(b.Transactions())) {
-		tx := b.Transactions()[txIndex]
-		var signer types.Signer = types.FrontierSigner{}
-		if tx.Protected() {
-			signer = types.NewEIP155Signer(tx.ChainId())
-		}
-		from, _ := types.Sender(signer, tx)
-		v, r, s := tx.RawSignatureValues()
-
-		value := tx.Value()
-		etd := tx.ExtendTxData()
-		if etd != nil && etd.FuncName != "" {
-			if etd.FuncName == DIMCFuncName {
-				value, _ = etd.GetBigInt(DIMC_ARGS_AMOUNT)
-			} else if etd.FuncName == WFCCFuncName {
-				value, _ = etd.GetBigInt(WFCC_ARGS_AMOUNT)
-			}
-		}
-
-		return &RPCTransaction{
-			BlockHash:        b.Hash(),
-			BlockNumber:      (*hexutil.Big)(b.Number()),
-			From:             from,
-			Gas:              (*hexutil.Big)(tx.Gas()),
-			GasPrice:         (*hexutil.Big)(tx.GasPrice()),
-			Hash:             tx.Hash(),
-			Input:            hexutil.Bytes(tx.Data()),
-			Nonce:            hexutil.Uint64(tx.Nonce()),
-			To:               tx.To(),
-			TransactionIndex: hexutil.Uint(txIndex),
-			Value:            (*hexutil.Big)(value),
-			V:                (*hexutil.Big)(v),
-			R:                (*hexutil.Big)(r),
-			S:                (*hexutil.Big)(s),
-		}, nil
-	}
-
-	return nil, nil
-}
-
-// newRPCRawTransactionFromBlockIndex returns the bytes of a transaction given a block and a transaction index.
-func newRPCRawTransactionFromBlockIndex(b *types.Block, txIndex uint) (hexutil.Bytes, error) {
-	if txIndex < uint(len(b.Transactions())) {
-		tx := b.Transactions()[txIndex]
-		return rlp.EncodeToBytes(tx)
-	}
-
-	return nil, nil
-}
-
-// newRPCTransaction returns a transaction that will serialize to the RPC representation.
-func newRPCTransaction(b *types.Block, txHash common.Hash) (*RPCTransaction, error) {
-	for idx, tx := range b.Transactions() {
-		if tx.Hash() == txHash {
-			return newRPCTransactionFromBlockIndex(b, uint(idx))
-		}
-	}
-
-	return nil, nil
-}
-
-// PublicTransactionPoolAPI exposes methods for the RPC interface
-type PublicTransactionPoolAPI struct {
-	b Backend
-}
-
-// NewPublicTransactionPoolAPI creates a new RPC service with methods specific for the transaction pool.
-func NewPublicTransactionPoolAPI(b Backend) *PublicTransactionPoolAPI {
-	return &PublicTransactionPoolAPI{b}
-}
-
-func getTransaction(chainDb ethdb.Database, b Backend, txHash common.Hash) (*types.Transaction, bool, error) {
-	txData, err := chainDb.Get(txHash.Bytes())
-	isPending := false
-	tx := new(types.Transaction)
-
-	if err == nil && len(txData) > 0 {
-		if err := rlp.DecodeBytes(txData, tx); err != nil {
-			return nil, isPending, err
-		}
-	} else {
-		// pending transaction?
-		tx = b.GetPoolTransaction(txHash)
-		isPending = true
-	}
-
-	return tx, isPending, nil
-}
-
-// GetBlockTransactionCountByNumber returns the number of transactions in the block with the given block number.
-func (s *PublicTransactionPoolAPI) GetBlockTransactionCountByNumber(ctx context.Context, blockNr rpc.BlockNumber) *hexutil.Uint {
-	if block, _ := s.b.BlockByNumber(ctx, blockNr); block != nil {
-		n := hexutil.Uint(len(block.Transactions()))
-		return &n
-	}
-	return nil
-}
-
-// GetBlockTransactionCountByHash returns the number of transactions in the block with the given hash.
-func (s *PublicTransactionPoolAPI) GetBlockTransactionCountByHash(ctx context.Context, blockHash common.Hash) *hexutil.Uint {
-	if block, _ := s.b.GetBlock(ctx, blockHash); block != nil {
-		n := hexutil.Uint(len(block.Transactions()))
-		return &n
-	}
-	return nil
-}
-
-// GetTransactionByBlockNumberAndIndex returns the transaction for the given block number and index.
-func (s *PublicTransactionPoolAPI) GetTransactionByBlockNumberAndIndex(ctx context.Context, blockNr rpc.BlockNumber, index hexutil.Uint) (*RPCTransaction, error) {
-	if block, _ := s.b.BlockByNumber(ctx, blockNr); block != nil {
-		return newRPCTransactionFromBlockIndex(block, uint(index))
-	}
-	return nil, nil
-}
-
-// GetTransactionByBlockHashAndIndex returns the transaction for the given block hash and index.
-func (s *PublicTransactionPoolAPI) GetTransactionByBlockHashAndIndex(ctx context.Context, blockHash common.Hash, index hexutil.Uint) (*RPCTransaction, error) {
-	if block, _ := s.b.GetBlock(ctx, blockHash); block != nil {
-		return newRPCTransactionFromBlockIndex(block, uint(index))
-	}
-	return nil, nil
-}
-
-// GetRawTransactionByBlockNumberAndIndex returns the bytes of the transaction for the given block number and index.
-func (s *PublicTransactionPoolAPI) GetRawTransactionByBlockNumberAndIndex(ctx context.Context, blockNr rpc.BlockNumber, index hexutil.Uint) (hexutil.Bytes, error) {
-	if block, _ := s.b.BlockByNumber(ctx, blockNr); block != nil {
-		return newRPCRawTransactionFromBlockIndex(block, uint(index))
-	}
-	return nil, nil
-}
-
-// GetRawTransactionByBlockHashAndIndex returns the bytes of the transaction for the given block hash and index.
-func (s *PublicTransactionPoolAPI) GetRawTransactionByBlockHashAndIndex(ctx context.Context, blockHash common.Hash, index hexutil.Uint) (hexutil.Bytes, error) {
-	if block, _ := s.b.GetBlock(ctx, blockHash); block != nil {
-		return newRPCRawTransactionFromBlockIndex(block, uint(index))
-	}
-	return nil, nil
-}
-
-// GetTransactionCount returns the number of transactions the given address has sent for the given block number
-func (s *PublicTransactionPoolAPI) GetTransactionCount(ctx context.Context, address common.Address, blockNr rpc.BlockNumber) (*hexutil.Uint64, error) {
-	state, _, err := s.b.StateAndHeaderByNumber(ctx, blockNr)
-	if state == nil || err != nil {
-		return nil, err
-	}
-	nonce, err := state.GetNonce(ctx, address)
-	if err != nil {
-		return nil, err
-	}
-	return (*hexutil.Uint64)(&nonce), nil
-}
-
-// getTransactionBlockData fetches the meta data for the given transaction from the chain database. This is useful to
-// retrieve block information for a hash. It returns the block hash, block index and transaction index.
-func getTransactionBlockData(chainDb ethdb.Database, txHash common.Hash) (common.Hash, uint64, uint64, error) {
-	var txBlock struct {
-		BlockHash  common.Hash
-		BlockIndex uint64
-		Index      uint64
-	}
-
-	blockData, err := chainDb.Get(append(txHash.Bytes(), 0x0001))
-	if err != nil {
-		return common.Hash{}, uint64(0), uint64(0), err
-	}
-
-	reader := bytes.NewReader(blockData)
-	if err = rlp.Decode(reader, &txBlock); err != nil {
-		return common.Hash{}, uint64(0), uint64(0), err
-	}
-
-	return txBlock.BlockHash, txBlock.BlockIndex, txBlock.Index, nil
-}
-
-// GetTransactionByHash returns the transaction for the given hash
-func (s *PublicTransactionPoolAPI) GetTransactionByHash(ctx context.Context, txHash common.Hash) (*RPCTransaction, error) {
-	var tx *types.Transaction
-	var isPending bool
-	var err error
-
-	if tx, isPending, err = getTransaction(s.b.ChainDb(), s.b, txHash); err != nil {
-		glog.V(logger.Debug).Infof("%v\n", err)
-		return nil, nil
-	} else if tx == nil {
-		return nil, nil
-	}
-
-	if isPending {
-		return newRPCPendingTransaction(tx), nil
-	}
-
-	blockHash, _, _, err := getTransactionBlockData(s.b.ChainDb(), txHash)
-	if err != nil {
-		glog.V(logger.Debug).Infof("%v\n", err)
-		return nil, nil
-	}
-
-	if block, _ := s.b.GetBlock(ctx, blockHash); block != nil {
-		return newRPCTransaction(block, txHash)
-	}
-
-	return nil, nil
-}
-
-// GetRawTransactionByHash returns the bytes of the transaction for the given hash.
-func (s *PublicTransactionPoolAPI) GetRawTransactionByHash(ctx context.Context, txHash common.Hash) (hexutil.Bytes, error) {
-	var tx *types.Transaction
-	var err error
-
-	if tx, _, err = getTransaction(s.b.ChainDb(), s.b, txHash); err != nil {
-		glog.V(logger.Debug).Infof("%v\n", err)
-		return nil, nil
-	} else if tx == nil {
-		return nil, nil
-	}
-
-	return rlp.EncodeToBytes(tx)
-}
-
-// GetTransactionReceipt returns the transaction receipt for the given transaction hash.
-func (s *PublicTransactionPoolAPI) GetTransactionReceipt(txHash common.Hash) (map[string]interface{}, error) {
-	receipt := core.GetReceipt(s.b.ChainDb(), txHash)
-	if receipt == nil {
-		glog.V(logger.Debug).Infof("receipt not found for transaction %s", txHash.Hex())
-		return nil, nil
-	}
-
-	tx, _, err := getTransaction(s.b.ChainDb(), s.b, txHash)
-	if err != nil {
-		glog.V(logger.Debug).Infof("%v\n", err)
-		return nil, nil
-	}
-
-	txBlock, blockIndex, index, err := getTransactionBlockData(s.b.ChainDb(), txHash)
-	if err != nil {
-		glog.V(logger.Debug).Infof("%v\n", err)
-		return nil, nil
-	}
-
-	var signer types.Signer = types.FrontierSigner{}
-	if tx.Protected() {
-		signer = types.NewEIP155Signer(tx.ChainId())
-	}
-	from, _ := types.Sender(signer, tx)
-
-	fields := map[string]interface{}{
-		"root":              hexutil.Bytes(receipt.PostState),
-		"blockHash":         txBlock,
-		"blockNumber":       hexutil.Uint64(blockIndex),
-		"transactionHash":   txHash,
-		"transactionIndex":  hexutil.Uint64(index),
-		"from":              from,
-		"to":                tx.To(),
-		"gasUsed":           (*hexutil.Big)(receipt.GasUsed),
-		"cumulativeGasUsed": (*hexutil.Big)(receipt.CumulativeGasUsed),
-		"contractAddress":   nil,
-		"logs":              receipt.Logs,
-		"logsBloom":         receipt.Bloom,
-	}
-	if receipt.Logs == nil {
-		fields["logs"] = [][]*types.Log{}
-	}
-	// If the ContractAddress is 20 0x0 bytes, assume it is not a contract creation
-	if receipt.ContractAddress != (common.Address{}) {
-		fields["contractAddress"] = receipt.ContractAddress
-	}
-	return fields, nil
-}
-
-// sign is a helper function that signs a transaction with the private key of the given address.
-func (s *PublicTransactionPoolAPI) sign(addr common.Address, tx *types.Transaction) (*types.Transaction, error) {
-	// Look up the wallet containing the requested signer
-	account := accounts.Account{Address: addr}
-
-	wallet, err := s.b.AccountManager().Find(account)
-	if err != nil {
-		return nil, err
-	}
-	// Request the wallet to sign the transaction
-	var chainID *big.Int
-	if config := s.b.ChainConfig(); config.IsEIP155(s.b.CurrentBlock().Number()) {
-		chainID = config.ChainId
-	}
-	return wallet.SignTx(account, tx, chainID)
-}
-
-// SendTxArgs represents the arguments to sumbit a new transaction into the transaction pool.
-type SendTxArgs struct {
-	From         common.Address      `json:"from"`
-	To           *common.Address     `json:"to"`
-	Gas          *hexutil.Big        `json:"gas"`
-	GasPrice     *hexutil.Big        `json:"gasPrice"`
-	Value        *hexutil.Big        `json:"value"`
-	Data         hexutil.Bytes       `json:"data"`
-	Nonce        *hexutil.Uint64     `json:"nonce"`
-	Type         *hexutil.Big        `json:"type"`
-	ExtendTxData *types.ExtendTxData `json:"extendTxData"`
-}
-
-// prepareSendTxArgs is a helper function that fills in default values for unspecified tx fields.
-func (args *SendTxArgs) setDefaults(ctx context.Context, b Backend) error {
-
-	etd := args.ExtendTxData
-	if etd == nil {
-		if args.Gas == nil {
-			args.Gas = (*hexutil.Big)(big.NewInt(defaultGas))
-		}
-		if args.GasPrice == nil {
-			price, err := b.SuggestPrice(ctx)
-			if err != nil {
-				return err
-			}
-			args.GasPrice = (*hexutil.Big)(price)
-		}
-		if args.Value == nil {
-			args.Value = new(hexutil.Big)
-		}
-	} else {
-		// TODO: adjust the gas/gasPrice for multi-chain tx
-		// DICCFuncName and WFMCFuncName tx has no Gas/GasPrice because the account may not have enough money.
-		// SB2MCFuncName costs no Gas/GasPrice
-		if etd.FuncName == DICCFuncName || etd.FuncName == WFMCFuncName || etd.FuncName == SB2MCFuncName {
-			args.Gas = nil
-			args.GasPrice = nil
-		} else {
-			args.Gas = (*hexutil.Big)(big.NewInt(defaultMCGas)) // temporarily force to 'defaultMCGas'.
-			if args.GasPrice == nil {
-				args.GasPrice = (*hexutil.Big)(big.NewInt(defaultMCGasPrice))
-			}
-		}
-	}
-
-	if args.Nonce == nil {
-		nonce, err := b.GetPoolNonce(ctx, args.From)
-		if err != nil {
-			return err
-		}
-		args.Nonce = (*hexutil.Uint64)(&nonce)
-	}
-
-	return nil
-}
-
-func (args *SendTxArgs) toTransaction() *types.Transaction {
-
-	if args.ExtendTxData == nil {
-		if args.To == nil {
-			return types.NewContractCreation(uint64(*args.Nonce), (*big.Int)(args.Value), (*big.Int)(args.Gas), (*big.Int)(args.GasPrice), args.Data)
-		}
-		return types.NewTransaction(uint64(*args.Nonce), *args.To, (*big.Int)(args.Value), (*big.Int)(args.Gas), (*big.Int)(args.GasPrice), args.Data)
-	} else {
-		return types.NewTransactionEx(uint64(*args.Nonce), args.To, (*big.Int)(args.Value), (*big.Int)(args.Gas), (*big.Int)(args.GasPrice), args.Data, args.ExtendTxData)
-	}
-}
-
-// submitTransaction is a helper function that submits tx to txPool and logs a message.
-func submitTransaction(ctx context.Context, b Backend, tx *types.Transaction) (common.Hash, error) {
-	if err := b.SendTx(ctx, tx); err != nil {
-		return common.Hash{}, err
-	}
-
-	etd := tx.ExtendTxData()
-	// Contract Transaction with both etd and receipt nil
-	if tx.To() == nil || (etd != nil && etd.FuncName != "") {
-		signer := types.MakeSigner(b.ChainConfig(), b.CurrentBlock().Number())
-		from, _ := types.Sender(signer, tx)
-		addr := crypto.CreateAddress(from, tx.Nonce())
-		glog.V(logger.Info).Infof("Tx(%s) created: %s\n", tx.Hash().Hex(), addr.Hex())
-	} else {
-		glog.V(logger.Info).Infof("Tx(%s) to: %s\n", tx.Hash().Hex(), tx.To().Hex())
-	}
-
-	return tx.Hash(), nil
-}
-
-// SendTransaction creates a transaction for the given argument, sign it and submit it to the
-// transaction pool.
-func (s *PublicTransactionPoolAPI) SendTransaction(ctx context.Context, args SendTxArgs) (common.Hash, error) {
-	//emmark
-	txs, err := s.b.GetPoolTransactions()
-	if err != nil {
-		return common.Hash{}, err
-	}
-
-	//fmt.Printf("(s *PublicTransactionPoolAPI) SendTransaction(), has transaction %v in pool\n", txs.Len())
-
-	//fmt.Printf("(s *PublicTransactionPoolAPI) SendTransaction(), s.b.GetSendTxMutex() is %v\n", s.b.GetSendTxMutex())
-
-	s.b.GetSendTxMutex().Lock()
-	defer s.b.GetSendTxMutex().Unlock()
-
-	if txs.Len() >= TRANSACTION_NUM_LIMIT {
-		err = fmt.Errorf("System busy: too many transactions, please try again later.")
-		return common.Hash{}, err
-	}
-
-	fmt.Printf("(s *PublicBlockChainAPI) SendTransaction(), after lock\n")
-	// Set some sanity defaults and terminate on failure
-	if err := args.setDefaults(ctx, s.b); err != nil {
-		return common.Hash{}, err
-	}
-
-	if args.Type != nil && (*args.Type).ToInt().Uint64() > 0 && args.From.Hash() != (*args.To).Hash() {
-		panic("From/To must be the same address when (un)locking asset.\n")
-
-		// should change the panic to some error msg
-		// return common.Hash{}, err
-	}
-	// Look up the wallet containing the requested signer
-	account := accounts.Account{Address: args.From}
-	fmt.Println("(s *PublicBlockChainAPI) SendTransaction() before Find()")
-	wallet, err := s.b.AccountManager().Find(account)
-	if err != nil {
-		return common.Hash{}, err
-	}
-	fmt.Println("(s *PublicBlockChainAPI) SendTransaction() after Find()")
-	// Assemble the transaction and sign with the wallet
-	tx := args.toTransaction()
-	fmt.Printf("(s *PublicBlockChainAPI) SendTransaction(), tx(%s) has nonce(%v)\n", tx.Hash(), tx.Nonce())
-	//fmt.Println("(s *PublicBlockChainAPI) SendTransaction() 2")
-
-	var chainID *big.Int
-	if config := s.b.ChainConfig(); config.IsEIP155(s.b.CurrentBlock().Number()) {
-		chainID = config.ChainId
-	}
-	signed, err := wallet.SignTx(account, tx, chainID)
-	if err != nil {
-		return common.Hash{}, err
-	}
-
-	return submitTransaction(ctx, s.b, signed)
-}
-
-// SendRawTransaction will add the signed transaction to the transaction pool.
-// The sender is responsible for signing the transaction and using the correct nonce.
-func (s *PublicTransactionPoolAPI) SendRawTransaction(ctx context.Context, encodedTx hexutil.Bytes) (common.Hash, error) {
-
-	//emmark
-	txs, err := s.b.GetPoolTransactions()
-	if err != nil {
-		return common.Hash{}, err
-	}
-
-	fmt.Println("(s *PublicTransactionPoolAPI) SendRawTransaction(), has transaction %v in pool\n", txs.Len())
-
-	if txs.Len() >= TRANSACTION_NUM_LIMIT {
-		err = fmt.Errorf("System busy: too many transactions, please try again later.")
-		return common.Hash{}, err
-	}
-
-	tx := new(types.Transaction)
-	if err := rlp.DecodeBytes(encodedTx, tx); err != nil {
-		return common.Hash{}, err
-	}
-	return submitTransaction(ctx, s.b, tx)
-}
-
-// Sign calculates an ECDSA signature for:
-// keccack256("\x19Ethereum Signed Message:\n" + len(message) + message).
-//
-// Note, the produced signature conforms to the secp256k1 curve R, S and V values,
-// where the V value will be 27 or 28 for legacy reasons.
-//
-// The account associated with addr must be unlocked.
-//
-// https://github.com/ethereum/wiki/wiki/JSON-RPC#eth_sign
-func (s *PublicTransactionPoolAPI) Sign(addr common.Address, data hexutil.Bytes) (hexutil.Bytes, error) {
-	// Look up the wallet containing the requested signer
-	account := accounts.Account{Address: addr}
-
-	wallet, err := s.b.AccountManager().Find(account)
-	if err != nil {
-		return nil, err
-	}
-	// Sign the requested hash with the wallet
-	signature, err := wallet.SignHash(account, signHash(data))
-	if err == nil {
-		signature[64] += 27 // Transform V from 0/1 to 27/28 according to the yellow paper
-	}
-	return signature, err
-}
-
-// SignTransactionResult represents a RLP encoded signed transaction.
-type SignTransactionResult struct {
-	Raw hexutil.Bytes      `json:"raw"`
-	Tx  *types.Transaction `json:"tx"`
-}
-
-// SignTransaction will sign the given transaction with the from account.
-// The node needs to have the private key of the account corresponding with
-// the given from address and it needs to be unlocked.
-func (s *PublicTransactionPoolAPI) SignTransaction(ctx context.Context, args SendTxArgs) (*SignTransactionResult, error) {
-
-	fmt.Printf("(s *PublicTransactionPoolAPI) SignTransaction()\n")
-	s.b.GetSendTxMutex().Lock()
-	defer s.b.GetSendTxMutex().Unlock()
-
-	if err := args.setDefaults(ctx, s.b); err != nil {
-		return nil, err
-	}
-	tx, err := s.sign(args.From, args.toTransaction())
-	if err != nil {
-		return nil, err
-	}
-	data, err := rlp.EncodeToBytes(tx)
-	if err != nil {
-		return nil, err
-	}
-	return &SignTransactionResult{data, tx}, nil
-}
-
-// PendingTransactions returns the transactions that are in the transaction pool and have a from address that is one of
-// the accounts this node manages.
-func (s *PublicTransactionPoolAPI) PendingTransactions() ([]*RPCTransaction, error) {
-	pending, err := s.b.GetPoolTransactions()
-	if err != nil {
-		return nil, err
-	}
-
-	transactions := make([]*RPCTransaction, 0, len(pending))
-	for _, tx := range pending {
-		var signer types.Signer = types.HomesteadSigner{}
-		if tx.Protected() {
-			signer = types.NewEIP155Signer(tx.ChainId())
-		}
-		from, _ := types.Sender(signer, tx)
-		if _, err := s.b.AccountManager().Find(accounts.Account{Address: from}); err == nil {
-			transactions = append(transactions, newRPCPendingTransaction(tx))
-		}
-	}
-	return transactions, nil
-}
-
-// Resend accepts an existing transaction and a new gas price and limit. It will remove
-// the given transaction from the pool and reinsert it with the new gas price and limit.
-func (s *PublicTransactionPoolAPI) Resend(ctx context.Context, sendArgs SendTxArgs, gasPrice, gasLimit *hexutil.Big) (common.Hash, error) {
-	if sendArgs.Nonce == nil {
-		return common.Hash{}, fmt.Errorf("missing transaction nonce in transaction spec")
-	}
-
-	fmt.Printf("(s *PublicTransactionPoolAPI) Resend()\n")
-	s.b.GetSendTxMutex().Lock()
-	defer s.b.GetSendTxMutex().Unlock()
-
-	if err := sendArgs.setDefaults(ctx, s.b); err != nil {
-		return common.Hash{}, err
-	}
-	matchTx := sendArgs.toTransaction()
-	pending, err := s.b.GetPoolTransactions()
-	if err != nil {
-		return common.Hash{}, err
-	}
-
-	for _, p := range pending {
-		var signer types.Signer = types.HomesteadSigner{}
-		if p.Protected() {
-			signer = types.NewEIP155Signer(p.ChainId())
-		}
-		wantSigHash := signer.Hash(matchTx)
-
-		if pFrom, err := types.Sender(signer, p); err == nil && pFrom == sendArgs.From && signer.Hash(p) == wantSigHash {
-			// Match. Re-sign and send the transaction.
-			if gasPrice != nil {
-				sendArgs.GasPrice = gasPrice
-			}
-			if gasLimit != nil {
-				sendArgs.Gas = gasLimit
-			}
-			signedTx, err := s.sign(sendArgs.From, sendArgs.toTransaction())
-			if err != nil {
-				return common.Hash{}, err
-			}
-			s.b.RemoveTx(p.Hash())
-			if err = s.b.SendTx(ctx, signedTx); err != nil {
-				return common.Hash{}, err
-			}
-			return signedTx.Hash(), nil
-		}
-	}
-
-	return common.Hash{}, fmt.Errorf("Transaction %#x not found", matchTx.Hash())
-}
-
-// PublicDebugAPI is the collection of Etheruem APIs exposed over the public
-// debugging endpoint.
-type PublicDebugAPI struct {
-	b Backend
-}
-
-// NewPublicDebugAPI creates a new API definition for the public debug methods
-// of the Ethereum service.
-func NewPublicDebugAPI(b Backend) *PublicDebugAPI {
-	return &PublicDebugAPI{b: b}
-}
-
-// GetBlockRlp retrieves the RLP encoded for of a single block.
-func (api *PublicDebugAPI) GetBlockRlp(ctx context.Context, number uint64) (string, error) {
-	block, _ := api.b.BlockByNumber(ctx, rpc.BlockNumber(number))
-	if block == nil {
-		return "", fmt.Errorf("block #%d not found", number)
-	}
-	encoded, err := rlp.EncodeToBytes(block)
-	if err != nil {
-		return "", err
-	}
-	return fmt.Sprintf("%x", encoded), nil
-}
-
-// PrintBlock retrieves a block and returns its pretty printed form.
-func (api *PublicDebugAPI) PrintBlock(ctx context.Context, number uint64) (string, error) {
-	block, _ := api.b.BlockByNumber(ctx, rpc.BlockNumber(number))
-	if block == nil {
-		return "", fmt.Errorf("block #%d not found", number)
-	}
-	return fmt.Sprintf("%s", block), nil
-}
-
-// SeedHash retrieves the seed hash of a block.
-func (api *PublicDebugAPI) SeedHash(ctx context.Context, number uint64) (string, error) {
-	block, _ := api.b.BlockByNumber(ctx, rpc.BlockNumber(number))
-	if block == nil {
-		return "", fmt.Errorf("block #%d not found", number)
-	}
-	hash, err := ethash.GetSeedHash(number)
-	if err != nil {
-		return "", err
-	}
-	return fmt.Sprintf("0x%x", hash), nil
-}
-
-// PrivateDebugAPI is the collection of Etheruem APIs exposed over the private
-// debugging endpoint.
-type PrivateDebugAPI struct {
-	b Backend
-}
-
-// NewPrivateDebugAPI creates a new API definition for the private debug methods
-// of the Ethereum service.
-func NewPrivateDebugAPI(b Backend) *PrivateDebugAPI {
-	return &PrivateDebugAPI{b: b}
-}
-
-// ChaindbProperty returns leveldb properties of the chain database.
-func (api *PrivateDebugAPI) ChaindbProperty(property string) (string, error) {
-	ldb, ok := api.b.ChainDb().(interface {
-		LDB() *leveldb.DB
-	})
-	if !ok {
-		return "", fmt.Errorf("chaindbProperty does not work for memory databases")
-	}
-	if property == "" {
-		property = "leveldb.stats"
-	} else if !strings.HasPrefix(property, "leveldb.") {
-		property = "leveldb." + property
-	}
-	return ldb.LDB().GetProperty(property)
-}
-
-func (api *PrivateDebugAPI) ChaindbCompact() error {
-	ldb, ok := api.b.ChainDb().(interface {
-		LDB() *leveldb.DB
-	})
-	if !ok {
-		return fmt.Errorf("chaindbCompact does not work for memory databases")
-	}
-	for b := byte(0); b < 255; b++ {
-		glog.V(logger.Info).Infof("compacting chain DB range 0x%0.2X-0x%0.2X", b, b+1)
-		err := ldb.LDB().CompactRange(util.Range{Start: []byte{b}, Limit: []byte{b + 1}})
-		if err != nil {
-			glog.Errorf("compaction error: %v", err)
-			return err
-		}
-	}
-	return nil
-}
-
-// SetHead rewinds the head of the blockchain to a previous block.
-func (api *PrivateDebugAPI) SetHead(number hexutil.Uint64) {
-	api.b.SetHead(uint64(number))
-}
-
-// PublicNetAPI offers network related RPC methods
-type PublicNetAPI struct {
-	net            *p2p.Server
-	networkVersion int
-}
-
-// NewPublicNetAPI creates a new net API instance.
-func NewPublicNetAPI(net *p2p.Server, networkVersion int) *PublicNetAPI {
-	return &PublicNetAPI{net, networkVersion}
-}
-
-// Listening returns an indication if the node is listening for network connections.
-func (s *PublicNetAPI) Listening() bool {
-	return true // always listening
-}
-
-// PeerCount returns the number of connected peers
-func (s *PublicNetAPI) PeerCount() hexutil.Uint {
-	return hexutil.Uint(s.net.PeerCount())
-}
-
-// Version returns the current ethereum protocol version.
-func (s *PublicNetAPI) Version() string {
-	return fmt.Sprintf("%d", s.networkVersion)
-}
-
-/*
-//------------------------------------
-//author@liaoyd
-// PublicValidatorAPI provides an API to some new methods.
-type PublicValidatorAPI struct {
-	b Backend
-}
-
-func NewPublicValidatorAPI(b Backend) *PublicValidatorAPI {
-	return &PublicValidatorAPI{b: b}
-}
-
-func (s *PublicValidatorAPI) JoinValidators(height int, key string, power uint64) string {
-	fmt.Println(("in func (s *PublicExtensionAPI) JoinValidators() string"))
-	s.b.SendValidatorMessage(height, key, power, "JOIN")
-	return "ok"
-}
-
-func (s *PublicValidatorAPI) AcceptJoinReq(height int, key string, power uint64) string {
-	fmt.Println("in func (s *PublicExtensionAPI) AcceptJoinReq() string")
-	s.b.SendValidatorMessage(height, key, power, "ACCEPT")
-	return "ok"
-}
-
-func (s *PublicValidatorAPI) Validators() string {
-	fmt.Println("in func (s *PublicExtensionAPI) AcceptJoinReq() string")
-	s.b.SendValidatorMessage(0, "", 0, "VALIDATORS")
-	return "ok"
-}
-*/
->>>>>>> d27c8bbc
+*/