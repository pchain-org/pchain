--- conflicted
+++ resolved
@@ -582,11 +582,7 @@
 
 		outsideReward := s.b.ChainConfig().IsOutOfStorage(header.Number, header.MainChainNumber)
 		if outsideReward {
-<<<<<<< HEAD
-			r := state.Database().TrieDB().GetAllEpochReward(address,uint64(blockNr))
-=======
 			r := state.Database().TrieDB().GetAllEpochReward(address, uint64(blockNr))
->>>>>>> 2d15f5c7
 			for k, v := range r {
 				reward_detail[EpochLabel(k)] = (*hexutil.Big)(v)
 			}
@@ -1111,21 +1107,21 @@
 
 // RPCTransaction represents a transaction that will serialize to the RPC representation of a transaction
 type RPCTransaction struct {
-	BlockHash        common.Hash     `json:"blockHash"`
-	BlockNumber      *hexutil.Big    `json:"blockNumber"`
-	From             common.Address  `json:"from"`
-	Gas              hexutil.Uint64  `json:"gas"`
-	GasPrice         *hexutil.Big    `json:"gasPrice"`
-	Hash             common.Hash     `json:"hash"`
-	Input            hexutil.Bytes   `json:"input"`
-	Nonce            hexutil.Uint64  `json:"nonce"`
-	To               *common.Address `json:"to"`
-	TransactionIndex hexutil.Uint    `json:"transactionIndex"`
-	Value            *hexutil.Big    `json:"value"`
+	BlockHash        common.Hash       `json:"blockHash"`
+	BlockNumber      *hexutil.Big      `json:"blockNumber"`
+	From             common.Address    `json:"from"`
+	Gas              hexutil.Uint64    `json:"gas"`
+	GasPrice         *hexutil.Big      `json:"gasPrice"`
+	Hash             common.Hash       `json:"hash"`
+	Input            hexutil.Bytes     `json:"input"`
+	Nonce            hexutil.Uint64    `json:"nonce"`
+	To               *common.Address   `json:"to"`
+	TransactionIndex hexutil.Uint      `json:"transactionIndex"`
+	Value            *hexutil.Big      `json:"value"`
 	Accesses         *types.AccessList `json:"accessList,omitempty"`
-	V                *hexutil.Big    `json:"v"`
-	R                *hexutil.Big    `json:"r"`
-	S                *hexutil.Big    `json:"s"`
+	V                *hexutil.Big      `json:"v"`
+	R                *hexutil.Big      `json:"r"`
+	S                *hexutil.Big      `json:"s"`
 }
 
 // newRPCTransaction returns a transaction that will serialize to the RPC
