--- conflicted
+++ resolved
@@ -19,10 +19,7 @@
 import (
 	"errors"
 	"fmt"
-<<<<<<< HEAD
-=======
 	"github.com/ethereum/go-ethereum/consensus"
->>>>>>> 82ebad97
 	"math/big"
 	"sync"
 	"time"
@@ -41,16 +38,10 @@
 )
 
 const (
-<<<<<<< HEAD
 	maxKnownTxs          = 32768 // Maximum transactions hashes to keep in the known list (prevent DOS)
 	maxKnownBlocks       = 1024  // Maximum block hashes to keep in the known list (prevent DOS)
 	maxKnownTX3ProofData = 32768 // Maximum TX3ProofData heights to keep in the known list (prevent DOS)
 	handshakeTimeout     = 5 * time.Second
-=======
-	maxKnownTxs      = 32768 // Maximum transactions hashes to keep in the known list (prevent DOS)
-	maxKnownBlocks   = 1024  // Maximum block hashes to keep in the known list (prevent DOS)
-	handshakeTimeout = 5 * time.Second
->>>>>>> 82ebad97
 )
 
 // PeerInfo represents a short summary of the Ethereum sub-protocol metadata known
@@ -74,23 +65,17 @@
 	td   *big.Int
 	lock sync.RWMutex
 
-<<<<<<< HEAD
 	knownTxs           *set.Set // Set of transaction hashes known to be known by this peer
 	knownBlocks        *set.Set // Set of block hashes known to be known by this peer
 	knownTX3ProofDatas *set.Set // Set of TX3ProofData height known to be known by this peer
-=======
-	knownTxs    *set.Set // Set of transaction hashes known to be known by this peer
-	knownBlocks *set.Set // Set of block hashes known to be known by this peer
 
 	peerState consensus.PeerState
->>>>>>> 82ebad97
 }
 
 func newPeer(version int, p *p2p.Peer, rw p2p.MsgReadWriter) *peer {
 	id := p.ID()
 
 	return &peer{
-<<<<<<< HEAD
 		Peer:               p,
 		rw:                 rw,
 		version:            version,
@@ -98,14 +83,6 @@
 		knownTxs:           set.New(),
 		knownBlocks:        set.New(),
 		knownTX3ProofDatas: set.New(),
-=======
-		Peer:        p,
-		rw:          rw,
-		version:     version,
-		id:          fmt.Sprintf("%x", id[:8]),
-		knownTxs:    set.New(),
-		knownBlocks: set.New(),
->>>>>>> 82ebad97
 	}
 }
 
@@ -159,7 +136,6 @@
 	p.knownTxs.Add(hash)
 }
 
-<<<<<<< HEAD
 // MarkTX3ProofData marks a TX3ProofData as known for the peer, ensuring that it
 // will never be propagated to this particular peer.
 func (p *peer) MarkTX3ProofData(height uint64) {
@@ -170,17 +146,13 @@
 	p.knownTX3ProofDatas.Add(height)
 }
 
-=======
 // ---------- PChain P2P peer function - Start ----------
->>>>>>> 82ebad97
 // Send writes an RLP-encoded message with the given code.
 // data should encode as an RLP list.
 func (p *peer) Send(msgcode uint64, data interface{}) error {
 	return p2p.Send(p.rw, msgcode, data)
 }
 
-<<<<<<< HEAD
-=======
 func (p *peer) GetPeerState() consensus.PeerState {
 	return p.peerState
 }
@@ -195,7 +167,6 @@
 
 // ---------- PChain P2P peer function - End ----------
 
->>>>>>> 82ebad97
 // SendTransactions sends transactions to the peer and includes the hashes
 // in its transaction hash set for future reference.
 func (p *peer) SendTransactions(txs types.Transactions) error {
@@ -253,7 +224,6 @@
 	return p2p.Send(p.rw, ReceiptsMsg, receipts)
 }
 
-<<<<<<< HEAD
 // SendTX3ProofData sends a batch of TX3ProofData to the remote peer.
 func (p *peer) SendTX3ProofData(proofDatas []*types.TX3ProofData) error {
 	for _, proofData := range proofDatas {
@@ -262,8 +232,6 @@
 	return p2p.Send(p.rw, TX3ProofDataMsg, proofDatas)
 }
 
-=======
->>>>>>> 82ebad97
 // RequestOneHeader is a wrapper around the header query functions to fetch a
 // single header. It is used solely by the fetcher.
 func (p *peer) RequestOneHeader(hash common.Hash) error {
@@ -476,7 +444,6 @@
 	return list
 }
 
-<<<<<<< HEAD
 func (ps *peerSet) PeersWithoutTX3ProofData(height uint64) []*peer {
 	ps.lock.RLock()
 	defer ps.lock.RUnlock()
@@ -490,8 +457,6 @@
 	return list
 }
 
-=======
->>>>>>> 82ebad97
 // BestPeer retrieves the known peer with the currently highest total difficulty.
 func (ps *peerSet) BestPeer() *peer {
 	ps.lock.RLock()
