// Copyright 2015 The go-ethereum Authors
// This file is part of the go-ethereum library.
//
// The go-ethereum library is free software: you can redistribute it and/or modify
// it under the terms of the GNU Lesser General Public License as published by
// the Free Software Foundation, either version 3 of the License, or
// (at your option) any later version.
//
// The go-ethereum library is distributed in the hope that it will be useful,
// but WITHOUT ANY WARRANTY; without even the implied warranty of
// MERCHANTABILITY or FITNESS FOR A PARTICULAR PURPOSE. See the
// GNU Lesser General Public License for more details.
//
// You should have received a copy of the GNU Lesser General Public License
// along with the go-ethereum library. If not, see <http://www.gnu.org/licenses/>.

package eth

import (
	"encoding/json"
	"errors"
	"fmt"
	"math"
	"math/big"
	"sync"
	"sync/atomic"
	"time"

	"github.com/ethereum/go-ethereum/common"
	"github.com/ethereum/go-ethereum/consensus"
	"github.com/ethereum/go-ethereum/consensus/misc"
	"github.com/ethereum/go-ethereum/core"
	"github.com/ethereum/go-ethereum/core/types"
	"github.com/ethereum/go-ethereum/crypto"
	"github.com/ethereum/go-ethereum/eth/downloader"
	"github.com/ethereum/go-ethereum/eth/fetcher"
	"github.com/ethereum/go-ethereum/ethdb"
	"github.com/ethereum/go-ethereum/event"
	"github.com/ethereum/go-ethereum/log"
	"github.com/ethereum/go-ethereum/p2p"
	"github.com/ethereum/go-ethereum/p2p/discover"
	"github.com/ethereum/go-ethereum/params"
	"github.com/ethereum/go-ethereum/rlp"
)

const (
	softResponseLimit = 2 * 1024 * 1024 // Target maximum size of returned blocks, headers or node data.
	estHeaderRlpSize  = 500             // Approximate size of an RLP encoded block header

	// txChanSize is the size of channel listening to TxPreEvent.
	// The number is referenced from the size of tx pool.
	txChanSize = 4096
)

var (
	daoChallengeTimeout = 15 * time.Second // Time allowance for a node to reply to the DAO handshake challenge
)

// errIncompatibleConfig is returned if the requested protocols and configs are
// not compatible (low protocol version restrictions and high requirements).
var errIncompatibleConfig = errors.New("incompatible configuration")

func errResp(code errCode, format string, v ...interface{}) error {
	return fmt.Errorf("%v - %v", code, fmt.Sprintf(format, v...))
}

type ProtocolManager struct {
	networkId uint64

	fastSync  uint32 // Flag whether fast sync is enabled (gets disabled if we already have blocks)
	acceptTxs uint32 // Flag whether we're considered synchronised (enables transaction processing)

	txpool      txPool
	blockchain  *core.BlockChain
	chainconfig *params.ChainConfig
	maxPeers    int

	downloader *downloader.Downloader
	fetcher    *fetcher.Fetcher
	peers      *peerSet

	SubProtocols []p2p.Protocol

	eventMux      *event.TypeMux
	txCh          chan core.TxPreEvent
	txSub         event.Subscription
	minedBlockSub *event.TypeMuxSubscription

	// channels for fetcher, syncer, txsyncLoop
	newPeerCh   chan *peer
	txsyncCh    chan *txsync
	quitSync    chan struct{}
	noMorePeers chan struct{}

	// wait group is used for graceful shutdowns during downloading
	// and processing
	wg sync.WaitGroup

	engine consensus.Engine

	cch core.CrossChainHelper
}

// NewProtocolManager returns a new ethereum sub protocol manager. The Ethereum sub protocol manages peers capable
// with the ethereum network.
func NewProtocolManager(config *params.ChainConfig, mode downloader.SyncMode, networkId uint64, mux *event.TypeMux, txpool txPool, engine consensus.Engine, blockchain *core.BlockChain, chaindb ethdb.Database, cch core.CrossChainHelper) (*ProtocolManager, error) {
	// Create the protocol manager with the base fields
	manager := &ProtocolManager{
		networkId:   networkId,
		eventMux:    mux,
		txpool:      txpool,
		blockchain:  blockchain,
		chainconfig: config,
		peers:       newPeerSet(),
		newPeerCh:   make(chan *peer),
		noMorePeers: make(chan struct{}),
		txsyncCh:    make(chan *txsync),
		quitSync:    make(chan struct{}),
		engine:      engine,
		cch:         cch,
	}

	if handler, ok := manager.engine.(consensus.Handler); ok {
		handler.SetBroadcaster(manager)
	}

	// Figure out whether to allow fast sync or not
	if mode == downloader.FastSync && blockchain.CurrentBlock().NumberU64() > 0 {
		log.Warn("Blockchain not empty, fast sync disabled")
		mode = downloader.FullSync
	}
	if mode == downloader.FastSync {
		manager.fastSync = uint32(1)
	}
	protocol := engine.Protocol()
	// Initiate a sub-protocol for every implemented version we can handle
	manager.SubProtocols = make([]p2p.Protocol, 0, len(protocol.Versions))
	for i, version := range protocol.Versions {
		// Skip protocol version if incompatible with the mode of operation
		if mode == downloader.FastSync && version < consensus.Eth63 {
			continue
		}
		// Compatible; initialise the sub-protocol
		version := version // Closure for the run
		manager.SubProtocols = append(manager.SubProtocols, p2p.Protocol{
			Name:    protocol.Name,
			Version: version,
			Length:  protocol.Lengths[i],
			Run: func(p *p2p.Peer, rw p2p.MsgReadWriter) error {
				peer := manager.newPeer(int(version), p, rw)
				select {
				case manager.newPeerCh <- peer:
					manager.wg.Add(1)
					defer manager.wg.Done()
					return manager.handle(peer)
				case <-manager.quitSync:
					return p2p.DiscQuitting
				}
			},
			NodeInfo: func() interface{} {
				return manager.NodeInfo()
			},
			PeerInfo: func(id discover.NodeID) interface{} {
				if p := manager.peers.Peer(fmt.Sprintf("%x", id[:8])); p != nil {
					return p.Info()
				}
				return nil
			},
		})
	}
	if len(manager.SubProtocols) == 0 {
		return nil, errIncompatibleConfig
	}
	// Construct the different synchronisation mechanisms
	manager.downloader = downloader.New(mode, chaindb, manager.eventMux, blockchain, nil, manager.removePeer)

	validator := func(header *types.Header) error {
		return engine.VerifyHeader(blockchain, header, true)
	}
	heighter := func() uint64 {
		return blockchain.CurrentBlock().NumberU64()
	}
	inserter := func(blocks types.Blocks) (int, error) {
		// If fast sync is running, deny importing weird blocks
		if atomic.LoadUint32(&manager.fastSync) == 1 {
			log.Warn("Discarded bad propagated block", "number", blocks[0].Number(), "hash", blocks[0].Hash())
			return 0, nil
		}
		atomic.StoreUint32(&manager.acceptTxs, 1) // Mark initial sync done on any fetcher import
		return manager.blockchain.InsertChain(blocks)
	}
	manager.fetcher = fetcher.New(blockchain.GetBlockByHash, validator, manager.BroadcastBlock, heighter, inserter, manager.removePeer)

	return manager, nil
}

func (pm *ProtocolManager) removePeer(id string) {
	// Short circuit if the peer was already removed
	peer := pm.peers.Peer(id)
	if peer == nil {
		return
	}
	log.Debug("Removing Ethereum peer", "peer", id)

	// Unregister the peer from the downloader and Ethereum peer set
	pm.downloader.UnregisterPeer(id)
	if err := pm.peers.Unregister(id); err != nil {
		log.Error("Peer removal failed", "peer", id, "err", err)
	}
	// Hard disconnect at the networking layer
	if peer != nil {
		peer.Peer.Disconnect(p2p.DiscUselessPeer)
	}
}

func (pm *ProtocolManager) Start(maxPeers int) {
	pm.maxPeers = maxPeers

	// broadcast transactions
	pm.txCh = make(chan core.TxPreEvent, txChanSize)
	pm.txSub = pm.txpool.SubscribeTxPreEvent(pm.txCh)
	go pm.txBroadcastLoop()

	// broadcast mined blocks
	pm.minedBlockSub = pm.eventMux.Subscribe(core.NewMinedBlockEvent{})
	go pm.minedBroadcastLoop()

	// start sync handlers
	go pm.syncer()
	go pm.txsyncLoop()
}

func (pm *ProtocolManager) Stop() {
	log.Info("Stopping Ethereum protocol")

	pm.txSub.Unsubscribe()         // quits txBroadcastLoop
	pm.minedBlockSub.Unsubscribe() // quits blockBroadcastLoop

	// Quit the sync loop.
	// After this send has completed, no new peers will be accepted.
	pm.noMorePeers <- struct{}{}

	// Quit fetcher, txsyncLoop.
	close(pm.quitSync)

	// Disconnect existing sessions.
	// This also closes the gate for any new registrations on the peer set.
	// sessions which are already established but not added to pm.peers yet
	// will exit when they try to register.
	pm.peers.Close()

	// Wait for all peer handler goroutines and the loops to come down.
	pm.wg.Wait()

	log.Info("Ethereum protocol stopped")
}

func (pm *ProtocolManager) newPeer(pv int, p *p2p.Peer, rw p2p.MsgReadWriter) *peer {
	return newPeer(pv, p, newMeteredMsgWriter(rw))
}

// handle is the callback invoked to manage the life cycle of an eth peer. When
// this function terminates, the peer is disconnected.
func (pm *ProtocolManager) handle(p *peer) error {
	// Ignore maxPeers if this is a trusted peer
	if pm.peers.Len() >= pm.maxPeers && !p.Peer.Info().Network.Trusted {
		return p2p.DiscTooManyPeers
	}
	p.Log().Debug("Ethereum peer connected", "name", p.Name())

	// Execute the Ethereum handshake
	var (
		genesis = pm.blockchain.Genesis()
		head    = pm.blockchain.CurrentHeader()
		hash    = head.Hash()
		number  = head.Number.Uint64()
		td      = pm.blockchain.GetTd(hash, number)
	)
	if err := p.Handshake(pm.networkId, td, hash, genesis.Hash()); err != nil {
		p.Log().Debug("Ethereum handshake failed", "err", err)
		return err
	}
	if rw, ok := p.rw.(*meteredMsgReadWriter); ok {
		rw.Init(p.version)
	}
	// Register the peer locally
	if err := pm.peers.Register(p); err != nil {
		p.Log().Error("Ethereum peer registration failed", "err", err)
		return err
	}
	defer pm.removePeer(p.id)

	// Register the peer in the downloader. If the downloader considers it banned, we disconnect
	if err := pm.downloader.RegisterPeer(p.id, p.version, p); err != nil {
		return err
	}
	// Propagate existing transactions. new transactions appearing
	// after this will be sent via broadcasts.
	pm.syncTransactions(p)

	// If we're DAO hard-fork aware, validate any remote peer with regard to the hard-fork
	if daoBlock := pm.chainconfig.DAOForkBlock; daoBlock != nil {
		// Request the peer's DAO fork header for extra-data validation
		if err := p.RequestHeadersByNumber(daoBlock.Uint64(), 1, 0, false); err != nil {
			return err
		}
		// Start a timer to disconnect if the peer doesn't reply in time
		p.forkDrop = time.AfterFunc(daoChallengeTimeout, func() {
			p.Log().Debug("Timed out DAO fork-check, dropping")
			pm.removePeer(p.id)
		})
		// Make sure it's cleaned up if the peer dies off
		defer func() {
			if p.forkDrop != nil {
				p.forkDrop.Stop()
				p.forkDrop = nil
			}
		}()
	}
	// main loop. handle incoming messages.
	for {
		if err := pm.handleMsg(p); err != nil {
			p.Log().Debug("Ethereum message handling failed", "err", err)
			return err
		}
	}
}

// handleMsg is invoked whenever an inbound message is received from a remote
// peer. The remote connection is torn down upon returning any error.
func (pm *ProtocolManager) handleMsg(p *peer) error {
	// Read the next message from the remote peer, and ensure it's fully consumed
	msg, err := p.rw.ReadMsg()
	if err != nil {
		return err
	}
	if msg.Size > ProtocolMaxMsgSize {
		return errResp(ErrMsgTooLarge, "%v > %v", msg.Size, ProtocolMaxMsgSize)
	}
	defer msg.Discard()

	fmt.Printf("(pm *ProtocolManager) handleMsg(p *peer)\n")
	fmt.Printf("(pm *ProtocolManager) handleMsg, recevied msg: %v", msg)

	if handler, ok := pm.engine.(consensus.Handler); ok {
		handled, err := handler.HandleMsg(p, msg)
		if handled {
			return err
		}
	}

	// Handle the message depending on its contents
	switch {
	case msg.Code == StatusMsg:
		// Status messages should never arrive after the handshake
		return errResp(ErrExtraStatusMsg, "uncontrolled status message")

	// Block header query, collect the requested headers and reply
	case msg.Code == GetBlockHeadersMsg:
		// Decode the complex header query
		var query getBlockHeadersData
		if err := msg.Decode(&query); err != nil {
			return errResp(ErrDecode, "%v: %v", msg, err)
		}
		hashMode := query.Origin.Hash != (common.Hash{})

		// Gather headers until the fetch or network limits is reached
		var (
			bytes   common.StorageSize
			headers []*types.Header
			unknown bool
		)
		for !unknown && len(headers) < int(query.Amount) && bytes < softResponseLimit && len(headers) < downloader.MaxHeaderFetch {
			// Retrieve the next header satisfying the query
			var origin *types.Header
			if hashMode {
				origin = pm.blockchain.GetHeaderByHash(query.Origin.Hash)
			} else {
				origin = pm.blockchain.GetHeaderByNumber(query.Origin.Number)
			}
			if origin == nil {
				break
			}
			number := origin.Number.Uint64()
			headers = append(headers, origin)
			bytes += estHeaderRlpSize

			// Advance to the next header of the query
			switch {
			case query.Origin.Hash != (common.Hash{}) && query.Reverse:
				// Hash based traversal towards the genesis block
				for i := 0; i < int(query.Skip)+1; i++ {
					if header := pm.blockchain.GetHeader(query.Origin.Hash, number); header != nil {
						query.Origin.Hash = header.ParentHash
						number--
					} else {
						unknown = true
						break
					}
				}
			case query.Origin.Hash != (common.Hash{}) && !query.Reverse:
				// Hash based traversal towards the leaf block
				var (
					current = origin.Number.Uint64()
					next    = current + query.Skip + 1
				)
				if next <= current {
					infos, _ := json.MarshalIndent(p.Peer.Info(), "", "  ")
					p.Log().Warn("GetBlockHeaders skip overflow attack", "current", current, "skip", query.Skip, "next", next, "attacker", infos)
					unknown = true
				} else {
					if header := pm.blockchain.GetHeaderByNumber(next); header != nil {
						if pm.blockchain.GetBlockHashesFromHash(header.Hash(), query.Skip+1)[query.Skip] == query.Origin.Hash {
							query.Origin.Hash = header.Hash()
						} else {
							unknown = true
						}
					} else {
						unknown = true
					}
				}
			case query.Reverse:
				// Number based traversal towards the genesis block
				if query.Origin.Number >= query.Skip+1 {
					query.Origin.Number -= query.Skip + 1
				} else {
					unknown = true
				}

			case !query.Reverse:
				// Number based traversal towards the leaf block
				query.Origin.Number += query.Skip + 1
			}
		}
		return p.SendBlockHeaders(headers)

	case msg.Code == BlockHeadersMsg:
		// A batch of headers arrived to one of our previous requests
		var headers []*types.Header
		if err := msg.Decode(&headers); err != nil {
			return errResp(ErrDecode, "msg %v: %v", msg, err)
		}
		// If no headers were received, but we're expending a DAO fork check, maybe it's that
		if len(headers) == 0 && p.forkDrop != nil {
			// Possibly an empty reply to the fork header checks, sanity check TDs
			verifyDAO := true

			// If we already have a DAO header, we can check the peer's TD against it. If
			// the peer's ahead of this, it too must have a reply to the DAO check
			if daoHeader := pm.blockchain.GetHeaderByNumber(pm.chainconfig.DAOForkBlock.Uint64()); daoHeader != nil {
				if _, td := p.Head(); td.Cmp(pm.blockchain.GetTd(daoHeader.Hash(), daoHeader.Number.Uint64())) >= 0 {
					verifyDAO = false
				}
			}
			// If we're seemingly on the same chain, disable the drop timer
			if verifyDAO {
				p.Log().Debug("Seems to be on the same side of the DAO fork")
				p.forkDrop.Stop()
				p.forkDrop = nil
				return nil
			}
		}
		// Filter out any explicitly requested headers, deliver the rest to the downloader
		filter := len(headers) == 1
		if filter {
			// If it's a potential DAO fork check, validate against the rules
			if p.forkDrop != nil && pm.chainconfig.DAOForkBlock.Cmp(headers[0].Number) == 0 {
				// Disable the fork drop timer
				p.forkDrop.Stop()
				p.forkDrop = nil

				// Validate the header and either drop the peer or continue
				if err := misc.VerifyDAOHeaderExtraData(pm.chainconfig, headers[0]); err != nil {
					p.Log().Debug("Verified to be on the other side of the DAO fork, dropping")
					return err
				}
				p.Log().Debug("Verified to be on the same side of the DAO fork")
				return nil
			}
			// Irrelevant of the fork checks, send the header to the fetcher just in case
			headers = pm.fetcher.FilterHeaders(p.id, headers, time.Now())
		}
		if len(headers) > 0 || !filter {
			err := pm.downloader.DeliverHeaders(p.id, headers)
			if err != nil {
				log.Debug("Failed to deliver headers", "err", err)
			}
		}

	case msg.Code == GetBlockBodiesMsg:
		// Decode the retrieval message
		msgStream := rlp.NewStream(msg.Payload, uint64(msg.Size))
		if _, err := msgStream.List(); err != nil {
			return err
		}
		// Gather blocks until the fetch or network limits is reached
		var (
			hash   common.Hash
			bytes  int
			bodies []rlp.RawValue
		)
		for bytes < softResponseLimit && len(bodies) < downloader.MaxBlockFetch {
			// Retrieve the hash of the next block
			if err := msgStream.Decode(&hash); err == rlp.EOL {
				break
			} else if err != nil {
				return errResp(ErrDecode, "msg %v: %v", msg, err)
			}
			// Retrieve the requested block body, stopping if enough was found
			if data := pm.blockchain.GetBodyRLP(hash); len(data) != 0 {
				bodies = append(bodies, data)
				bytes += len(data)
			}
		}
		return p.SendBlockBodiesRLP(bodies)

	case msg.Code == BlockBodiesMsg:
		// A batch of block bodies arrived to one of our previous requests
		var request blockBodiesData
		if err := msg.Decode(&request); err != nil {
			return errResp(ErrDecode, "msg %v: %v", msg, err)
		}
		// Deliver them all to the downloader for queuing
		trasactions := make([][]*types.Transaction, len(request))
		uncles := make([][]*types.Header, len(request))

		for i, body := range request {
			trasactions[i] = body.Transactions
			uncles[i] = body.Uncles
		}
		// Filter out any explicitly requested bodies, deliver the rest to the downloader
		filter := len(trasactions) > 0 || len(uncles) > 0
		if filter {
			trasactions, uncles = pm.fetcher.FilterBodies(p.id, trasactions, uncles, time.Now())
		}
		if len(trasactions) > 0 || len(uncles) > 0 || !filter {
			err := pm.downloader.DeliverBodies(p.id, trasactions, uncles)
			if err != nil {
				log.Debug("Failed to deliver bodies", "err", err)
			}
		}

	case p.version >= consensus.Eth63 && msg.Code == GetNodeDataMsg:
		// Decode the retrieval message
		msgStream := rlp.NewStream(msg.Payload, uint64(msg.Size))
		if _, err := msgStream.List(); err != nil {
			return err
		}
		// Gather state data until the fetch or network limits is reached
		var (
			hash  common.Hash
			bytes int
			data  [][]byte
		)
		for bytes < softResponseLimit && len(data) < downloader.MaxStateFetch {
			// Retrieve the hash of the next state entry
			if err := msgStream.Decode(&hash); err == rlp.EOL {
				break
			} else if err != nil {
				return errResp(ErrDecode, "msg %v: %v", msg, err)
			}
			// Retrieve the requested state entry, stopping if enough was found
			if entry, err := pm.blockchain.TrieNode(hash); err == nil {
				data = append(data, entry)
				bytes += len(entry)
			}
		}
		return p.SendNodeData(data)

	case p.version >= consensus.Eth63 && msg.Code == NodeDataMsg:
		// A batch of node state data arrived to one of our previous requests
		var data [][]byte
		if err := msg.Decode(&data); err != nil {
			return errResp(ErrDecode, "msg %v: %v", msg, err)
		}
		// Deliver all to the downloader
		if err := pm.downloader.DeliverNodeData(p.id, data); err != nil {
			log.Debug("Failed to deliver node state data", "err", err)
		}

	case p.version >= consensus.Eth63 && msg.Code == GetReceiptsMsg:
		// Decode the retrieval message
		msgStream := rlp.NewStream(msg.Payload, uint64(msg.Size))
		if _, err := msgStream.List(); err != nil {
			return err
		}
		// Gather state data until the fetch or network limits is reached
		var (
			hash     common.Hash
			bytes    int
			receipts []rlp.RawValue
		)
		for bytes < softResponseLimit && len(receipts) < downloader.MaxReceiptFetch {
			// Retrieve the hash of the next block
			if err := msgStream.Decode(&hash); err == rlp.EOL {
				break
			} else if err != nil {
				return errResp(ErrDecode, "msg %v: %v", msg, err)
			}
			// Retrieve the requested block's receipts, skipping if unknown to us
			results := pm.blockchain.GetReceiptsByHash(hash)
			if results == nil {
				if header := pm.blockchain.GetHeaderByHash(hash); header == nil || header.ReceiptHash != types.EmptyRootHash {
					continue
				}
			}
			// If known, encode and queue for response packet
			if encoded, err := rlp.EncodeToBytes(results); err != nil {
				log.Error("Failed to encode receipt", "err", err)
			} else {
				receipts = append(receipts, encoded)
				bytes += len(encoded)
			}
		}
		return p.SendReceiptsRLP(receipts)

	case p.version >= consensus.Eth63 && msg.Code == ReceiptsMsg:
		// A batch of receipts arrived to one of our previous requests
		var receipts [][]*types.Receipt
		if err := msg.Decode(&receipts); err != nil {
			return errResp(ErrDecode, "msg %v: %v", msg, err)
		}
		// Deliver all to the downloader
		if err := pm.downloader.DeliverReceipts(p.id, receipts); err != nil {
			log.Debug("Failed to deliver receipts", "err", err)
		}

	case msg.Code == NewBlockHashesMsg:
		var announces newBlockHashesData
		if err := msg.Decode(&announces); err != nil {
			return errResp(ErrDecode, "%v: %v", msg, err)
		}
		// Mark the hashes as present at the remote node
		for _, block := range announces {
			p.MarkBlock(block.Hash)
		}
		// Schedule all the unknown hashes for retrieval
		unknown := make(newBlockHashesData, 0, len(announces))
		for _, block := range announces {
			if !pm.blockchain.HasBlock(block.Hash, block.Number) {
				unknown = append(unknown, block)
			}
		}
		for _, block := range unknown {
			pm.fetcher.Notify(p.id, block.Hash, block.Number, time.Now(), p.RequestOneHeader, p.RequestBodies)
		}

	case msg.Code == NewBlockMsg:
		// Retrieve and decode the propagated block
		var request newBlockData
		if err := msg.Decode(&request); err != nil {
			return errResp(ErrDecode, "%v: %v", msg, err)
		}
		request.Block.ReceivedAt = msg.ReceivedAt
		request.Block.ReceivedFrom = p

		// Mark the peer as owning the block and schedule it for import
		p.MarkBlock(request.Block.Hash())
		pm.fetcher.Enqueue(p.id, request.Block)

		// Assuming the block is importable by the peer, but possibly not yet done so,
		// calculate the head hash and TD that the peer truly must have.
		var (
			trueHead = request.Block.ParentHash()
			trueTD   = new(big.Int).Sub(request.TD, request.Block.Difficulty())
		)
		// Update the peers total difficulty if better than the previous
		if _, td := p.Head(); trueTD.Cmp(td) > 0 {
			p.SetHead(trueHead, trueTD)

			// Schedule a sync if above ours. Note, this will not fire a sync for a gap of
			// a singe block (as the true TD is below the propagated block), however this
			// scenario should easily be covered by the fetcher.
			currentBlock := pm.blockchain.CurrentBlock()
			if trueTD.Cmp(pm.blockchain.GetTd(currentBlock.Hash(), currentBlock.NumberU64())) > 0 {
				go pm.synchronise(p)
			}
		}

	case msg.Code == TxMsg:
		fmt.Printf("msg.Code == TxMsg here 0\n")
		// Transactions arrived, make sure we have a valid and fresh chain to handle them
		if atomic.LoadUint32(&pm.acceptTxs) == 0 {
			break
		}
		fmt.Printf("msg.Code == TxMsg here 1\n")
		// Transactions can be processed, parse all of them and deliver to the pool
		var txs []*types.Transaction
		if err := msg.Decode(&txs); err != nil {
			return errResp(ErrDecode, "msg %v: %v", msg, err)
		}
		fmt.Printf("msg.Code == TxMsg here 2\n")
		for i, tx := range txs {
			// Validate and mark the remote transaction
			if tx == nil {
				return errResp(ErrDecode, "transaction %d is nil", i)
			}
			p.MarkTransaction(tx.Hash())
		}
		fmt.Printf("msg.Code == TxMsg here 3\n")
		pm.txpool.AddRemotes(txs)
		fmt.Printf("msg.Code == TxMsg here 4\n")

	case msg.Code == TX3ProofDataMsg:
		log.Info("TX3ProofDataMsg received")
		var proofDatas []*types.TX3ProofData
		if err := msg.Decode(&proofDatas); err != nil {
			log.Error("TX3ProofDataMsg decode error", "msg", msg, "error", err)
			return errResp(ErrDecode, "msg %v: %v", msg, err)
		}
		for _, proofData := range proofDatas {
			// Validate and mark the remote TX3ProofData
			if err := pm.cch.ValidateTX3ProofData(proofData); err != nil {
				log.Error("TX3ProofDataMsg validate error", "msg", msg, "error", err)
				return errResp(ErrTX3ValidateFail, "msg %v: %v", msg, err)
			}
			p.MarkTX3ProofData(proofData.Header.Number.Uint64())
			// Write the remote TX3ProofData
			if err := pm.cch.WriteTX3ProofData(proofData); err != nil {
				log.Error("TX3ProofDataMsg write error", "msg", msg, "error", err)
			}
		}

	default:
		return errResp(ErrInvalidMsgCode, "%v", msg.Code)
	}
	return nil
}

func (pm *ProtocolManager) Enqueue(id string, block *types.Block) {
	pm.fetcher.Enqueue(id, block)
}

// BroadcastBlock will either propagate a block to a subset of it's peers, or
// will only announce it's availability (depending what's requested).
func (pm *ProtocolManager) BroadcastBlock(block *types.Block, propagate bool) {
	hash := block.Hash()
	peers := pm.peers.PeersWithoutBlock(hash)

	// If propagation is requested, send to a subset of the peer
	if propagate {
		// Calculate the TD of the block (it's not imported yet, so block.Td is not valid)
		var td *big.Int
		if parent := pm.blockchain.GetBlock(block.ParentHash(), block.NumberU64()-1); parent != nil {
			td = new(big.Int).Add(block.Difficulty(), pm.blockchain.GetTd(block.ParentHash(), block.NumberU64()-1))
		} else {
			log.Error("Propagating dangling block", "number", block.Number(), "hash", hash)
			return
		}
		// Send the block to a subset of our peers
		transfer := peers[:int(math.Sqrt(float64(len(peers))))]
		for _, peer := range transfer {
			peer.SendNewBlock(block, td)
		}
		log.Trace("Propagated block", "hash", hash, "recipients", len(transfer), "duration", common.PrettyDuration(time.Since(block.ReceivedAt)))
		return
	}
	// Otherwise if the block is indeed in out own chain, announce it
	if pm.blockchain.HasBlock(hash, block.NumberU64()) {
		for _, peer := range peers {
			peer.SendNewBlockHashes([]common.Hash{hash}, []uint64{block.NumberU64()})
		}
		log.Trace("Announced block", "hash", hash, "recipients", len(peers), "duration", common.PrettyDuration(time.Since(block.ReceivedAt)))
	}
}

// BroadcastTx will propagate a transaction to all peers which are not known to
// already have the given transaction.
func (pm *ProtocolManager) BroadcastTx(hash common.Hash, tx *types.Transaction) {
	// Broadcast transaction to a batch of peers not knowing about it
	fmt.Printf("(self *ProtocolManager) BroadcastTx(), ready to broadcast hash:%v\n", hash)
	peers := pm.peers.PeersWithoutTx(hash)
	//FIXME include this again: peers = peers[:int(math.Sqrt(float64(len(peers))))]
	fmt.Printf("(self *ProtocolManager) BroadcastTx(), peers are :%v, filtered with %v\n", pm.peers.Len(), len(peers))
	for _, peer := range peers {
		peer.SendTransactions(types.Transactions{tx})
	}
	log.Trace("Broadcast transaction", "hash", hash, "recipients", len(peers))
}

<<<<<<< HEAD
// BroadcastTX3ProofData will propagate a TX3ProofData to all peers which are not known to
// already have the given TX3ProofData.
func (pm *ProtocolManager) BroadcastTX3ProofData(height uint64, proofData *types.TX3ProofData) {
	// Broadcast TX3ProofData to a batch of peers not knowing about it
	peers := pm.peers.PeersWithoutTX3ProofData(height)
	for _, peer := range peers {
		peer.SendTX3ProofData([]*types.TX3ProofData{proofData})
	}
	log.Trace("Broadcast TX3ProofData", "height", height, "recipients", len(peers))
=======
func (pm *ProtocolManager) BroadcastMessage(msgcode uint64, data interface{}) {
	recipients := 0
	for _, peer := range pm.peers.Peers() {
		peer.Send(msgcode, data)
		recipients++
	}
	log.Trace("Broadcast p2p message", "code", msgcode, "recipients", recipients)
>>>>>>> 82ebad97
}

// Mined broadcast loop
func (self *ProtocolManager) minedBroadcastLoop() {
	// automatically stops if unsubscribe
	for obj := range self.minedBlockSub.Chan() {
		switch ev := obj.Data.(type) {
		case core.NewMinedBlockEvent:
			self.BroadcastBlock(ev.Block, true)  // First propagate block to peers
			self.BroadcastBlock(ev.Block, false) // Only then announce to the rest
		}
	}
}

func (self *ProtocolManager) txBroadcastLoop() {
	for {
		select {
		case event := <-self.txCh:
			fmt.Printf("(self *ProtocolManager) txBroadcastLoop(), tx received")
			self.BroadcastTx(event.Tx.Hash(), event.Tx)

		// Err() channel will be closed when unsubscribing.
		case <-self.txSub.Err():
			return
		}
	}
}

// NodeInfo represents a short summary of the Ethereum sub-protocol metadata
// known about the host peer.
type NodeInfo struct {
	Network    uint64              `json:"network"`    // Ethereum network ID (1=Frontier, 2=Morden, Ropsten=3, Rinkeby=4)
	Difficulty *big.Int            `json:"difficulty"` // Total difficulty of the host's blockchain
	Genesis    common.Hash         `json:"genesis"`    // SHA3 hash of the host's genesis block
	Config     *params.ChainConfig `json:"config"`     // Chain configuration for the fork rules
	Head       common.Hash         `json:"head"`       // SHA3 hash of the host's best owned block
}

// NodeInfo retrieves some protocol metadata about the running host node.
func (self *ProtocolManager) NodeInfo() *NodeInfo {
	currentBlock := self.blockchain.CurrentBlock()
	return &NodeInfo{
		Network:    self.networkId,
		Difficulty: self.blockchain.GetTd(currentBlock.Hash(), currentBlock.NumberU64()),
		Genesis:    self.blockchain.Genesis().Hash(),
		Config:     self.blockchain.Config(),
		Head:       currentBlock.Hash(),
	}
}

func (self *ProtocolManager) FindPeers(targets map[common.Address]bool) map[common.Address]consensus.Peer {
	m := make(map[common.Address]consensus.Peer)
	for _, p := range self.peers.Peers() {
		pubKey, err := p.ID().Pubkey()
		if err != nil {
			continue
		}
		addr := crypto.PubkeyToAddress(*pubKey)
		if targets[addr] {
			m[addr] = p
		}
	}
	return m
}<|MERGE_RESOLUTION|>--- conflicted
+++ resolved
@@ -343,7 +343,12 @@
 	fmt.Printf("(pm *ProtocolManager) handleMsg, recevied msg: %v", msg)
 
 	if handler, ok := pm.engine.(consensus.Handler); ok {
-		handled, err := handler.HandleMsg(p, msg)
+		pubKey, err := p.ID().Pubkey()
+		if err != nil {
+			return err
+		}
+		addr := crypto.PubkeyToAddress(*pubKey)
+		handled, err := handler.HandleMsg(addr, msg)
 		if handled {
 			return err
 		}
@@ -778,7 +783,6 @@
 	log.Trace("Broadcast transaction", "hash", hash, "recipients", len(peers))
 }
 
-<<<<<<< HEAD
 // BroadcastTX3ProofData will propagate a TX3ProofData to all peers which are not known to
 // already have the given TX3ProofData.
 func (pm *ProtocolManager) BroadcastTX3ProofData(height uint64, proofData *types.TX3ProofData) {
@@ -788,7 +792,8 @@
 		peer.SendTX3ProofData([]*types.TX3ProofData{proofData})
 	}
 	log.Trace("Broadcast TX3ProofData", "height", height, "recipients", len(peers))
-=======
+}
+
 func (pm *ProtocolManager) BroadcastMessage(msgcode uint64, data interface{}) {
 	recipients := 0
 	for _, peer := range pm.peers.Peers() {
@@ -796,7 +801,6 @@
 		recipients++
 	}
 	log.Trace("Broadcast p2p message", "code", msgcode, "recipients", recipients)
->>>>>>> 82ebad97
 }
 
 // Mined broadcast loop
