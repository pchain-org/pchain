<<<<<<< HEAD
// Copyright 2014 The go-ethereum Authors
// This file is part of the go-ethereum library.
//
// The go-ethereum library is free software: you can redistribute it and/or modify
// it under the terms of the GNU Lesser General Public License as published by
// the Free Software Foundation, either version 3 of the License, or
// (at your option) any later version.
//
// The go-ethereum library is distributed in the hope that it will be useful,
// but WITHOUT ANY WARRANTY; without even the implied warranty of
// MERCHANTABILITY or FITNESS FOR A PARTICULAR PURPOSE. See the
// GNU Lesser General Public License for more details.
//
// You should have received a copy of the GNU Lesser General Public License
// along with the go-ethereum library. If not, see <http://www.gnu.org/licenses/>.

// Package eth implements the Ethereum protocol.
package eth

import (
	"errors"
	"fmt"
	"math/big"
	"os"
	"path/filepath"
	"regexp"
	"strings"
	"sync"
	"time"

	"github.com/ethereum/ethash"
	"github.com/ethereum/go-ethereum/accounts"
	"github.com/ethereum/go-ethereum/common"
	"github.com/ethereum/go-ethereum/core"
	"github.com/ethereum/go-ethereum/core/types"
	"github.com/ethereum/go-ethereum/core/vm"
	"github.com/ethereum/go-ethereum/eth/downloader"
	"github.com/ethereum/go-ethereum/eth/filters"
	"github.com/ethereum/go-ethereum/eth/gasprice"
	"github.com/ethereum/go-ethereum/ethdb"
	"github.com/ethereum/go-ethereum/event"
	"github.com/ethereum/go-ethereum/internal/ethapi"

	"github.com/ethereum/go-ethereum/miner"
	"github.com/ethereum/go-ethereum/node"
	"github.com/ethereum/go-ethereum/p2p"
	"github.com/ethereum/go-ethereum/params"
	"github.com/ethereum/go-ethereum/pow"
	"github.com/ethereum/go-ethereum/rpc"
)

const (
	epochLength    = 30000
	ethashRevision = 23

	autoDAGcheckInterval = 10 * time.Hour
	autoDAGepochHeight   = epochLength / 2
)

var (
	datadirInUseErrnos = map[uint]bool{11: true, 32: true, 35: true}
	portInUseErrRE     = regexp.MustCompile("address already in use")
)

type Config struct {
	ChainConfig *params.ChainConfig // chain configuration

	NetworkId  int    // Network ID to use for selecting peers to connect to
	Genesis    string // Genesis JSON to seed the chain database with
	FastSync   bool   // Enables the state download based fast synchronisation algorithm
	LightMode  bool   // Running in light client mode
	LightServ  int    // Maximum percentage of time allowed for serving LES requests
	LightPeers int    // Maximum number of LES client peers
	MaxPeers   int    // Maximum number of global peers

	SkipBcVersionCheck bool // e.g. blockchain export
	DatabaseCache      int
	DatabaseHandles    int

	DocRoot   string
	AutoDAG   bool
	PowFake   bool
	PowTest   bool
	PowShared bool
	ExtraData []byte

	Etherbase    common.Address
	GasPrice     *big.Int
	MinerThreads int
	SolcPath     string

	GpoMinGasPrice          *big.Int
	GpoMaxGasPrice          *big.Int
	GpoFullBlockRatio       int
	GpobaseStepDown         int
	GpobaseStepUp           int
	GpobaseCorrectionFactor int

	EnablePreimageRecording bool

	TestGenesisBlock *types.Block   // Genesis block to seed the chain database with (testing only!)
	TestGenesisState ethdb.Database // Genesis state to seed the database with (testing only!)
}

type LesServer interface {
	Start(srvr *p2p.Server)
	Stop()
	Protocols() []p2p.Protocol
}

// Ethereum implements the Ethereum full node service.
type Ethereum struct {
	chainConfig *params.ChainConfig
	// Channel for shutting down the service
	shutdownChan  chan bool // Channel for shutting down the ethereum
	stopDbUpgrade func()    // stop chain db sequential key upgrade
	// Handlers
	txPool          *core.TxPool
	txMu            sync.Mutex
	sendTxMu	sync.Mutex
	blockchain      *core.BlockChain
	protocolManager *ProtocolManager
	lesServer       LesServer
	// DB interfaces
	chainDb ethdb.Database // Block chain database

	eventMux       *event.TypeMux
	pow            pow.PoW
	accountManager *accounts.Manager

	ApiBackend *EthApiBackend

	miner        *miner.Miner
	Mining       bool
	MinerThreads int
	AutoDAG      bool
	autodagquit  chan bool
	etherbase    common.Address
	solcPath     string

	netVersionId  int
	netRPCService *ethapi.PublicNetAPI

	client ethapi.Client
}

func (s *Ethereum) AddLesServer(ls LesServer) {
	s.lesServer = ls
	s.protocolManager.lesServer = ls
}

// New creates a new Ethereum object (including the
// initialisation of the common Ethereum object)
func New(ctx *node.ServiceContext, config *Config, pending miner.Pending, client ethapi.Client) (*Ethereum, error) {
	chainDb, err := CreateDB(ctx, config, "chaindata")
	if err != nil {
		return nil, err
	}
	stopDbUpgrade := upgradeSequentialKeys(chainDb)
	if err := SetupGenesisBlock(&chainDb, config); err != nil {
		return nil, err
	}
	pow, err := CreatePoW(config)
	if err != nil {
		return nil, err
	}

	eth := &Ethereum{
		chainDb:        chainDb,
		eventMux:       ctx.EventMux,
		accountManager: ctx.AccountManager,
		pow:            pow,
		shutdownChan:   make(chan bool),
		stopDbUpgrade:  stopDbUpgrade,
		netVersionId:   config.NetworkId,
		etherbase:      config.Etherbase,
		MinerThreads:   config.MinerThreads,
		AutoDAG:        config.AutoDAG,
		solcPath:       config.SolcPath,
		client:         client,
	}

	if err := upgradeChainDatabase(chainDb); err != nil {
		return nil, err
	}
	if err := addMipmapBloomBins(chainDb); err != nil {
		return nil, err
	}

	logger.Infof("Protocol Versions: %v, Network Id: %v", ProtocolVersions, config.NetworkId)

	if !config.SkipBcVersionCheck {
		bcVersion := core.GetBlockChainVersion(chainDb)
		if bcVersion != core.BlockChainVersion && bcVersion != 0 {
			return nil, fmt.Errorf("Blockchain DB version mismatch (%d / %d). Run geth upgradedb.\n", bcVersion, core.BlockChainVersion)
		}
		core.WriteBlockChainVersion(chainDb, core.BlockChainVersion)
	}

	// load the genesis block or write a new one if no genesis
	// block is prenent in the database.
	genesis := core.GetBlock(chainDb, core.GetCanonicalHash(chainDb, 0), 0)
	if genesis == nil {
		genesis, err = core.WriteDefaultGenesisBlock(chainDb)
		if err != nil {
			return nil, err
		}
		logger.Info("WARNING: Wrote default ethereum genesis block")
	}

	if config.ChainConfig == nil {
		return nil, errors.New("missing chain config")
	}
	core.WriteChainConfig(chainDb, genesis.Hash(), config.ChainConfig)

	eth.chainConfig = config.ChainConfig

	logger.Info("Chain config:", eth.chainConfig)

	eth.blockchain, err = core.NewBlockChain(chainDb, eth.chainConfig, eth.pow, eth.EventMux(), vm.Config{EnablePreimageRecording: config.EnablePreimageRecording})
	if err != nil {
		if err == core.ErrNoGenesis {
			return nil, fmt.Errorf(`No chain found. Please initialise a new chain using the "init" subcommand.`)
		}
		return nil, err
	}
	newPool := core.NewTxPool(eth.chainConfig, eth.EventMux(), eth.blockchain.State, eth.blockchain.GasLimit)
	eth.txPool = newPool

	maxPeers := config.MaxPeers
	if config.LightServ > 0 {
		// if we are running a light server, limit the number of ETH peers so that we reserve some space for incoming LES connections
		// temporary solution until the new peer connectivity API is finished
		halfPeers := maxPeers / 2
		maxPeers -= config.LightPeers
		if maxPeers < halfPeers {
			maxPeers = halfPeers
		}
	}

	if eth.protocolManager, err = NewProtocolManager(eth.chainConfig, config.FastSync, config.NetworkId, maxPeers, eth.eventMux, eth.txPool, eth.pow, eth.blockchain, chainDb); err != nil {
		return nil, err
	}

	if pending == nil {
		eth.miner = miner.New(eth, eth.chainConfig, eth.EventMux(), eth.pow)
		eth.miner.SetGasPrice(config.GasPrice)
		eth.miner.SetExtra(config.ExtraData)
		pending = eth.miner
	}

	gpoParams := &gasprice.GpoParams{
		GpoMinGasPrice:          config.GpoMinGasPrice,
		GpoMaxGasPrice:          config.GpoMaxGasPrice,
		GpoFullBlockRatio:       config.GpoFullBlockRatio,
		GpobaseStepDown:         config.GpobaseStepDown,
		GpobaseStepUp:           config.GpobaseStepUp,
		GpobaseCorrectionFactor: config.GpobaseCorrectionFactor,
	}
	gpo := gasprice.NewGasPriceOracle(eth.blockchain, chainDb, eth.eventMux, gpoParams)
	eth.ApiBackend = &EthApiBackend{eth, gpo, pending, nil}

	return eth, nil
}

func (s *Ethereum) SetPreCheckInt(pcInt PreCheckInt) {
	s.ApiBackend.pcInt = pcInt
}

// CreateDB creates the chain database.
func CreateDB(ctx *node.ServiceContext, config *Config, name string) (ethdb.Database, error) {
	db, err := ctx.OpenDatabase(name, config.DatabaseCache, config.DatabaseHandles)
	if db, ok := db.(*ethdb.LDBDatabase); ok {
		db.Meter("eth/db/chaindata/")
	}
	return db, err
}

// SetupGenesisBlock initializes the genesis block for an Ethereum service
func SetupGenesisBlock(chainDb *ethdb.Database, config *Config) error {
	// Load up any custom genesis block if requested
	if len(config.Genesis) > 0 {
		block, err := core.WriteGenesisBlock(*chainDb, strings.NewReader(config.Genesis))
		if err != nil {
			return err
		}
		logger.Infof("Successfully wrote custom genesis block: %x", block.Hash())
	}
	// Load up a test setup if directly injected
	if config.TestGenesisState != nil {
		*chainDb = config.TestGenesisState
	}
	if config.TestGenesisBlock != nil {
		core.WriteTd(*chainDb, config.TestGenesisBlock.Hash(), config.TestGenesisBlock.NumberU64(), config.TestGenesisBlock.Difficulty())
		core.WriteBlock(*chainDb, config.TestGenesisBlock)
		core.WriteCanonicalHash(*chainDb, config.TestGenesisBlock.Hash(), config.TestGenesisBlock.NumberU64())
		core.WriteHeadBlockHash(*chainDb, config.TestGenesisBlock.Hash())
	}
	return nil
}

// CreatePoW creates the required type of PoW instance for an Ethereum service
func CreatePoW(config *Config) (pow.PoW, error) {
	switch {
	case config.PowFake:
		logger.Infof("ethash used in fake mode")
		return pow.PoW(core.FakePow{}), nil
	case config.PowTest:
		logger.Infof("ethash used in test mode")
		return ethash.NewForTesting()
	case config.PowShared:
		logger.Infof("ethash used in shared mode")
		return ethash.NewShared(), nil
	default:
		return ethash.New(), nil
	}
}

// APIs returns the collection of RPC services the ethereum package offers.
// NOTE, some of these services probably need to be moved to somewhere else.
func (s *Ethereum) APIs() []rpc.API {
	return append(ethapi.GetAPIs(s.ApiBackend, s.solcPath), []rpc.API{
		{
			Namespace: "eth",
			Version:   "1.0",
			Service:   NewPublicEthereumAPI(s),
			Public:    true,
		}, {
			Namespace: "eth",
			Version:   "1.0",
			Service:   NewPublicMinerAPI(s),
			Public:    true,
		}, {
			Namespace: "eth",
			Version:   "1.0",
			Service:   downloader.NewPublicDownloaderAPI(s.protocolManager.downloader, s.eventMux),
			Public:    true,
		}, {
			Namespace: "miner",
			Version:   "1.0",
			Service:   NewPrivateMinerAPI(s),
			Public:    false,
		}, {
			Namespace: "eth",
			Version:   "1.0",
			Service:   filters.NewPublicFilterAPI(s.ApiBackend, false),
			Public:    true,
		}, {
			Namespace: "admin",
			Version:   "1.0",
			Service:   NewPrivateAdminAPI(s),
		}, {
			Namespace: "debug",
			Version:   "1.0",
			Service:   NewPublicDebugAPI(s),
			Public:    true,
		}, {
			Namespace: "debug",
			Version:   "1.0",
			Service:   NewPrivateDebugAPI(s.chainConfig, s),
		}, {
			Namespace: "net",
			Version:   "1.0",
			Service:   s.netRPCService,
			Public:    true,
		},
	}...)
}

func (s *Ethereum) ResetWithGenesisBlock(gb *types.Block) {
	s.blockchain.ResetWithGenesisBlock(gb)
}

func (s *Ethereum) Etherbase() (eb common.Address, err error) {
	if s.etherbase != (common.Address{}) {
		return s.etherbase, nil
	}
	if wallets := s.AccountManager().Wallets(); len(wallets) > 0 {
		if accounts := wallets[0].Accounts(); len(accounts) > 0 {
			return accounts[0].Address, nil
		}
	}
	return common.Address{}, fmt.Errorf("etherbase address must be explicitly specified")
}

// set in js console via admin interface or wrapper from cli flags
func (self *Ethereum) SetEtherbase(etherbase common.Address) {
	self.etherbase = etherbase
	self.miner.SetEtherbase(etherbase)
}

func (s *Ethereum) StartMining(threads int) error {
	eb, err := s.Etherbase()
	if err != nil {
		err = fmt.Errorf("Cannot start mining without etherbase address: %v", err)
		logger.Error(err)
		return err
	}
	go s.miner.Start(eb, threads)
	return nil
}

func (s *Ethereum) StopMining()         { s.miner.Stop() }
func (s *Ethereum) IsMining() bool      { return s.miner.Mining() }
func (s *Ethereum) Miner() *miner.Miner { return s.miner }

func (s *Ethereum) AccountManager() *accounts.Manager  { return s.accountManager }
func (s *Ethereum) BlockChain() *core.BlockChain       { return s.blockchain }
func (s *Ethereum) TxPool() *core.TxPool               { return s.txPool }
func (s *Ethereum) GetSendTxMutex() *sync.Mutex        { return &s.sendTxMu }
func (s *Ethereum) EventMux() *event.TypeMux           { return s.eventMux }
func (s *Ethereum) Pow() pow.PoW                       { return s.pow }
func (s *Ethereum) ChainDb() ethdb.Database            { return s.chainDb }
func (s *Ethereum) IsListening() bool                  { return true } // Always listening
func (s *Ethereum) EthVersion() int                    { return int(s.protocolManager.SubProtocols[0].Version) }
func (s *Ethereum) NetVersion() int                    { return s.netVersionId }
func (s *Ethereum) Downloader() *downloader.Downloader { return s.protocolManager.downloader }
func (s *Ethereum) Client() ethapi.Client {return s.client}

// Protocols implements node.Service, returning all the currently configured
// network protocols to start.
func (s *Ethereum) Protocols() []p2p.Protocol {
	if s.lesServer == nil {
		return s.protocolManager.SubProtocols
	} else {
		return append(s.protocolManager.SubProtocols, s.lesServer.Protocols()...)
	}
}

// Start implements node.Service, starting all internal goroutines needed by the
// Ethereum protocol implementation.
func (s *Ethereum) Start(srvr *p2p.Server) error {
	s.netRPCService = ethapi.NewPublicNetAPI(srvr, s.NetVersion())
	if s.AutoDAG {
		s.StartAutoDAG()
	}
	s.protocolManager.Start()
	if s.lesServer != nil {
		s.lesServer.Start(srvr)
	}
	return nil
}

// Stop implements node.Service, terminating all internal goroutines used by the
// Ethereum protocol.
func (s *Ethereum) Stop() error {
	if s.stopDbUpgrade != nil {
		s.stopDbUpgrade()
	}
	s.blockchain.Stop()
	s.protocolManager.Stop()
	if s.lesServer != nil {
		s.lesServer.Stop()
	}
	s.txPool.Stop()
	s.miner.Stop()
	s.eventMux.Stop()

	s.StopAutoDAG()

	s.chainDb.Close()
	close(s.shutdownChan)

	return nil
}

// This function will wait for a shutdown and resumes main thread execution
func (s *Ethereum) WaitForShutdown() {
	<-s.shutdownChan
}

// StartAutoDAG() spawns a go routine that checks the DAG every autoDAGcheckInterval
// by default that is 10 times per epoch
// in epoch n, if we past autoDAGepochHeight within-epoch blocks,
// it calls ethash.MakeDAG  to pregenerate the DAG for the next epoch n+1
// if it does not exist yet as well as remove the DAG for epoch n-1
// the loop quits if autodagquit channel is closed, it can safely restart and
// stop any number of times.
// For any more sophisticated pattern of DAG generation, use CLI subcommand
// makedag
func (self *Ethereum) StartAutoDAG() {
	if self.autodagquit != nil {
		return // already started
	}
	go func() {
		logger.Infof("Automatic pregeneration of ethash DAG ON (ethash dir: %s)", ethash.DefaultDir)
		var nextEpoch uint64
		timer := time.After(0)
		self.autodagquit = make(chan bool)
		for {
			select {
			case <-timer:
				logger.Infof("checking DAG (ethash dir: %s)", ethash.DefaultDir)
				currentBlock := self.BlockChain().CurrentBlock().NumberU64()
				thisEpoch := currentBlock / epochLength
				if nextEpoch <= thisEpoch {
					if currentBlock%epochLength > autoDAGepochHeight {
						if thisEpoch > 0 {
							previousDag, previousDagFull := dagFiles(thisEpoch - 1)
							os.Remove(filepath.Join(ethash.DefaultDir, previousDag))
							os.Remove(filepath.Join(ethash.DefaultDir, previousDagFull))
							logger.Infof("removed DAG for epoch %d (%s)", thisEpoch-1, previousDag)
						}
						nextEpoch = thisEpoch + 1
						dag, _ := dagFiles(nextEpoch)
						if _, err := os.Stat(dag); os.IsNotExist(err) {
							logger.Infof("Pregenerating DAG for epoch %d (%s)", nextEpoch, dag)
							err := ethash.MakeDAG(nextEpoch*epochLength, "") // "" -> ethash.DefaultDir
							if err != nil {
								logger.Errorf("Error generating DAG for epoch %d (%s)", nextEpoch, dag)
								return
							}
						} else {
							logger.Errorf("DAG for epoch %d (%s)", nextEpoch, dag)
						}
					}
				}
				timer = time.After(autoDAGcheckInterval)
			case <-self.autodagquit:
				return
			}
		}
	}()
}

// stopAutoDAG stops automatic DAG pregeneration by quitting the loop
func (self *Ethereum) StopAutoDAG() {
	if self.autodagquit != nil {
		close(self.autodagquit)
		self.autodagquit = nil
	}
	logger.Infof("Automatic pregeneration of ethash DAG OFF (ethash dir: %s)", ethash.DefaultDir)
}

// dagFiles(epoch) returns the two alternative DAG filenames (not a path)
// 1) <revision>-<hex(seedhash[8])> 2) full-R<revision>-<hex(seedhash[8])>
func dagFiles(epoch uint64) (string, string) {
	seedHash, _ := ethash.GetSeedHash(epoch * epochLength)
	dag := fmt.Sprintf("full-R%d-%x", ethashRevision, seedHash[:8])
	return dag, "full-R" + dag
}
=======
// Copyright 2014 The go-ethereum Authors
// This file is part of the go-ethereum library.
//
// The go-ethereum library is free software: you can redistribute it and/or modify
// it under the terms of the GNU Lesser General Public License as published by
// the Free Software Foundation, either version 3 of the License, or
// (at your option) any later version.
//
// The go-ethereum library is distributed in the hope that it will be useful,
// but WITHOUT ANY WARRANTY; without even the implied warranty of
// MERCHANTABILITY or FITNESS FOR A PARTICULAR PURPOSE. See the
// GNU Lesser General Public License for more details.
//
// You should have received a copy of the GNU Lesser General Public License
// along with the go-ethereum library. If not, see <http://www.gnu.org/licenses/>.

// Package eth implements the Ethereum protocol.
package eth

import (
	"errors"
	"fmt"
	"math/big"
	"os"
	"path/filepath"
	"regexp"
	"strings"
	"sync"
	"time"

	"github.com/ethereum/ethash"
	"github.com/ethereum/go-ethereum/accounts"
	"github.com/ethereum/go-ethereum/common"
	"github.com/ethereum/go-ethereum/core"
	"github.com/ethereum/go-ethereum/core/types"
	"github.com/ethereum/go-ethereum/core/vm"
	"github.com/ethereum/go-ethereum/eth/downloader"
	"github.com/ethereum/go-ethereum/eth/filters"
	"github.com/ethereum/go-ethereum/eth/gasprice"
	"github.com/ethereum/go-ethereum/ethdb"
	"github.com/ethereum/go-ethereum/event"
	"github.com/ethereum/go-ethereum/internal/ethapi"
	"github.com/ethereum/go-ethereum/logger"
	"github.com/ethereum/go-ethereum/logger/glog"
	"github.com/ethereum/go-ethereum/miner"
	"github.com/ethereum/go-ethereum/node"
	"github.com/ethereum/go-ethereum/p2p"
	"github.com/ethereum/go-ethereum/params"
	"github.com/ethereum/go-ethereum/pow"
	"github.com/ethereum/go-ethereum/rpc"
)

const (
	epochLength    = 30000
	ethashRevision = 23

	autoDAGcheckInterval = 10 * time.Hour
	autoDAGepochHeight   = epochLength / 2
)

var (
	datadirInUseErrnos = map[uint]bool{11: true, 32: true, 35: true}
	portInUseErrRE     = regexp.MustCompile("address already in use")
)

type Config struct {
	ChainConfig *params.ChainConfig // chain configuration

	NetworkId  int    // Network ID to use for selecting peers to connect to
	Genesis    string // Genesis JSON to seed the chain database with
	FastSync   bool   // Enables the state download based fast synchronisation algorithm
	LightMode  bool   // Running in light client mode
	LightServ  int    // Maximum percentage of time allowed for serving LES requests
	LightPeers int    // Maximum number of LES client peers
	MaxPeers   int    // Maximum number of global peers

	SkipBcVersionCheck bool // e.g. blockchain export
	DatabaseCache      int
	DatabaseHandles    int

	DocRoot   string
	AutoDAG   bool
	PowFake   bool
	PowTest   bool
	PowShared bool
	ExtraData []byte

	Etherbase    common.Address
	GasPrice     *big.Int
	MinerThreads int
	SolcPath     string

	GpoMinGasPrice          *big.Int
	GpoMaxGasPrice          *big.Int
	GpoFullBlockRatio       int
	GpobaseStepDown         int
	GpobaseStepUp           int
	GpobaseCorrectionFactor int

	EnablePreimageRecording bool

	TestGenesisBlock *types.Block   // Genesis block to seed the chain database with (testing only!)
	TestGenesisState ethdb.Database // Genesis state to seed the database with (testing only!)
}

type LesServer interface {
	Start(srvr *p2p.Server)
	Stop()
	Protocols() []p2p.Protocol
}

// Ethereum implements the Ethereum full node service.
type Ethereum struct {
	chainConfig *params.ChainConfig
	// Channel for shutting down the service
	shutdownChan  chan bool // Channel for shutting down the ethereum
	stopDbUpgrade func()    // stop chain db sequential key upgrade
	// Handlers
	txPool          *core.TxPool
	txMu            sync.Mutex
	sendTxMu	sync.Mutex
	blockchain      *core.BlockChain
	protocolManager *ProtocolManager
	lesServer       LesServer
	// DB interfaces
	chainDb ethdb.Database // Block chain database

	eventMux       *event.TypeMux
	pow            pow.PoW
	accountManager *accounts.Manager

	ApiBackend *EthApiBackend

	miner        *miner.Miner
	Mining       bool
	MinerThreads int
	AutoDAG      bool
	autodagquit  chan bool
	etherbase    common.Address
	solcPath     string

	netVersionId  int
	netRPCService *ethapi.PublicNetAPI
}

func (s *Ethereum) AddLesServer(ls LesServer) {
	s.lesServer = ls
	s.protocolManager.lesServer = ls
}

// New creates a new Ethereum object (including the
// initialisation of the common Ethereum object)
func New(ctx *node.ServiceContext, config *Config, pending miner.Pending,
			client ethapi.Client, cch core.CrossChainHelper) (*Ethereum, error) {
	chainDb, err := CreateDB(ctx, config, "chaindata")
	if err != nil {
		return nil, err
	}
	stopDbUpgrade := upgradeSequentialKeys(chainDb)
	if err := SetupGenesisBlock(&chainDb, config); err != nil {
		return nil, err
	}
	pow, err := CreatePoW(config)
	if err != nil {
		return nil, err
	}

	eth := &Ethereum{
		chainDb:        chainDb,
		eventMux:       ctx.EventMux,
		accountManager: ctx.AccountManager,
		pow:            pow,
		shutdownChan:   make(chan bool),
		stopDbUpgrade:  stopDbUpgrade,
		netVersionId:   config.NetworkId,
		etherbase:      config.Etherbase,
		MinerThreads:   config.MinerThreads,
		AutoDAG:        config.AutoDAG,
		solcPath:       config.SolcPath,
	}

	if err := upgradeChainDatabase(chainDb); err != nil {
		return nil, err
	}
	if err := addMipmapBloomBins(chainDb); err != nil {
		return nil, err
	}

	glog.V(logger.Info).Infof("Protocol Versions: %v, Network Id: %v", ProtocolVersions, config.NetworkId)

	if !config.SkipBcVersionCheck {
		bcVersion := core.GetBlockChainVersion(chainDb)
		if bcVersion != core.BlockChainVersion && bcVersion != 0 {
			return nil, fmt.Errorf("Blockchain DB version mismatch (%d / %d). Run geth upgradedb.\n", bcVersion, core.BlockChainVersion)
		}
		core.WriteBlockChainVersion(chainDb, core.BlockChainVersion)
	}

	// load the genesis block or write a new one if no genesis
	// block is prenent in the database.
	genesis := core.GetBlock(chainDb, core.GetCanonicalHash(chainDb, 0), 0)
	if genesis == nil {
		genesis, err = core.WriteDefaultGenesisBlock(chainDb)
		if err != nil {
			return nil, err
		}
		glog.V(logger.Info).Infoln("WARNING: Wrote default ethereum genesis block")
	}

	if config.ChainConfig == nil {
		return nil, errors.New("missing chain config")
	}
	core.WriteChainConfig(chainDb, genesis.Hash(), config.ChainConfig)

	eth.chainConfig = config.ChainConfig

	glog.V(logger.Info).Infoln("Chain config:", eth.chainConfig)

	eth.blockchain, err = core.NewBlockChain(chainDb, eth.chainConfig, eth.pow, eth.EventMux(),
						vm.Config{EnablePreimageRecording: config.EnablePreimageRecording}, cch)
	if err != nil {
		if err == core.ErrNoGenesis {
			return nil, fmt.Errorf(`No chain found. Please initialise a new chain using the "init" subcommand.`)
		}
		return nil, err
	}
	newPool := core.NewTxPool(eth.chainConfig, eth.EventMux(), eth.blockchain.State, eth.blockchain.GasLimit, cch)
	eth.txPool = newPool

	maxPeers := config.MaxPeers
	if config.LightServ > 0 {
		// if we are running a light server, limit the number of ETH peers so that we reserve some space for incoming LES connections
		// temporary solution until the new peer connectivity API is finished
		halfPeers := maxPeers / 2
		maxPeers -= config.LightPeers
		if maxPeers < halfPeers {
			maxPeers = halfPeers
		}
	}

	if eth.protocolManager, err = NewProtocolManager(eth.chainConfig, config.FastSync, config.NetworkId, maxPeers, eth.eventMux, eth.txPool, eth.pow, eth.blockchain, chainDb); err != nil {
		return nil, err
	}

	if pending == nil {
		eth.miner = miner.New(eth, eth.chainConfig, eth.EventMux(), eth.pow)
		eth.miner.SetGasPrice(config.GasPrice)
		eth.miner.SetExtra(config.ExtraData)
		pending = eth.miner
	}

	gpoParams := &gasprice.GpoParams{
		GpoMinGasPrice:          config.GpoMinGasPrice,
		GpoMaxGasPrice:          config.GpoMaxGasPrice,
		GpoFullBlockRatio:       config.GpoFullBlockRatio,
		GpobaseStepDown:         config.GpobaseStepDown,
		GpobaseStepUp:           config.GpobaseStepUp,
		GpobaseCorrectionFactor: config.GpobaseCorrectionFactor,
	}
	gpo := gasprice.NewGasPriceOracle(eth.blockchain, chainDb, eth.eventMux, gpoParams)
	eth.ApiBackend = &EthApiBackend{eth, gpo, pending, nil, client, nil, cch}

	return eth, nil
}

func (s *Ethereum) SetPreCheckInt(pcInt PreCheckInt) {
	s.ApiBackend.pcInt = pcInt
}

// CreateDB creates the chain database.
func CreateDB(ctx *node.ServiceContext, config *Config, name string) (ethdb.Database, error) {
	db, err := ctx.OpenDatabase(name, config.DatabaseCache, config.DatabaseHandles)
	if db, ok := db.(*ethdb.LDBDatabase); ok {
		db.Meter("eth/db/chaindata/")
	}
	return db, err
}

// SetupGenesisBlock initializes the genesis block for an Ethereum service
func SetupGenesisBlock(chainDb *ethdb.Database, config *Config) error {
	// Load up any custom genesis block if requested
	if len(config.Genesis) > 0 {
		block, err := core.WriteGenesisBlock(*chainDb, strings.NewReader(config.Genesis))
		if err != nil {
			return err
		}
		glog.V(logger.Info).Infof("Successfully wrote custom genesis block: %x", block.Hash())
	}
	// Load up a test setup if directly injected
	if config.TestGenesisState != nil {
		*chainDb = config.TestGenesisState
	}
	if config.TestGenesisBlock != nil {
		core.WriteTd(*chainDb, config.TestGenesisBlock.Hash(), config.TestGenesisBlock.NumberU64(), config.TestGenesisBlock.Difficulty())
		core.WriteBlock(*chainDb, config.TestGenesisBlock)
		core.WriteCanonicalHash(*chainDb, config.TestGenesisBlock.Hash(), config.TestGenesisBlock.NumberU64())
		core.WriteHeadBlockHash(*chainDb, config.TestGenesisBlock.Hash())
	}
	return nil
}

// CreatePoW creates the required type of PoW instance for an Ethereum service
func CreatePoW(config *Config) (pow.PoW, error) {
	switch {
	case config.PowFake:
		glog.V(logger.Info).Infof("ethash used in fake mode")
		return pow.PoW(core.FakePow{}), nil
	case config.PowTest:
		glog.V(logger.Info).Infof("ethash used in test mode")
		return ethash.NewForTesting()
	case config.PowShared:
		glog.V(logger.Info).Infof("ethash used in shared mode")
		return ethash.NewShared(), nil
	default:
		return ethash.New(), nil
	}
}

// APIs returns the collection of RPC services the ethereum package offers.
// NOTE, some of these services probably need to be moved to somewhere else.
func (s *Ethereum) APIs() []rpc.API {
	return append(ethapi.GetAPIs(s.ApiBackend, s.solcPath), []rpc.API{
		{
			Namespace: "eth",
			Version:   "1.0",
			Service:   NewPublicEthereumAPI(s),
			Public:    true,
		}, {
			Namespace: "eth",
			Version:   "1.0",
			Service:   NewPublicMinerAPI(s),
			Public:    true,
		}, {
			Namespace: "eth",
			Version:   "1.0",
			Service:   downloader.NewPublicDownloaderAPI(s.protocolManager.downloader, s.eventMux),
			Public:    true,
		}, {
			Namespace: "miner",
			Version:   "1.0",
			Service:   NewPrivateMinerAPI(s),
			Public:    false,
		}, {
			Namespace: "eth",
			Version:   "1.0",
			Service:   filters.NewPublicFilterAPI(s.ApiBackend, false),
			Public:    true,
		}, {
			Namespace: "admin",
			Version:   "1.0",
			Service:   NewPrivateAdminAPI(s),
		}, {
			Namespace: "debug",
			Version:   "1.0",
			Service:   NewPublicDebugAPI(s),
			Public:    true,
		}, {
			Namespace: "debug",
			Version:   "1.0",
			Service:   NewPrivateDebugAPI(s.chainConfig, s),
		}, {
			Namespace: "net",
			Version:   "1.0",
			Service:   s.netRPCService,
			Public:    true,
		},
	}...)
}

func (s *Ethereum) ResetWithGenesisBlock(gb *types.Block) {
	s.blockchain.ResetWithGenesisBlock(gb)
}

func (s *Ethereum) Etherbase() (eb common.Address, err error) {
	if s.etherbase != (common.Address{}) {
		return s.etherbase, nil
	}
	if wallets := s.AccountManager().Wallets(); len(wallets) > 0 {
		if accounts := wallets[0].Accounts(); len(accounts) > 0 {
			return accounts[0].Address, nil
		}
	}
	return common.Address{}, fmt.Errorf("etherbase address must be explicitly specified")
}

// set in js console via admin interface or wrapper from cli flags
func (self *Ethereum) SetEtherbase(etherbase common.Address) {
	self.etherbase = etherbase
	self.miner.SetEtherbase(etherbase)
}

func (s *Ethereum) StartMining(threads int) error {
	eb, err := s.Etherbase()
	if err != nil {
		err = fmt.Errorf("Cannot start mining without etherbase address: %v", err)
		glog.V(logger.Error).Infoln(err)
		return err
	}
	go s.miner.Start(eb, threads)
	return nil
}

func (s *Ethereum) StopMining()         { s.miner.Stop() }
func (s *Ethereum) IsMining() bool      { return s.miner.Mining() }
func (s *Ethereum) Miner() *miner.Miner { return s.miner }

func (s *Ethereum) AccountManager() *accounts.Manager  { return s.accountManager }
func (s *Ethereum) BlockChain() *core.BlockChain       { return s.blockchain }
func (s *Ethereum) TxPool() *core.TxPool               { return s.txPool }
func (s *Ethereum) GetSendTxMutex() *sync.Mutex        { return &s.sendTxMu }
func (s *Ethereum) EventMux() *event.TypeMux           { return s.eventMux }
func (s *Ethereum) Pow() pow.PoW                       { return s.pow }
func (s *Ethereum) ChainDb() ethdb.Database            { return s.chainDb }
func (s *Ethereum) IsListening() bool                  { return true } // Always listening
func (s *Ethereum) EthVersion() int                    { return int(s.protocolManager.SubProtocols[0].Version) }
func (s *Ethereum) NetVersion() int                    { return s.netVersionId }
func (s *Ethereum) Downloader() *downloader.Downloader { return s.protocolManager.downloader }

// Protocols implements node.Service, returning all the currently configured
// network protocols to start.
func (s *Ethereum) Protocols() []p2p.Protocol {
	if s.lesServer == nil {
		return s.protocolManager.SubProtocols
	} else {
		return append(s.protocolManager.SubProtocols, s.lesServer.Protocols()...)
	}
}

// Start implements node.Service, starting all internal goroutines needed by the
// Ethereum protocol implementation.
func (s *Ethereum) Start(srvr *p2p.Server) error {
	s.netRPCService = ethapi.NewPublicNetAPI(srvr, s.NetVersion())
	if s.AutoDAG {
		s.StartAutoDAG()
	}
	s.protocolManager.Start()
	if s.lesServer != nil {
		s.lesServer.Start(srvr)
	}
	return nil
}

// Stop implements node.Service, terminating all internal goroutines used by the
// Ethereum protocol.
func (s *Ethereum) Stop() error {
	if s.stopDbUpgrade != nil {
		s.stopDbUpgrade()
	}
	s.blockchain.Stop()
	s.protocolManager.Stop()
	if s.lesServer != nil {
		s.lesServer.Stop()
	}
	s.txPool.Stop()
	s.miner.Stop()
	s.eventMux.Stop()

	s.StopAutoDAG()

	s.chainDb.Close()
	close(s.shutdownChan)

	return nil
}

// This function will wait for a shutdown and resumes main thread execution
func (s *Ethereum) WaitForShutdown() {
	<-s.shutdownChan
}

// StartAutoDAG() spawns a go routine that checks the DAG every autoDAGcheckInterval
// by default that is 10 times per epoch
// in epoch n, if we past autoDAGepochHeight within-epoch blocks,
// it calls ethash.MakeDAG  to pregenerate the DAG for the next epoch n+1
// if it does not exist yet as well as remove the DAG for epoch n-1
// the loop quits if autodagquit channel is closed, it can safely restart and
// stop any number of times.
// For any more sophisticated pattern of DAG generation, use CLI subcommand
// makedag
func (self *Ethereum) StartAutoDAG() {
	if self.autodagquit != nil {
		return // already started
	}
	go func() {
		glog.V(logger.Info).Infof("Automatic pregeneration of ethash DAG ON (ethash dir: %s)", ethash.DefaultDir)
		var nextEpoch uint64
		timer := time.After(0)
		self.autodagquit = make(chan bool)
		for {
			select {
			case <-timer:
				glog.V(logger.Info).Infof("checking DAG (ethash dir: %s)", ethash.DefaultDir)
				currentBlock := self.BlockChain().CurrentBlock().NumberU64()
				thisEpoch := currentBlock / epochLength
				if nextEpoch <= thisEpoch {
					if currentBlock%epochLength > autoDAGepochHeight {
						if thisEpoch > 0 {
							previousDag, previousDagFull := dagFiles(thisEpoch - 1)
							os.Remove(filepath.Join(ethash.DefaultDir, previousDag))
							os.Remove(filepath.Join(ethash.DefaultDir, previousDagFull))
							glog.V(logger.Info).Infof("removed DAG for epoch %d (%s)", thisEpoch-1, previousDag)
						}
						nextEpoch = thisEpoch + 1
						dag, _ := dagFiles(nextEpoch)
						if _, err := os.Stat(dag); os.IsNotExist(err) {
							glog.V(logger.Info).Infof("Pregenerating DAG for epoch %d (%s)", nextEpoch, dag)
							err := ethash.MakeDAG(nextEpoch*epochLength, "") // "" -> ethash.DefaultDir
							if err != nil {
								glog.V(logger.Error).Infof("Error generating DAG for epoch %d (%s)", nextEpoch, dag)
								return
							}
						} else {
							glog.V(logger.Error).Infof("DAG for epoch %d (%s)", nextEpoch, dag)
						}
					}
				}
				timer = time.After(autoDAGcheckInterval)
			case <-self.autodagquit:
				return
			}
		}
	}()
}

// stopAutoDAG stops automatic DAG pregeneration by quitting the loop
func (self *Ethereum) StopAutoDAG() {
	if self.autodagquit != nil {
		close(self.autodagquit)
		self.autodagquit = nil
	}
	glog.V(logger.Info).Infof("Automatic pregeneration of ethash DAG OFF (ethash dir: %s)", ethash.DefaultDir)
}

// dagFiles(epoch) returns the two alternative DAG filenames (not a path)
// 1) <revision>-<hex(seedhash[8])> 2) full-R<revision>-<hex(seedhash[8])>
func dagFiles(epoch uint64) (string, string) {
	seedHash, _ := ethash.GetSeedHash(epoch * epochLength)
	dag := fmt.Sprintf("full-R%d-%x", ethashRevision, seedHash[:8])
	return dag, "full-R" + dag
}
>>>>>>> d27c8bbc
<|MERGE_RESOLUTION|>--- conflicted
+++ resolved
@@ -1,4 +1,3 @@
-<<<<<<< HEAD
 // Copyright 2014 The go-ethereum Authors
 // This file is part of the go-ethereum library.
 //
@@ -141,8 +140,6 @@
 
 	netVersionId  int
 	netRPCService *ethapi.PublicNetAPI
-
-	client ethapi.Client
 }
 
 func (s *Ethereum) AddLesServer(ls LesServer) {
@@ -152,7 +149,8 @@
 
 // New creates a new Ethereum object (including the
 // initialisation of the common Ethereum object)
-func New(ctx *node.ServiceContext, config *Config, pending miner.Pending, client ethapi.Client) (*Ethereum, error) {
+func New(ctx *node.ServiceContext, config *Config, pending miner.Pending,
+			client ethapi.Client, cch core.CrossChainHelper) (*Ethereum, error) {
 	chainDb, err := CreateDB(ctx, config, "chaindata")
 	if err != nil {
 		return nil, err
@@ -178,7 +176,6 @@
 		MinerThreads:   config.MinerThreads,
 		AutoDAG:        config.AutoDAG,
 		solcPath:       config.SolcPath,
-		client:         client,
 	}
 
 	if err := upgradeChainDatabase(chainDb); err != nil {
@@ -218,14 +215,15 @@
 
 	logger.Info("Chain config:", eth.chainConfig)
 
-	eth.blockchain, err = core.NewBlockChain(chainDb, eth.chainConfig, eth.pow, eth.EventMux(), vm.Config{EnablePreimageRecording: config.EnablePreimageRecording})
+	eth.blockchain, err = core.NewBlockChain(chainDb, eth.chainConfig, eth.pow, eth.EventMux(),
+						vm.Config{EnablePreimageRecording: config.EnablePreimageRecording}, cch)
 	if err != nil {
 		if err == core.ErrNoGenesis {
 			return nil, fmt.Errorf(`No chain found. Please initialise a new chain using the "init" subcommand.`)
 		}
 		return nil, err
 	}
-	newPool := core.NewTxPool(eth.chainConfig, eth.EventMux(), eth.blockchain.State, eth.blockchain.GasLimit)
+	newPool := core.NewTxPool(eth.chainConfig, eth.EventMux(), eth.blockchain.State, eth.blockchain.GasLimit, cch)
 	eth.txPool = newPool
 
 	maxPeers := config.MaxPeers
@@ -259,7 +257,7 @@
 		GpobaseCorrectionFactor: config.GpobaseCorrectionFactor,
 	}
 	gpo := gasprice.NewGasPriceOracle(eth.blockchain, chainDb, eth.eventMux, gpoParams)
-	eth.ApiBackend = &EthApiBackend{eth, gpo, pending, nil}
+	eth.ApiBackend = &EthApiBackend{eth, gpo, pending, nil, client, nil, cch}
 
 	return eth, nil
 }
@@ -416,7 +414,6 @@
 func (s *Ethereum) EthVersion() int                    { return int(s.protocolManager.SubProtocols[0].Version) }
 func (s *Ethereum) NetVersion() int                    { return s.netVersionId }
 func (s *Ethereum) Downloader() *downloader.Downloader { return s.protocolManager.downloader }
-func (s *Ethereum) Client() ethapi.Client {return s.client}
 
 // Protocols implements node.Service, returning all the currently configured
 // network protocols to start.
@@ -539,546 +536,4 @@
 	seedHash, _ := ethash.GetSeedHash(epoch * epochLength)
 	dag := fmt.Sprintf("full-R%d-%x", ethashRevision, seedHash[:8])
 	return dag, "full-R" + dag
-}
-=======
-// Copyright 2014 The go-ethereum Authors
-// This file is part of the go-ethereum library.
-//
-// The go-ethereum library is free software: you can redistribute it and/or modify
-// it under the terms of the GNU Lesser General Public License as published by
-// the Free Software Foundation, either version 3 of the License, or
-// (at your option) any later version.
-//
-// The go-ethereum library is distributed in the hope that it will be useful,
-// but WITHOUT ANY WARRANTY; without even the implied warranty of
-// MERCHANTABILITY or FITNESS FOR A PARTICULAR PURPOSE. See the
-// GNU Lesser General Public License for more details.
-//
-// You should have received a copy of the GNU Lesser General Public License
-// along with the go-ethereum library. If not, see <http://www.gnu.org/licenses/>.
-
-// Package eth implements the Ethereum protocol.
-package eth
-
-import (
-	"errors"
-	"fmt"
-	"math/big"
-	"os"
-	"path/filepath"
-	"regexp"
-	"strings"
-	"sync"
-	"time"
-
-	"github.com/ethereum/ethash"
-	"github.com/ethereum/go-ethereum/accounts"
-	"github.com/ethereum/go-ethereum/common"
-	"github.com/ethereum/go-ethereum/core"
-	"github.com/ethereum/go-ethereum/core/types"
-	"github.com/ethereum/go-ethereum/core/vm"
-	"github.com/ethereum/go-ethereum/eth/downloader"
-	"github.com/ethereum/go-ethereum/eth/filters"
-	"github.com/ethereum/go-ethereum/eth/gasprice"
-	"github.com/ethereum/go-ethereum/ethdb"
-	"github.com/ethereum/go-ethereum/event"
-	"github.com/ethereum/go-ethereum/internal/ethapi"
-	"github.com/ethereum/go-ethereum/logger"
-	"github.com/ethereum/go-ethereum/logger/glog"
-	"github.com/ethereum/go-ethereum/miner"
-	"github.com/ethereum/go-ethereum/node"
-	"github.com/ethereum/go-ethereum/p2p"
-	"github.com/ethereum/go-ethereum/params"
-	"github.com/ethereum/go-ethereum/pow"
-	"github.com/ethereum/go-ethereum/rpc"
-)
-
-const (
-	epochLength    = 30000
-	ethashRevision = 23
-
-	autoDAGcheckInterval = 10 * time.Hour
-	autoDAGepochHeight   = epochLength / 2
-)
-
-var (
-	datadirInUseErrnos = map[uint]bool{11: true, 32: true, 35: true}
-	portInUseErrRE     = regexp.MustCompile("address already in use")
-)
-
-type Config struct {
-	ChainConfig *params.ChainConfig // chain configuration
-
-	NetworkId  int    // Network ID to use for selecting peers to connect to
-	Genesis    string // Genesis JSON to seed the chain database with
-	FastSync   bool   // Enables the state download based fast synchronisation algorithm
-	LightMode  bool   // Running in light client mode
-	LightServ  int    // Maximum percentage of time allowed for serving LES requests
-	LightPeers int    // Maximum number of LES client peers
-	MaxPeers   int    // Maximum number of global peers
-
-	SkipBcVersionCheck bool // e.g. blockchain export
-	DatabaseCache      int
-	DatabaseHandles    int
-
-	DocRoot   string
-	AutoDAG   bool
-	PowFake   bool
-	PowTest   bool
-	PowShared bool
-	ExtraData []byte
-
-	Etherbase    common.Address
-	GasPrice     *big.Int
-	MinerThreads int
-	SolcPath     string
-
-	GpoMinGasPrice          *big.Int
-	GpoMaxGasPrice          *big.Int
-	GpoFullBlockRatio       int
-	GpobaseStepDown         int
-	GpobaseStepUp           int
-	GpobaseCorrectionFactor int
-
-	EnablePreimageRecording bool
-
-	TestGenesisBlock *types.Block   // Genesis block to seed the chain database with (testing only!)
-	TestGenesisState ethdb.Database // Genesis state to seed the database with (testing only!)
-}
-
-type LesServer interface {
-	Start(srvr *p2p.Server)
-	Stop()
-	Protocols() []p2p.Protocol
-}
-
-// Ethereum implements the Ethereum full node service.
-type Ethereum struct {
-	chainConfig *params.ChainConfig
-	// Channel for shutting down the service
-	shutdownChan  chan bool // Channel for shutting down the ethereum
-	stopDbUpgrade func()    // stop chain db sequential key upgrade
-	// Handlers
-	txPool          *core.TxPool
-	txMu            sync.Mutex
-	sendTxMu	sync.Mutex
-	blockchain      *core.BlockChain
-	protocolManager *ProtocolManager
-	lesServer       LesServer
-	// DB interfaces
-	chainDb ethdb.Database // Block chain database
-
-	eventMux       *event.TypeMux
-	pow            pow.PoW
-	accountManager *accounts.Manager
-
-	ApiBackend *EthApiBackend
-
-	miner        *miner.Miner
-	Mining       bool
-	MinerThreads int
-	AutoDAG      bool
-	autodagquit  chan bool
-	etherbase    common.Address
-	solcPath     string
-
-	netVersionId  int
-	netRPCService *ethapi.PublicNetAPI
-}
-
-func (s *Ethereum) AddLesServer(ls LesServer) {
-	s.lesServer = ls
-	s.protocolManager.lesServer = ls
-}
-
-// New creates a new Ethereum object (including the
-// initialisation of the common Ethereum object)
-func New(ctx *node.ServiceContext, config *Config, pending miner.Pending,
-			client ethapi.Client, cch core.CrossChainHelper) (*Ethereum, error) {
-	chainDb, err := CreateDB(ctx, config, "chaindata")
-	if err != nil {
-		return nil, err
-	}
-	stopDbUpgrade := upgradeSequentialKeys(chainDb)
-	if err := SetupGenesisBlock(&chainDb, config); err != nil {
-		return nil, err
-	}
-	pow, err := CreatePoW(config)
-	if err != nil {
-		return nil, err
-	}
-
-	eth := &Ethereum{
-		chainDb:        chainDb,
-		eventMux:       ctx.EventMux,
-		accountManager: ctx.AccountManager,
-		pow:            pow,
-		shutdownChan:   make(chan bool),
-		stopDbUpgrade:  stopDbUpgrade,
-		netVersionId:   config.NetworkId,
-		etherbase:      config.Etherbase,
-		MinerThreads:   config.MinerThreads,
-		AutoDAG:        config.AutoDAG,
-		solcPath:       config.SolcPath,
-	}
-
-	if err := upgradeChainDatabase(chainDb); err != nil {
-		return nil, err
-	}
-	if err := addMipmapBloomBins(chainDb); err != nil {
-		return nil, err
-	}
-
-	glog.V(logger.Info).Infof("Protocol Versions: %v, Network Id: %v", ProtocolVersions, config.NetworkId)
-
-	if !config.SkipBcVersionCheck {
-		bcVersion := core.GetBlockChainVersion(chainDb)
-		if bcVersion != core.BlockChainVersion && bcVersion != 0 {
-			return nil, fmt.Errorf("Blockchain DB version mismatch (%d / %d). Run geth upgradedb.\n", bcVersion, core.BlockChainVersion)
-		}
-		core.WriteBlockChainVersion(chainDb, core.BlockChainVersion)
-	}
-
-	// load the genesis block or write a new one if no genesis
-	// block is prenent in the database.
-	genesis := core.GetBlock(chainDb, core.GetCanonicalHash(chainDb, 0), 0)
-	if genesis == nil {
-		genesis, err = core.WriteDefaultGenesisBlock(chainDb)
-		if err != nil {
-			return nil, err
-		}
-		glog.V(logger.Info).Infoln("WARNING: Wrote default ethereum genesis block")
-	}
-
-	if config.ChainConfig == nil {
-		return nil, errors.New("missing chain config")
-	}
-	core.WriteChainConfig(chainDb, genesis.Hash(), config.ChainConfig)
-
-	eth.chainConfig = config.ChainConfig
-
-	glog.V(logger.Info).Infoln("Chain config:", eth.chainConfig)
-
-	eth.blockchain, err = core.NewBlockChain(chainDb, eth.chainConfig, eth.pow, eth.EventMux(),
-						vm.Config{EnablePreimageRecording: config.EnablePreimageRecording}, cch)
-	if err != nil {
-		if err == core.ErrNoGenesis {
-			return nil, fmt.Errorf(`No chain found. Please initialise a new chain using the "init" subcommand.`)
-		}
-		return nil, err
-	}
-	newPool := core.NewTxPool(eth.chainConfig, eth.EventMux(), eth.blockchain.State, eth.blockchain.GasLimit, cch)
-	eth.txPool = newPool
-
-	maxPeers := config.MaxPeers
-	if config.LightServ > 0 {
-		// if we are running a light server, limit the number of ETH peers so that we reserve some space for incoming LES connections
-		// temporary solution until the new peer connectivity API is finished
-		halfPeers := maxPeers / 2
-		maxPeers -= config.LightPeers
-		if maxPeers < halfPeers {
-			maxPeers = halfPeers
-		}
-	}
-
-	if eth.protocolManager, err = NewProtocolManager(eth.chainConfig, config.FastSync, config.NetworkId, maxPeers, eth.eventMux, eth.txPool, eth.pow, eth.blockchain, chainDb); err != nil {
-		return nil, err
-	}
-
-	if pending == nil {
-		eth.miner = miner.New(eth, eth.chainConfig, eth.EventMux(), eth.pow)
-		eth.miner.SetGasPrice(config.GasPrice)
-		eth.miner.SetExtra(config.ExtraData)
-		pending = eth.miner
-	}
-
-	gpoParams := &gasprice.GpoParams{
-		GpoMinGasPrice:          config.GpoMinGasPrice,
-		GpoMaxGasPrice:          config.GpoMaxGasPrice,
-		GpoFullBlockRatio:       config.GpoFullBlockRatio,
-		GpobaseStepDown:         config.GpobaseStepDown,
-		GpobaseStepUp:           config.GpobaseStepUp,
-		GpobaseCorrectionFactor: config.GpobaseCorrectionFactor,
-	}
-	gpo := gasprice.NewGasPriceOracle(eth.blockchain, chainDb, eth.eventMux, gpoParams)
-	eth.ApiBackend = &EthApiBackend{eth, gpo, pending, nil, client, nil, cch}
-
-	return eth, nil
-}
-
-func (s *Ethereum) SetPreCheckInt(pcInt PreCheckInt) {
-	s.ApiBackend.pcInt = pcInt
-}
-
-// CreateDB creates the chain database.
-func CreateDB(ctx *node.ServiceContext, config *Config, name string) (ethdb.Database, error) {
-	db, err := ctx.OpenDatabase(name, config.DatabaseCache, config.DatabaseHandles)
-	if db, ok := db.(*ethdb.LDBDatabase); ok {
-		db.Meter("eth/db/chaindata/")
-	}
-	return db, err
-}
-
-// SetupGenesisBlock initializes the genesis block for an Ethereum service
-func SetupGenesisBlock(chainDb *ethdb.Database, config *Config) error {
-	// Load up any custom genesis block if requested
-	if len(config.Genesis) > 0 {
-		block, err := core.WriteGenesisBlock(*chainDb, strings.NewReader(config.Genesis))
-		if err != nil {
-			return err
-		}
-		glog.V(logger.Info).Infof("Successfully wrote custom genesis block: %x", block.Hash())
-	}
-	// Load up a test setup if directly injected
-	if config.TestGenesisState != nil {
-		*chainDb = config.TestGenesisState
-	}
-	if config.TestGenesisBlock != nil {
-		core.WriteTd(*chainDb, config.TestGenesisBlock.Hash(), config.TestGenesisBlock.NumberU64(), config.TestGenesisBlock.Difficulty())
-		core.WriteBlock(*chainDb, config.TestGenesisBlock)
-		core.WriteCanonicalHash(*chainDb, config.TestGenesisBlock.Hash(), config.TestGenesisBlock.NumberU64())
-		core.WriteHeadBlockHash(*chainDb, config.TestGenesisBlock.Hash())
-	}
-	return nil
-}
-
-// CreatePoW creates the required type of PoW instance for an Ethereum service
-func CreatePoW(config *Config) (pow.PoW, error) {
-	switch {
-	case config.PowFake:
-		glog.V(logger.Info).Infof("ethash used in fake mode")
-		return pow.PoW(core.FakePow{}), nil
-	case config.PowTest:
-		glog.V(logger.Info).Infof("ethash used in test mode")
-		return ethash.NewForTesting()
-	case config.PowShared:
-		glog.V(logger.Info).Infof("ethash used in shared mode")
-		return ethash.NewShared(), nil
-	default:
-		return ethash.New(), nil
-	}
-}
-
-// APIs returns the collection of RPC services the ethereum package offers.
-// NOTE, some of these services probably need to be moved to somewhere else.
-func (s *Ethereum) APIs() []rpc.API {
-	return append(ethapi.GetAPIs(s.ApiBackend, s.solcPath), []rpc.API{
-		{
-			Namespace: "eth",
-			Version:   "1.0",
-			Service:   NewPublicEthereumAPI(s),
-			Public:    true,
-		}, {
-			Namespace: "eth",
-			Version:   "1.0",
-			Service:   NewPublicMinerAPI(s),
-			Public:    true,
-		}, {
-			Namespace: "eth",
-			Version:   "1.0",
-			Service:   downloader.NewPublicDownloaderAPI(s.protocolManager.downloader, s.eventMux),
-			Public:    true,
-		}, {
-			Namespace: "miner",
-			Version:   "1.0",
-			Service:   NewPrivateMinerAPI(s),
-			Public:    false,
-		}, {
-			Namespace: "eth",
-			Version:   "1.0",
-			Service:   filters.NewPublicFilterAPI(s.ApiBackend, false),
-			Public:    true,
-		}, {
-			Namespace: "admin",
-			Version:   "1.0",
-			Service:   NewPrivateAdminAPI(s),
-		}, {
-			Namespace: "debug",
-			Version:   "1.0",
-			Service:   NewPublicDebugAPI(s),
-			Public:    true,
-		}, {
-			Namespace: "debug",
-			Version:   "1.0",
-			Service:   NewPrivateDebugAPI(s.chainConfig, s),
-		}, {
-			Namespace: "net",
-			Version:   "1.0",
-			Service:   s.netRPCService,
-			Public:    true,
-		},
-	}...)
-}
-
-func (s *Ethereum) ResetWithGenesisBlock(gb *types.Block) {
-	s.blockchain.ResetWithGenesisBlock(gb)
-}
-
-func (s *Ethereum) Etherbase() (eb common.Address, err error) {
-	if s.etherbase != (common.Address{}) {
-		return s.etherbase, nil
-	}
-	if wallets := s.AccountManager().Wallets(); len(wallets) > 0 {
-		if accounts := wallets[0].Accounts(); len(accounts) > 0 {
-			return accounts[0].Address, nil
-		}
-	}
-	return common.Address{}, fmt.Errorf("etherbase address must be explicitly specified")
-}
-
-// set in js console via admin interface or wrapper from cli flags
-func (self *Ethereum) SetEtherbase(etherbase common.Address) {
-	self.etherbase = etherbase
-	self.miner.SetEtherbase(etherbase)
-}
-
-func (s *Ethereum) StartMining(threads int) error {
-	eb, err := s.Etherbase()
-	if err != nil {
-		err = fmt.Errorf("Cannot start mining without etherbase address: %v", err)
-		glog.V(logger.Error).Infoln(err)
-		return err
-	}
-	go s.miner.Start(eb, threads)
-	return nil
-}
-
-func (s *Ethereum) StopMining()         { s.miner.Stop() }
-func (s *Ethereum) IsMining() bool      { return s.miner.Mining() }
-func (s *Ethereum) Miner() *miner.Miner { return s.miner }
-
-func (s *Ethereum) AccountManager() *accounts.Manager  { return s.accountManager }
-func (s *Ethereum) BlockChain() *core.BlockChain       { return s.blockchain }
-func (s *Ethereum) TxPool() *core.TxPool               { return s.txPool }
-func (s *Ethereum) GetSendTxMutex() *sync.Mutex        { return &s.sendTxMu }
-func (s *Ethereum) EventMux() *event.TypeMux           { return s.eventMux }
-func (s *Ethereum) Pow() pow.PoW                       { return s.pow }
-func (s *Ethereum) ChainDb() ethdb.Database            { return s.chainDb }
-func (s *Ethereum) IsListening() bool                  { return true } // Always listening
-func (s *Ethereum) EthVersion() int                    { return int(s.protocolManager.SubProtocols[0].Version) }
-func (s *Ethereum) NetVersion() int                    { return s.netVersionId }
-func (s *Ethereum) Downloader() *downloader.Downloader { return s.protocolManager.downloader }
-
-// Protocols implements node.Service, returning all the currently configured
-// network protocols to start.
-func (s *Ethereum) Protocols() []p2p.Protocol {
-	if s.lesServer == nil {
-		return s.protocolManager.SubProtocols
-	} else {
-		return append(s.protocolManager.SubProtocols, s.lesServer.Protocols()...)
-	}
-}
-
-// Start implements node.Service, starting all internal goroutines needed by the
-// Ethereum protocol implementation.
-func (s *Ethereum) Start(srvr *p2p.Server) error {
-	s.netRPCService = ethapi.NewPublicNetAPI(srvr, s.NetVersion())
-	if s.AutoDAG {
-		s.StartAutoDAG()
-	}
-	s.protocolManager.Start()
-	if s.lesServer != nil {
-		s.lesServer.Start(srvr)
-	}
-	return nil
-}
-
-// Stop implements node.Service, terminating all internal goroutines used by the
-// Ethereum protocol.
-func (s *Ethereum) Stop() error {
-	if s.stopDbUpgrade != nil {
-		s.stopDbUpgrade()
-	}
-	s.blockchain.Stop()
-	s.protocolManager.Stop()
-	if s.lesServer != nil {
-		s.lesServer.Stop()
-	}
-	s.txPool.Stop()
-	s.miner.Stop()
-	s.eventMux.Stop()
-
-	s.StopAutoDAG()
-
-	s.chainDb.Close()
-	close(s.shutdownChan)
-
-	return nil
-}
-
-// This function will wait for a shutdown and resumes main thread execution
-func (s *Ethereum) WaitForShutdown() {
-	<-s.shutdownChan
-}
-
-// StartAutoDAG() spawns a go routine that checks the DAG every autoDAGcheckInterval
-// by default that is 10 times per epoch
-// in epoch n, if we past autoDAGepochHeight within-epoch blocks,
-// it calls ethash.MakeDAG  to pregenerate the DAG for the next epoch n+1
-// if it does not exist yet as well as remove the DAG for epoch n-1
-// the loop quits if autodagquit channel is closed, it can safely restart and
-// stop any number of times.
-// For any more sophisticated pattern of DAG generation, use CLI subcommand
-// makedag
-func (self *Ethereum) StartAutoDAG() {
-	if self.autodagquit != nil {
-		return // already started
-	}
-	go func() {
-		glog.V(logger.Info).Infof("Automatic pregeneration of ethash DAG ON (ethash dir: %s)", ethash.DefaultDir)
-		var nextEpoch uint64
-		timer := time.After(0)
-		self.autodagquit = make(chan bool)
-		for {
-			select {
-			case <-timer:
-				glog.V(logger.Info).Infof("checking DAG (ethash dir: %s)", ethash.DefaultDir)
-				currentBlock := self.BlockChain().CurrentBlock().NumberU64()
-				thisEpoch := currentBlock / epochLength
-				if nextEpoch <= thisEpoch {
-					if currentBlock%epochLength > autoDAGepochHeight {
-						if thisEpoch > 0 {
-							previousDag, previousDagFull := dagFiles(thisEpoch - 1)
-							os.Remove(filepath.Join(ethash.DefaultDir, previousDag))
-							os.Remove(filepath.Join(ethash.DefaultDir, previousDagFull))
-							glog.V(logger.Info).Infof("removed DAG for epoch %d (%s)", thisEpoch-1, previousDag)
-						}
-						nextEpoch = thisEpoch + 1
-						dag, _ := dagFiles(nextEpoch)
-						if _, err := os.Stat(dag); os.IsNotExist(err) {
-							glog.V(logger.Info).Infof("Pregenerating DAG for epoch %d (%s)", nextEpoch, dag)
-							err := ethash.MakeDAG(nextEpoch*epochLength, "") // "" -> ethash.DefaultDir
-							if err != nil {
-								glog.V(logger.Error).Infof("Error generating DAG for epoch %d (%s)", nextEpoch, dag)
-								return
-							}
-						} else {
-							glog.V(logger.Error).Infof("DAG for epoch %d (%s)", nextEpoch, dag)
-						}
-					}
-				}
-				timer = time.After(autoDAGcheckInterval)
-			case <-self.autodagquit:
-				return
-			}
-		}
-	}()
-}
-
-// stopAutoDAG stops automatic DAG pregeneration by quitting the loop
-func (self *Ethereum) StopAutoDAG() {
-	if self.autodagquit != nil {
-		close(self.autodagquit)
-		self.autodagquit = nil
-	}
-	glog.V(logger.Info).Infof("Automatic pregeneration of ethash DAG OFF (ethash dir: %s)", ethash.DefaultDir)
-}
-
-// dagFiles(epoch) returns the two alternative DAG filenames (not a path)
-// 1) <revision>-<hex(seedhash[8])> 2) full-R<revision>-<hex(seedhash[8])>
-func dagFiles(epoch uint64) (string, string) {
-	seedHash, _ := ethash.GetSeedHash(epoch * epochLength)
-	dag := fmt.Sprintf("full-R%d-%x", ethashRevision, seedHash[:8])
-	return dag, "full-R" + dag
-}
->>>>>>> d27c8bbc
+}