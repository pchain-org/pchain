// Copyright 2015 The go-ethereum Authors
// This file is part of the go-ethereum library.
//
// The go-ethereum library is free software: you can redistribute it and/or modify
// it under the terms of the GNU Lesser General Public License as published by
// the Free Software Foundation, either version 3 of the License, or
// (at your option) any later version.
//
// The go-ethereum library is distributed in the hope that it will be useful,
// but WITHOUT ANY WARRANTY; without even the implied warranty of
// MERCHANTABILITY or FITNESS FOR A PARTICULAR PURPOSE. See the
// GNU Lesser General Public License for more details.
//
// You should have received a copy of the GNU Lesser General Public License
// along with the go-ethereum library. If not, see <http://www.gnu.org/licenses/>.

package core

import (
	"math/big"

	"fmt"
	"github.com/ethereum/go-ethereum/core/state"
	"github.com/ethereum/go-ethereum/core/types"
	"github.com/ethereum/go-ethereum/core/vm"
	"github.com/ethereum/go-ethereum/crypto"
	"github.com/ethereum/go-ethereum/params"
)

var (
	big8  = big.NewInt(8)
	big32 = big.NewInt(32)

	Big8  = big8
	Big32 = big32
)

// StateProcessor is a basic Processor, which takes care of transitioning
// state from one point to another.
//
// StateProcessor implements Processor.
type StateProcessor struct {
	config *params.ChainConfig
	bc     *BlockChain
	cch    CrossChainHelper
}

// NewStateProcessor initialises a new StateProcessor.
func NewStateProcessor(config *params.ChainConfig, bc *BlockChain, cch CrossChainHelper) *StateProcessor {
	return &StateProcessor{
		config: config,
		bc:     bc,
		cch:    cch,
	}
}

// Process processes the state changes according to the Ethereum rules by running
// the transaction messages using the statedb and applying any rewards to both
// the processor (coinbase) and any included uncles.
//
// Process returns the receipts and logs accumulated during the process and
// returns the amount of gas that was used in the process. If any of the
// transactions failed to execute due to insufficient gas it will return an error.
func (p *StateProcessor) Process(block *types.Block, statedb *state.StateDB, cfg vm.Config) (types.Receipts, []*types.Log, *big.Int, error) {
	var (
		receipts     types.Receipts
		totalUsedGas = big.NewInt(0)
		err          error
		header       = block.Header()
		allLogs      []*types.Log
		gp           = new(GasPool).AddGas(block.GasLimit())
	)

	logger.Infof("Process() 0, totalUsedGas is %v\n", totalUsedGas)
	// Mutate the the block and state according to any hard-fork specs
	if p.config.DAOForkSupport && p.config.DAOForkBlock != nil && p.config.DAOForkBlock.Cmp(block.Number()) == 0 {
		ApplyDAOHardFork(statedb)
	}
	// Iterate over and process the individual transactions
	for i, tx := range block.Transactions() {
		//fmt.Println("tx:", i)
		statedb.StartRecord(tx.Hash(), block.Hash(), i)
		//receipt, _, err := ApplyTransaction(p.config, p.bc, gp, statedb, header, tx, totalUsedGas, cfg)
		totalUsedMoney := big.NewInt(0)
		receipt, _, err := ApplyTransactionEx(p.config, p.bc, gp, statedb, header, tx,
<<<<<<< HEAD
							totalUsedGas, totalUsedMoney, cfg)
		logger.Infof("Process() 1, totalUsedGas is %v\n", totalUsedGas)
=======
			totalUsedGas, totalUsedMoney, cfg, p.cch)
		glog.Infof("Process() 1, totalUsedGas is %v\n", totalUsedGas)
>>>>>>> d27c8bbc
		if err != nil {
			return nil, nil, nil, err
		}
		receipts = append(receipts, receipt)
		allLogs = append(allLogs, receipt.Logs...)
	}
	AccumulateRewards(statedb, header, block.Uncles())

	logger.Infof("Process() 2, totalUsedGas is %v\n", totalUsedGas)
	return receipts, allLogs, totalUsedGas, err
}

// ApplyTransaction attempts to apply a transaction to the given state database
// and uses the input parameters for its environment. It returns the receipt
// for the transaction, gas used and an error if the transaction failed,
// indicating the block was invalid.
func ApplyTransaction(config *params.ChainConfig, bc *BlockChain, gp *GasPool, statedb *state.StateDB, header *types.Header, tx *types.Transaction, usedGas *big.Int, cfg vm.Config) (*types.Receipt, *big.Int, error) {
	msg, err := tx.AsMessage(types.MakeSigner(config, header.Number))
	if err != nil {
		return nil, nil, err
	}
	// Create a new context to be used in the EVM environment
	context := NewEVMContext(msg, header, bc)
	// Create a new environment which holds all relevant information
	// about the transaction and calling mechanisms.
	vmenv := vm.NewEVM(context, statedb, config, cfg)

	// Apply the transaction to the current state (included in the env)
	coinbase := header.Coinbase
	logger.Infof("ApplyTransaction(), coinbase is %x, balance is %v\n", coinbase, statedb.GetBalance(coinbase))
	logger.Infof("ApplyTransaction() 0, usedGas is %v\n", usedGas)
	_, gas, err := ApplyMessage(vmenv, msg, gp)
	if err != nil {
		return nil, nil, err
	}
	logger.Infof("ApplyTransaction() 1, gas is %v\n", gas)
	// Update the state with pending changes
	usedGas.Add(usedGas, gas)
	logger.Infof("ApplyTransaction() 2, usedGas is %v\n", usedGas)
	// Create a new receipt for the transaction, storing the intermediate root and gas used by the tx
	// based on the eip phase, we're passing wether the root touch-delete accounts.
	receipt := types.NewReceipt(statedb.IntermediateRoot(config.IsEIP158(header.Number)).Bytes(), usedGas)
	receipt.TxHash = tx.Hash()
	receipt.GasUsed = new(big.Int).Set(gas)
	// if the transaction created a contract, store the creation address in the receipt.
	if msg.To() == nil {
		receipt.ContractAddress = crypto.CreateAddress(vmenv.Context.Origin, tx.Nonce())
	}

	// Set the receipt logs and create a bloom for filtering
	receipt.Logs = statedb.GetLogs(tx.Hash())
	receipt.Bloom = types.CreateBloom(types.Receipts{receipt})

	logger.Debug(receipt)
	logger.Infof("ApplyTransaction() 3, usedGas is %v\n", usedGas)
	logger.Infof("ApplyTransaction(), coinbase is %x, balance is %v\n", coinbase, statedb.GetBalance(coinbase))

	return receipt, gas, err
}

// ApplyTransactionEx attempts to apply a transaction to the given state database
// and uses the input parameters for its environment. It returns the receipt
// for the transaction, gas used and an error if the transaction failed,
// indicating the block was invalid.
func ApplyTransactionEx(config *params.ChainConfig, bc *BlockChain, gp *GasPool, statedb *state.StateDB, header *types.Header,
	tx *types.Transaction, usedGas *big.Int, totalUsedMoney *big.Int, cfg vm.Config, cch CrossChainHelper) (*types.Receipt, *big.Int, error) {

<<<<<<< HEAD

	msg, err := tx.AsMessage(types.MakeSigner(config, header.Number))
	if err != nil {
		return nil, nil, err
	}

	etd := tx.ExtendTxData()
	if  etd == nil || etd.FuncName == "" {
=======
	msg, err := tx.AsMessage(types.MakeSigner(config, header.Number))
	if err != nil {
		return nil, nil, err
	}

	etd := tx.ExtendTxData()
	if etd == nil || etd.FuncName == "" {
>>>>>>> d27c8bbc

		// Create a new context to be used in the EVM environment
		context := NewEVMContext(msg, header, bc)
		// Create a new environment which holds all relevant information
		// about the transaction and calling mechanisms.
		vmenv := vm.NewEVM(context, statedb, config, cfg)

		// Apply the transaction to the current state (included in the env)
		coinbase := header.Coinbase
	       logger.Infof("ApplyTransactionEx(), coinbase is %x, balance is %v\n", coinbase, statedb.GetBalance(coinbase))
	       logger.Infof("ApplyTransactionEx() 0, totalUsedMoney is %v\n", totalUsedMoney)
		_, gas, money, err := ApplyMessageEx(vmenv, msg, gp)
		if err != nil {
			return nil, nil, err
		}
        	logger.Infof("ApplyTransactionEx() 1, money is %v\n", money)
		// Update the state with pending changes
		usedGas.Add(usedGas, gas)
		totalUsedMoney.Add(totalUsedMoney, money)
	        logger.Infof("ApplyTransactionEx() 2, totalUsedMoney is %v\n", totalUsedMoney)

		// Create a new receipt for the transaction, storing the intermediate root and gas used by the tx
		// based on the eip phase, we're passing wether the root touch-delete accounts.
		receipt := types.NewReceipt(statedb.IntermediateRoot(config.IsEIP158(header.Number)).Bytes(), usedGas)
		receipt.TxHash = tx.Hash()
		receipt.GasUsed = new(big.Int).Set(gas)
		// if the transaction created a contract, store the creation address in the receipt.
		if msg.To() == nil {
			receipt.ContractAddress = crypto.CreateAddress(vmenv.Context.Origin, tx.Nonce())
		}

		// Set the receipt logs and create a bloom for filtering
		receipt.Logs = statedb.GetLogs(tx.Hash())
		receipt.Bloom = types.CreateBloom(types.Receipts{receipt})

        	logger.Debug(receipt)
        	logger.Infof("ApplyTransactionEx() 3, totalUsedMoney is %v\n", totalUsedMoney)
        	logger.Infof("ApplyTransactionEx(), coinbase is %x, balance is %v\n", coinbase, statedb.GetBalance(coinbase))

		return receipt, gas, err
	} else {

		logger.Infof("ApplyTransactionEx() 0, etd.FuncName is %v\n", etd.FuncName)

		// Pre-pay gas for extended tx.
		gas := tx.Gas()
		gasPrice := tx.GasPrice()
		gasValue := new(big.Int).Mul(gas, gasPrice)
		from := msg.From()
		if statedb.GetBalance(from).Cmp(gasValue) < 0 {
			return nil, nil, fmt.Errorf("insufficient PAI for gas (%x). Req %v, has %v", from.Bytes()[:4], gasValue, statedb.GetBalance(from))
		}
		statedb.SubBalance(from, gasValue)
		glog.Infof("ApplyTransactionEx() 1, gas is %v, gasPrice is %v, gasValue is %v\n", gas, gasPrice, gasValue)

		if applyCb := GetApplyCb(etd.FuncName); applyCb != nil {
			cch.GetMutex().Lock()
			defer cch.GetMutex().Unlock()
			if err := applyCb(tx, statedb, cch); err != nil {
				return nil, nil, err
			}
		}

		usedGas.Add(usedGas, gas)
		totalUsedMoney.Add(totalUsedMoney, gasValue)
		glog.Infof("ApplyTransactionEx() 2, totalUsedMoney is %v\n", totalUsedMoney)

		receipt := types.NewReceipt(statedb.IntermediateRoot(config.IsEIP158(header.Number)).Bytes(), usedGas)
		receipt.TxHash = tx.Hash()
		receipt.GasUsed = new(big.Int).Set(gas)

		// Set the receipt logs and create a bloom for filtering
		receipt.Logs = statedb.GetLogs(tx.Hash())
		receipt.Bloom = types.CreateBloom(types.Receipts{receipt})

		statedb.SetNonce(msg.From(), statedb.GetNonce(msg.From())+1)
<<<<<<< HEAD
		logger.Debug(receipt)
		logger.Infof("ApplyTransactionEx() 3, totalUsedMoney is %v\n", totalUsedMoney)
=======
		glog.V(logger.Debug).Infoln(receipt)
		glog.Infof("ApplyTransactionEx() 3, totalUsedMoney is %v\n", totalUsedMoney)
>>>>>>> d27c8bbc

		return receipt, gas, nil
	}
}

// AccumulateRewards credits the coinbase of the given block with the
// mining reward. The total reward consists of the static block reward
// and rewards for included uncles. The coinbase of each uncle block is
// also rewarded.
func AccumulateRewards(statedb *state.StateDB, header *types.Header, uncles []*types.Header) {

	reward := new(big.Int).Set(BlockReward)
	coinbase := header.Coinbase
<<<<<<< HEAD
	logger.Infof("AccumulateRewards() 0, coinbase is %x, reward is %v, statedb is %p\n",
=======
	glog.Infof("AccumulateRewards() 0, coinbase is %x, reward is %v, statedb is %p\n",
>>>>>>> d27c8bbc
		coinbase, reward, statedb)

	r := new(big.Int)
	for _, uncle := range uncles {
		r.Add(uncle.Number, big8)
		r.Sub(r, header.Number)
		r.Mul(r, BlockReward)
		r.Div(r, big8)
		statedb.AddBalance(uncle.Coinbase, r)

		r.Div(BlockReward, big32)
		reward.Add(reward, r)
	}

	logger.Infof("AccumulateRewards() 1, coinbase is %x, balance is %v\n", coinbase, statedb.GetBalance(coinbase))
	statedb.AddBalance(header.Coinbase, reward)
	logger.Infof("AccumulateRewards() 2, coinbase is %x, balance is %v\n", coinbase, statedb.GetBalance(coinbase))
}<|MERGE_RESOLUTION|>--- conflicted
+++ resolved
@@ -83,13 +83,8 @@
 		//receipt, _, err := ApplyTransaction(p.config, p.bc, gp, statedb, header, tx, totalUsedGas, cfg)
 		totalUsedMoney := big.NewInt(0)
 		receipt, _, err := ApplyTransactionEx(p.config, p.bc, gp, statedb, header, tx,
-<<<<<<< HEAD
-							totalUsedGas, totalUsedMoney, cfg)
+			totalUsedGas, totalUsedMoney, cfg, p.cch)
 		logger.Infof("Process() 1, totalUsedGas is %v\n", totalUsedGas)
-=======
-			totalUsedGas, totalUsedMoney, cfg, p.cch)
-		glog.Infof("Process() 1, totalUsedGas is %v\n", totalUsedGas)
->>>>>>> d27c8bbc
 		if err != nil {
 			return nil, nil, nil, err
 		}
@@ -157,24 +152,13 @@
 func ApplyTransactionEx(config *params.ChainConfig, bc *BlockChain, gp *GasPool, statedb *state.StateDB, header *types.Header,
 	tx *types.Transaction, usedGas *big.Int, totalUsedMoney *big.Int, cfg vm.Config, cch CrossChainHelper) (*types.Receipt, *big.Int, error) {
 
-<<<<<<< HEAD
-
 	msg, err := tx.AsMessage(types.MakeSigner(config, header.Number))
 	if err != nil {
 		return nil, nil, err
 	}
 
 	etd := tx.ExtendTxData()
-	if  etd == nil || etd.FuncName == "" {
-=======
-	msg, err := tx.AsMessage(types.MakeSigner(config, header.Number))
-	if err != nil {
-		return nil, nil, err
-	}
-
-	etd := tx.ExtendTxData()
 	if etd == nil || etd.FuncName == "" {
->>>>>>> d27c8bbc
 
 		// Create a new context to be used in the EVM environment
 		context := NewEVMContext(msg, header, bc)
@@ -228,7 +212,7 @@
 			return nil, nil, fmt.Errorf("insufficient PAI for gas (%x). Req %v, has %v", from.Bytes()[:4], gasValue, statedb.GetBalance(from))
 		}
 		statedb.SubBalance(from, gasValue)
-		glog.Infof("ApplyTransactionEx() 1, gas is %v, gasPrice is %v, gasValue is %v\n", gas, gasPrice, gasValue)
+		logger.Infof("ApplyTransactionEx() 1, gas is %v, gasPrice is %v, gasValue is %v\n", gas, gasPrice, gasValue)
 
 		if applyCb := GetApplyCb(etd.FuncName); applyCb != nil {
 			cch.GetMutex().Lock()
@@ -240,7 +224,7 @@
 
 		usedGas.Add(usedGas, gas)
 		totalUsedMoney.Add(totalUsedMoney, gasValue)
-		glog.Infof("ApplyTransactionEx() 2, totalUsedMoney is %v\n", totalUsedMoney)
+		logger.Infof("ApplyTransactionEx() 2, totalUsedMoney is %v\n", totalUsedMoney)
 
 		receipt := types.NewReceipt(statedb.IntermediateRoot(config.IsEIP158(header.Number)).Bytes(), usedGas)
 		receipt.TxHash = tx.Hash()
@@ -251,13 +235,7 @@
 		receipt.Bloom = types.CreateBloom(types.Receipts{receipt})
 
 		statedb.SetNonce(msg.From(), statedb.GetNonce(msg.From())+1)
-<<<<<<< HEAD
-		logger.Debug(receipt)
 		logger.Infof("ApplyTransactionEx() 3, totalUsedMoney is %v\n", totalUsedMoney)
-=======
-		glog.V(logger.Debug).Infoln(receipt)
-		glog.Infof("ApplyTransactionEx() 3, totalUsedMoney is %v\n", totalUsedMoney)
->>>>>>> d27c8bbc
 
 		return receipt, gas, nil
 	}
@@ -271,11 +249,7 @@
 
 	reward := new(big.Int).Set(BlockReward)
 	coinbase := header.Coinbase
-<<<<<<< HEAD
 	logger.Infof("AccumulateRewards() 0, coinbase is %x, reward is %v, statedb is %p\n",
-=======
-	glog.Infof("AccumulateRewards() 0, coinbase is %x, reward is %v, statedb is %p\n",
->>>>>>> d27c8bbc
 		coinbase, reward, statedb)
 
 	r := new(big.Int)
