--- conflicted
+++ resolved
@@ -1,4 +1,3 @@
-<<<<<<< HEAD
 // Copyright 2014 The go-ethereum Authors
 // This file is part of the go-ethereum library.
 //
@@ -50,40 +49,6 @@
 	}
 }
 
-type OriTransaction struct {
-	data oritxdata
-	// caches
-	hash atomic.Value
-	size atomic.Value
-	from atomic.Value
-}
-
-type oritxdata struct {
-	AccountNonce    uint64
-	Price, GasLimit *big.Int
-	Recipient       *common.Address `rlp:"nil"` // nil means contract creation
-	Amount          *big.Int
-	//Type            uint64
-	Payload         []byte
-	//ExtendTxData 	*ExtendTxData
-	V               *big.Int // signature
-	R, S            *big.Int // signature
-}
-
-type jsonOriTransaction struct {
-	Hash         *common.Hash            `json:"hash"`
-	AccountNonce *hexutil.Uint64         `json:"nonce"`
-	Price        *hexutil.Big            `json:"gasPrice"`
-	GasLimit     *hexutil.Big            `json:"gas"`
-	Recipient    *common.Address         `json:"to"`
-	Amount       *hexutil.Big            `json:"value"`
-	//Type         *hexutil.Uint64         `json:"type"`
-	Payload      *hexutil.Bytes          `json:"input"`
-	V            *hexutil.Big            `json:"v"`
-	R            *hexutil.Big            `json:"r"`
-	S            *hexutil.Big            `json:"s"`
-}
-
 type Transaction struct {
 	data txdata
 	// caches
@@ -93,8 +58,8 @@
 }
 
 type ExtendTxData struct {
-	FuncName    string
-	Params      KeyValueSet
+	FuncName string
+	Params   KeyValueSet
 }
 
 type txdata struct {
@@ -102,54 +67,24 @@
 	Price, GasLimit *big.Int
 	Recipient       *common.Address `rlp:"nil"` // nil means contract creation
 	Amount          *big.Int
-	Type            uint64
 	Payload         []byte
-	ExtendTxData 	*ExtendTxData
-	V               *big.Int // signature
-	R, S            *big.Int // signature
+	ExtendTxData    *ExtendTxData `rlp:"nil"`
+	V               *big.Int      // signature
+	R, S            *big.Int      // signature
 }
 
 type jsonTransaction struct {
-	Hash         *common.Hash            `json:"hash"`
-	AccountNonce *hexutil.Uint64         `json:"nonce"`
-	Price        *hexutil.Big            `json:"gasPrice"`
-	GasLimit     *hexutil.Big            `json:"gas"`
-	Recipient    *common.Address         `json:"to"`
-	Amount       *hexutil.Big            `json:"value"`
-	Type         *hexutil.Uint64         `json:"type"`
-	Payload      *hexutil.Bytes          `json:"input"`
-	ExtendTxData *ExtendTxData           `json:"extendTxData"`
-	V            *hexutil.Big            `json:"v"`
-	R            *hexutil.Big            `json:"r"`
-	S            *hexutil.Big            `json:"s"`
-}
-
-func OriToTransaction(oriTx *OriTransaction) *Transaction {
-
-	if oriTx == nil {
-		return nil
-	}
-
-	tx := &Transaction {
-		data : txdata{
-			AccountNonce: oriTx.data.AccountNonce,
-			Price: oriTx.data.Price,
-			GasLimit: oriTx.data.GasLimit,
-			Recipient: oriTx.data.Recipient,
-			Amount: oriTx.data.Amount,
-			Type: 0,
-			Payload: oriTx.data.Payload[:],
-			ExtendTxData: &ExtendTxData{},
-			V: oriTx.data.V,
-			R: oriTx.data.R,
-			S: oriTx.data.S,
-		},
-		hash : oriTx.hash,
-		size : oriTx.size,
-		from : oriTx.from,
-	}
-
-	return tx
+	Hash         *common.Hash    `json:"hash"`
+	AccountNonce *hexutil.Uint64 `json:"nonce"`
+	Price        *hexutil.Big    `json:"gasPrice"`
+	GasLimit     *hexutil.Big    `json:"gas"`
+	Recipient    *common.Address `json:"to"`
+	Amount       *hexutil.Big    `json:"value"`
+	Payload      *hexutil.Bytes  `json:"input"`
+	ExtendTxData *ExtendTxData   `json:"extendTxData"`
+	V            *hexutil.Big    `json:"v"`
+	R            *hexutil.Big    `json:"r"`
+	S            *hexutil.Big    `json:"s"`
 }
 
 func NewTransaction(nonce uint64, to common.Address, amount, gasLimit, gasPrice *big.Int, data []byte) *Transaction {
@@ -157,7 +92,7 @@
 }
 
 func NewTransactionEx(nonce uint64, to *common.Address, amount, gasLimit, gasPrice *big.Int, data []byte,
-			etd *ExtendTxData) *Transaction {
+	etd *ExtendTxData) *Transaction {
 	return newTransactionEx(nonce, to, amount, gasLimit, gasPrice, data, etd)
 }
 
@@ -175,7 +110,6 @@
 		Payload:      data,
 		ExtendTxData: new(ExtendTxData),
 		Amount:       new(big.Int),
-//		Type:         new(big.Int),
 		GasLimit:     new(big.Int),
 		Price:        new(big.Int),
 		V:            new(big.Int),
@@ -196,7 +130,7 @@
 }
 
 func newTransactionEx(nonce uint64, to *common.Address, amount, gasLimit, gasPrice *big.Int, data []byte,
-			etd *ExtendTxData) *Transaction {
+	etd *ExtendTxData) *Transaction {
 
 	if len(data) > 0 {
 		data = common.CopyBytes(data)
@@ -207,7 +141,6 @@
 		Payload:      data,
 		ExtendTxData: etd,
 		Amount:       new(big.Int),
-		//		Type:         new(big.Int),
 		GasLimit:     new(big.Int),
 		Price:        new(big.Int),
 		V:            new(big.Int),
@@ -260,22 +193,6 @@
 }
 
 // DecodeRLP implements rlp.Encoder
-func (tx *OriTransaction) EncodeRLP(w io.Writer) error {
-	return rlp.Encode(w, &tx.data)
-}
-
-// DecodeRLP implements rlp.Decoder
-func (tx *OriTransaction) DecodeRLP(s *rlp.Stream) error {
-	_, size, _ := s.Kind()
-	err := s.Decode(&tx.data)
-	if err == nil {
-		tx.size.Store(common.StorageSize(rlp.ListSize(size)))
-	}
-
-	return err
-}
-
-// DecodeRLP implements rlp.Encoder
 func (tx *Transaction) EncodeRLP(w io.Writer) error {
 	return rlp.Encode(w, &tx.data)
 }
@@ -302,7 +219,6 @@
 		GasLimit:     (*hexutil.Big)(tx.data.GasLimit),
 		Recipient:    tx.data.Recipient,
 		Amount:       (*hexutil.Big)(tx.data.Amount),
-		Type:         (*hexutil.Uint64)(&tx.data.Type),
 		Payload:      (*hexutil.Bytes)(&tx.data.Payload),
 		ExtendTxData: (*ExtendTxData)(tx.data.ExtendTxData),
 		V:            (*hexutil.Big)(tx.data.V),
@@ -346,7 +262,6 @@
 		AccountNonce: uint64(*dec.AccountNonce),
 		Recipient:    dec.Recipient,
 		Amount:       (*big.Int)(dec.Amount),
-		Type:         uint64(*dec.Type),
 		GasLimit:     (*big.Int)(dec.GasLimit),
 		Price:        (*big.Int)(dec.Price),
 		Payload:      *dec.Payload,
@@ -358,15 +273,13 @@
 	return nil
 }
 
-func (tx *Transaction) Data() []byte       { return common.CopyBytes(tx.data.Payload) }
+func (tx *Transaction) Data() []byte                { return common.CopyBytes(tx.data.Payload) }
 func (tx *Transaction) ExtendTxData() *ExtendTxData { return tx.data.ExtendTxData }
-func (tx *Transaction) Gas() *big.Int      { return new(big.Int).Set(tx.data.GasLimit) }
-func (tx *Transaction) GasPrice() *big.Int { return new(big.Int).Set(tx.data.Price) }
-func (tx *Transaction) Value() *big.Int    { return new(big.Int).Set(tx.data.Amount) }
-//func (tx *Transaction) Type() *big.Int   { return new(big.Int).Set(tx.data.Type) }
-func (tx *Transaction) Type() uint64        { return tx.data.Type }
-func (tx *Transaction) Nonce() uint64      { return tx.data.AccountNonce }
-func (tx *Transaction) CheckNonce() bool   { return true }
+func (tx *Transaction) Gas() *big.Int               { return new(big.Int).Set(tx.data.GasLimit) }
+func (tx *Transaction) GasPrice() *big.Int          { return new(big.Int).Set(tx.data.Price) }
+func (tx *Transaction) Value() *big.Int             { return new(big.Int).Set(tx.data.Amount) }
+func (tx *Transaction) Nonce() uint64               { return tx.data.AccountNonce }
+func (tx *Transaction) CheckNonce() bool            { return true }
 
 // To returns the recipient address of the transaction.
 // It returns nil if the transaction is a contract creation.
@@ -414,7 +327,6 @@
 func (tx *Transaction) AsMessage(s Signer) (Message, error) {
 	msg := Message{
 		nonce:      tx.data.AccountNonce,
-		mtype:      tx.data.Type,
 		price:      new(big.Int).Set(tx.data.Price),
 		gasLimit:   new(big.Int).Set(tx.data.GasLimit),
 		to:         tx.data.Recipient,
@@ -439,11 +351,6 @@
 	total := new(big.Int).Mul(tx.data.Price, tx.data.GasLimit)
 	total.Add(total, tx.data.Amount)
 	return total
-}
-
-// Set the type of transaction.
-func (tx *Transaction) SetType(mtype uint64) {
-	tx.data.Type = mtype
 }
 
 func (tx *Transaction) RawSignatureValues() (*big.Int, *big.Int, *big.Int) {
@@ -466,7 +373,11 @@
 	}
 
 	if tx.data.Recipient == nil {
-		to = "[contract creation]"
+		if tx.data.ExtendTxData != nil && tx.data.ExtendTxData.FuncName != "" {
+			to = "[Extended Transaction]"
+		} else {
+			to = "[contract creation]"
+		}
 	} else {
 		to = fmt.Sprintf("%x", tx.data.Recipient[:])
 	}
@@ -633,611 +544,6 @@
 	amount, price, gasLimit *big.Int
 	data                    []byte
 	checkNonce              bool
-	mtype			uint64
-}
-
-func NewMessage(from common.Address, to *common.Address, nonce uint64, amount, gasLimit, price *big.Int, data []byte, checkNonce bool) Message {
-	return Message{
-		from:       from,
-		to:         to,
-		nonce:      nonce,
-		amount:     amount,
-		price:      price,
-		gasLimit:   gasLimit,
-		data:       data,
-		checkNonce: checkNonce,
-	}
-}
-
-func (m Message) From() common.Address { return m.from }
-func (m Message) To() *common.Address  { return m.to }
-func (m Message) GasPrice() *big.Int   { return m.price }
-func (m Message) Value() *big.Int      { return m.amount }
-func (m Message) Gas() *big.Int        { return m.gasLimit }
-func (m Message) Nonce() uint64        { return m.nonce }
-func (m Message) Data() []byte         { return m.data }
-func (m Message) CheckNonce() bool     { return m.checkNonce }
-func (m Message) Type() uint64         { return m.mtype }
-
-=======
-// Copyright 2014 The go-ethereum Authors
-// This file is part of the go-ethereum library.
-//
-// The go-ethereum library is free software: you can redistribute it and/or modify
-// it under the terms of the GNU Lesser General Public License as published by
-// the Free Software Foundation, either version 3 of the License, or
-// (at your option) any later version.
-//
-// The go-ethereum library is distributed in the hope that it will be useful,
-// but WITHOUT ANY WARRANTY; without even the implied warranty of
-// MERCHANTABILITY or FITNESS FOR A PARTICULAR PURPOSE. See the
-// GNU Lesser General Public License for more details.
-//
-// You should have received a copy of the GNU Lesser General Public License
-// along with the go-ethereum library. If not, see <http://www.gnu.org/licenses/>.
-
-package types
-
-import (
-	"container/heap"
-	"encoding/json"
-	"errors"
-	"fmt"
-	"io"
-	"math/big"
-	"sync/atomic"
-
-	"github.com/ethereum/go-ethereum/common"
-	"github.com/ethereum/go-ethereum/common/hexutil"
-	"github.com/ethereum/go-ethereum/crypto"
-	"github.com/ethereum/go-ethereum/params"
-	"github.com/ethereum/go-ethereum/rlp"
-)
-
-var ErrInvalidSig = errors.New("invalid transaction v, r, s values")
-
-var (
-	errMissingTxSignatureFields = errors.New("missing required JSON transaction signature fields")
-	errMissingTxFields          = errors.New("missing required JSON transaction fields")
-	errNoSigner                 = errors.New("missing signing methods")
-)
-
-// deriveSigner makes a *best* guess about which signer to use.
-func deriveSigner(V *big.Int) Signer {
-	if V.BitLen() > 0 && isProtectedV(V) {
-		return EIP155Signer{chainId: deriveChainId(V)}
-	} else {
-		return HomesteadSigner{}
-	}
-}
-
-type OriTransaction struct {
-	data oritxdata
-	// caches
-	hash atomic.Value
-	size atomic.Value
-	from atomic.Value
-}
-
-type oritxdata struct {
-	AccountNonce    uint64
-	Price, GasLimit *big.Int
-	Recipient       *common.Address `rlp:"nil"` // nil means contract creation
-	Amount          *big.Int
-	Payload         []byte
-	//ExtendTxData 	*ExtendTxData
-	V    *big.Int // signature
-	R, S *big.Int // signature
-}
-
-type jsonOriTransaction struct {
-	Hash         *common.Hash    `json:"hash"`
-	AccountNonce *hexutil.Uint64 `json:"nonce"`
-	Price        *hexutil.Big    `json:"gasPrice"`
-	GasLimit     *hexutil.Big    `json:"gas"`
-	Recipient    *common.Address `json:"to"`
-	Amount       *hexutil.Big    `json:"value"`
-	Payload      *hexutil.Bytes  `json:"input"`
-	V            *hexutil.Big    `json:"v"`
-	R            *hexutil.Big    `json:"r"`
-	S            *hexutil.Big    `json:"s"`
-}
-
-type Transaction struct {
-	data txdata
-	// caches
-	hash atomic.Value
-	size atomic.Value
-	from atomic.Value
-}
-
-type ExtendTxData struct {
-	FuncName string
-	Params   KeyValueSet
-}
-
-type txdata struct {
-	AccountNonce    uint64
-	Price, GasLimit *big.Int
-	Recipient       *common.Address `rlp:"nil"` // nil means contract creation
-	Amount          *big.Int
-	Payload         []byte
-	ExtendTxData    *ExtendTxData `rlp:"nil"`
-	V               *big.Int      // signature
-	R, S            *big.Int      // signature
-}
-
-type jsonTransaction struct {
-	Hash         *common.Hash    `json:"hash"`
-	AccountNonce *hexutil.Uint64 `json:"nonce"`
-	Price        *hexutil.Big    `json:"gasPrice"`
-	GasLimit     *hexutil.Big    `json:"gas"`
-	Recipient    *common.Address `json:"to"`
-	Amount       *hexutil.Big    `json:"value"`
-	Payload      *hexutil.Bytes  `json:"input"`
-	ExtendTxData *ExtendTxData   `json:"extendTxData"`
-	V            *hexutil.Big    `json:"v"`
-	R            *hexutil.Big    `json:"r"`
-	S            *hexutil.Big    `json:"s"`
-}
-
-func NewTransaction(nonce uint64, to common.Address, amount, gasLimit, gasPrice *big.Int, data []byte) *Transaction {
-	return newTransaction(nonce, &to, amount, gasLimit, gasPrice, data)
-}
-
-func NewTransactionEx(nonce uint64, to *common.Address, amount, gasLimit, gasPrice *big.Int, data []byte,
-	etd *ExtendTxData) *Transaction {
-	return newTransactionEx(nonce, to, amount, gasLimit, gasPrice, data, etd)
-}
-
-func NewContractCreation(nonce uint64, amount, gasLimit, gasPrice *big.Int, data []byte) *Transaction {
-	return newTransaction(nonce, nil, amount, gasLimit, gasPrice, data)
-}
-
-func newTransaction(nonce uint64, to *common.Address, amount, gasLimit, gasPrice *big.Int, data []byte) *Transaction {
-	if len(data) > 0 {
-		data = common.CopyBytes(data)
-	}
-	d := txdata{
-		AccountNonce: nonce,
-		Recipient:    to,
-		Payload:      data,
-		ExtendTxData: new(ExtendTxData),
-		Amount:       new(big.Int),
-		GasLimit:     new(big.Int),
-		Price:        new(big.Int),
-		V:            new(big.Int),
-		R:            new(big.Int),
-		S:            new(big.Int),
-	}
-	if amount != nil {
-		d.Amount.Set(amount)
-	}
-	if gasLimit != nil {
-		d.GasLimit.Set(gasLimit)
-	}
-	if gasPrice != nil {
-		d.Price.Set(gasPrice)
-	}
-
-	return &Transaction{data: d}
-}
-
-func newTransactionEx(nonce uint64, to *common.Address, amount, gasLimit, gasPrice *big.Int, data []byte,
-	etd *ExtendTxData) *Transaction {
-
-	if len(data) > 0 {
-		data = common.CopyBytes(data)
-	}
-	d := txdata{
-		AccountNonce: nonce,
-		Recipient:    to,
-		Payload:      data,
-		ExtendTxData: etd,
-		Amount:       new(big.Int),
-		GasLimit:     new(big.Int),
-		Price:        new(big.Int),
-		V:            new(big.Int),
-		R:            new(big.Int),
-		S:            new(big.Int),
-	}
-	if amount != nil {
-		d.Amount.Set(amount)
-	}
-	if gasLimit != nil {
-		d.GasLimit.Set(gasLimit)
-	}
-	if gasPrice != nil {
-		d.Price.Set(gasPrice)
-	}
-
-	return &Transaction{data: d}
-}
-
-func pickSigner(rules params.Rules) Signer {
-	var signer Signer
-	switch {
-	case rules.IsEIP155:
-		signer = NewEIP155Signer(rules.ChainId)
-	case rules.IsHomestead:
-		signer = HomesteadSigner{}
-	default:
-		signer = FrontierSigner{}
-	}
-	return signer
-}
-
-// ChainId returns which chain id this transaction was signed for (if at all)
-func (tx *Transaction) ChainId() *big.Int {
-	return deriveChainId(tx.data.V)
-}
-
-// Protected returns whether the transaction is protected from replay protection.
-func (tx *Transaction) Protected() bool {
-	return isProtectedV(tx.data.V)
-}
-
-func isProtectedV(V *big.Int) bool {
-	if V.BitLen() <= 8 {
-		v := V.Uint64()
-		return v != 27 && v != 28
-	}
-	// anything not 27 or 28 are considered unprotected
-	return true
-}
-
-// DecodeRLP implements rlp.Encoder
-func (tx *Transaction) EncodeRLP(w io.Writer) error {
-	return rlp.Encode(w, &tx.data)
-}
-
-// DecodeRLP implements rlp.Decoder
-func (tx *Transaction) DecodeRLP(s *rlp.Stream) error {
-	_, size, _ := s.Kind()
-	err := s.Decode(&tx.data)
-	if err == nil {
-		tx.size.Store(common.StorageSize(rlp.ListSize(size)))
-	}
-
-	return err
-}
-
-// MarshalJSON encodes transactions into the web3 RPC response block format.
-func (tx *Transaction) MarshalJSON() ([]byte, error) {
-	hash := tx.Hash()
-
-	return json.Marshal(&jsonTransaction{
-		Hash:         &hash,
-		AccountNonce: (*hexutil.Uint64)(&tx.data.AccountNonce),
-		Price:        (*hexutil.Big)(tx.data.Price),
-		GasLimit:     (*hexutil.Big)(tx.data.GasLimit),
-		Recipient:    tx.data.Recipient,
-		Amount:       (*hexutil.Big)(tx.data.Amount),
-		Payload:      (*hexutil.Bytes)(&tx.data.Payload),
-		ExtendTxData: (*ExtendTxData)(tx.data.ExtendTxData),
-		V:            (*hexutil.Big)(tx.data.V),
-		R:            (*hexutil.Big)(tx.data.R),
-		S:            (*hexutil.Big)(tx.data.S),
-	})
-}
-
-// UnmarshalJSON decodes the web3 RPC transaction format.
-func (tx *Transaction) UnmarshalJSON(input []byte) error {
-	var dec jsonTransaction
-	if err := json.Unmarshal(input, &dec); err != nil {
-		return err
-	}
-	// Ensure that all fields are set. V, R, S are checked separately because they're a
-	// recent addition to the RPC spec (as of August 2016) and older implementations might
-	// not provide them. Note that Recipient is not checked because it can be missing for
-	// contract creations.
-	if dec.V == nil || dec.R == nil || dec.S == nil {
-		return errMissingTxSignatureFields
-	}
-
-	var V byte
-	if isProtectedV((*big.Int)(dec.V)) {
-		chainId := deriveChainId((*big.Int)(dec.V)).Uint64()
-		V = byte(dec.V.ToInt().Uint64() - 35 - 2*chainId)
-	} else {
-		V = byte(((*big.Int)(dec.V)).Uint64() - 27)
-	}
-	if !crypto.ValidateSignatureValues(V, (*big.Int)(dec.R), (*big.Int)(dec.S), false) {
-		return ErrInvalidSig
-	}
-
-	if dec.AccountNonce == nil || dec.Price == nil || dec.GasLimit == nil || dec.Amount == nil || dec.Payload == nil {
-		return errMissingTxFields
-	}
-	// Assign the fields. This is not atomic but reusing transactions
-	// for decoding isn't thread safe anyway.
-	*tx = Transaction{}
-	tx.data = txdata{
-		AccountNonce: uint64(*dec.AccountNonce),
-		Recipient:    dec.Recipient,
-		Amount:       (*big.Int)(dec.Amount),
-		GasLimit:     (*big.Int)(dec.GasLimit),
-		Price:        (*big.Int)(dec.Price),
-		Payload:      *dec.Payload,
-		ExtendTxData: (*ExtendTxData)(dec.ExtendTxData),
-		V:            (*big.Int)(dec.V),
-		R:            (*big.Int)(dec.R),
-		S:            (*big.Int)(dec.S),
-	}
-	return nil
-}
-
-func (tx *Transaction) Data() []byte                { return common.CopyBytes(tx.data.Payload) }
-func (tx *Transaction) ExtendTxData() *ExtendTxData { return tx.data.ExtendTxData }
-func (tx *Transaction) Gas() *big.Int               { return new(big.Int).Set(tx.data.GasLimit) }
-func (tx *Transaction) GasPrice() *big.Int          { return new(big.Int).Set(tx.data.Price) }
-func (tx *Transaction) Value() *big.Int             { return new(big.Int).Set(tx.data.Amount) }
-func (tx *Transaction) Nonce() uint64               { return tx.data.AccountNonce }
-func (tx *Transaction) CheckNonce() bool            { return true }
-
-// To returns the recipient address of the transaction.
-// It returns nil if the transaction is a contract creation.
-func (tx *Transaction) To() *common.Address {
-	if tx.data.Recipient == nil {
-		return nil
-	} else {
-		to := *tx.data.Recipient
-		return &to
-	}
-}
-
-// Hash hashes the RLP encoding of tx.
-// It uniquely identifies the transaction.
-func (tx *Transaction) Hash() common.Hash {
-	if hash := tx.hash.Load(); hash != nil {
-		return hash.(common.Hash)
-	}
-	v := rlpHash(tx)
-	tx.hash.Store(v)
-	return v
-}
-
-// SigHash returns the hash to be signed by the sender.
-// It does not uniquely identify the transaction.
-func (tx *Transaction) SigHash(signer Signer) common.Hash {
-	return signer.Hash(tx)
-}
-
-func (tx *Transaction) Size() common.StorageSize {
-	if size := tx.size.Load(); size != nil {
-		return size.(common.StorageSize)
-	}
-	c := writeCounter(0)
-	rlp.Encode(&c, &tx.data)
-	tx.size.Store(common.StorageSize(c))
-	return common.StorageSize(c)
-}
-
-// AsMessage returns the transaction as a core.Message.
-//
-// AsMessage requires a signer to derive the sender.
-//
-// XXX Rename message to something less arbitrary?
-func (tx *Transaction) AsMessage(s Signer) (Message, error) {
-	msg := Message{
-		nonce:      tx.data.AccountNonce,
-		price:      new(big.Int).Set(tx.data.Price),
-		gasLimit:   new(big.Int).Set(tx.data.GasLimit),
-		to:         tx.data.Recipient,
-		amount:     tx.data.Amount,
-		data:       tx.data.Payload,
-		checkNonce: true,
-	}
-
-	var err error
-	msg.from, err = Sender(s, tx)
-	return msg, err
-}
-
-// WithSignature returns a new transaction with the given signature.
-// This signature needs to be formatted as described in the yellow paper (v+27).
-func (tx *Transaction) WithSignature(signer Signer, sig []byte) (*Transaction, error) {
-	return signer.WithSignature(tx, sig)
-}
-
-// Cost returns amount + gasprice * gaslimit.
-func (tx *Transaction) Cost() *big.Int {
-	total := new(big.Int).Mul(tx.data.Price, tx.data.GasLimit)
-	total.Add(total, tx.data.Amount)
-	return total
-}
-
-func (tx *Transaction) RawSignatureValues() (*big.Int, *big.Int, *big.Int) {
-	return tx.data.V, tx.data.R, tx.data.S
-}
-
-func (tx *Transaction) String() string {
-	var from, to string
-	if tx.data.V != nil {
-		// make a best guess about the signer and use that to derive
-		// the sender.
-		signer := deriveSigner(tx.data.V)
-		if f, err := Sender(signer, tx); err != nil { // derive but don't cache
-			from = "[invalid sender: invalid sig]"
-		} else {
-			from = fmt.Sprintf("%x", f[:])
-		}
-	} else {
-		from = "[invalid sender: nil V field]"
-	}
-
-	if tx.data.Recipient == nil {
-		if tx.data.ExtendTxData != nil && tx.data.ExtendTxData.FuncName != "" {
-			to = "[Extended Transaction]"
-		} else {
-			to = "[contract creation]"
-		}
-	} else {
-		to = fmt.Sprintf("%x", tx.data.Recipient[:])
-	}
-	enc, _ := rlp.EncodeToBytes(&tx.data)
-	return fmt.Sprintf(`
-	TX(%x)
-	Contract: %v
-	From:     %s
-	To:       %s
-	Nonce:    %v
-	GasPrice: %#x
-	GasLimit  %#x
-	Value:    %#x
-	Data:     0x%x
-	ExtendTxData:  %v
-	V:        %#x
-	R:        %#x
-	S:        %#x
-	Hex:      %x
-`,
-		tx.Hash(),
-		len(tx.data.Recipient) == 0,
-		from,
-		to,
-		tx.data.AccountNonce,
-		tx.data.Price,
-		tx.data.GasLimit,
-		tx.data.Amount,
-		tx.data.Payload,
-		tx.data.ExtendTxData,
-		tx.data.V,
-		tx.data.R,
-		tx.data.S,
-		enc,
-	)
-}
-
-// Transaction slice type for basic sorting.
-type Transactions []*Transaction
-
-// Len returns the length of s
-func (s Transactions) Len() int { return len(s) }
-
-// Swap swaps the i'th and the j'th element in s
-func (s Transactions) Swap(i, j int) { s[i], s[j] = s[j], s[i] }
-
-// GetRlp implements Rlpable and returns the i'th element of s in rlp
-func (s Transactions) GetRlp(i int) []byte {
-	enc, _ := rlp.EncodeToBytes(s[i])
-	return enc
-}
-
-// Returns a new set t which is the difference between a to b
-func TxDifference(a, b Transactions) (keep Transactions) {
-	keep = make(Transactions, 0, len(a))
-
-	remove := make(map[common.Hash]struct{})
-	for _, tx := range b {
-		remove[tx.Hash()] = struct{}{}
-	}
-
-	for _, tx := range a {
-		if _, ok := remove[tx.Hash()]; !ok {
-			keep = append(keep, tx)
-		}
-	}
-
-	return keep
-}
-
-// TxByNonce implements the sort interface to allow sorting a list of transactions
-// by their nonces. This is usually only useful for sorting transactions from a
-// single account, otherwise a nonce comparison doesn't make much sense.
-type TxByNonce Transactions
-
-func (s TxByNonce) Len() int           { return len(s) }
-func (s TxByNonce) Less(i, j int) bool { return s[i].data.AccountNonce < s[j].data.AccountNonce }
-func (s TxByNonce) Swap(i, j int)      { s[i], s[j] = s[j], s[i] }
-
-// TxByPrice implements both the sort and the heap interface, making it useful
-// for all at once sorting as well as individually adding and removing elements.
-type TxByPrice Transactions
-
-func (s TxByPrice) Len() int           { return len(s) }
-func (s TxByPrice) Less(i, j int) bool { return s[i].data.Price.Cmp(s[j].data.Price) > 0 }
-func (s TxByPrice) Swap(i, j int)      { s[i], s[j] = s[j], s[i] }
-
-func (s *TxByPrice) Push(x interface{}) {
-	*s = append(*s, x.(*Transaction))
-}
-
-func (s *TxByPrice) Pop() interface{} {
-	old := *s
-	n := len(old)
-	x := old[n-1]
-	*s = old[0 : n-1]
-	return x
-}
-
-// TransactionsByPriceAndNonce represents a set of transactions that can return
-// transactions in a profit-maximising sorted order, while supporting removing
-// entire batches of transactions for non-executable accounts.
-type TransactionsByPriceAndNonce struct {
-	txs   map[common.Address]Transactions // Per account nonce-sorted list of transactions
-	heads TxByPrice                       // Next transaction for each unique account (price heap)
-}
-
-// NewTransactionsByPriceAndNonce creates a transaction set that can retrieve
-// price sorted transactions in a nonce-honouring way.
-//
-// Note, the input map is reowned so the caller should not interact any more with
-// if after providng it to the constructor.
-func NewTransactionsByPriceAndNonce(txs map[common.Address]Transactions) *TransactionsByPriceAndNonce {
-	// Initialize a price based heap with the head transactions
-	heads := make(TxByPrice, 0, len(txs))
-	for acc, accTxs := range txs {
-		heads = append(heads, accTxs[0])
-		txs[acc] = accTxs[1:]
-	}
-	heap.Init(&heads)
-
-	// Assemble and return the transaction set
-	return &TransactionsByPriceAndNonce{
-		txs:   txs,
-		heads: heads,
-	}
-}
-
-// Peek returns the next transaction by price.
-func (t *TransactionsByPriceAndNonce) Peek() *Transaction {
-	if len(t.heads) == 0 {
-		return nil
-	}
-	return t.heads[0]
-}
-
-// Shift replaces the current best head with the next one from the same account.
-func (t *TransactionsByPriceAndNonce) Shift() {
-	signer := deriveSigner(t.heads[0].data.V)
-	// derive signer but don't cache.
-	acc, _ := Sender(signer, t.heads[0]) // we only sort valid txs so this cannot fail
-	if txs, ok := t.txs[acc]; ok && len(txs) > 0 {
-		t.heads[0], t.txs[acc] = txs[0], txs[1:]
-		heap.Fix(&t.heads, 0)
-	} else {
-		heap.Pop(&t.heads)
-	}
-}
-
-// Pop removes the best transaction, *not* replacing it with the next one from
-// the same account. This should be used when a transaction cannot be executed
-// and hence all subsequent ones should be discarded from the same account.
-func (t *TransactionsByPriceAndNonce) Pop() {
-	heap.Pop(&t.heads)
-}
-
-// Message is a fully derived transaction and implements core.Message
-//
-// NOTE: In a future PR this will be removed.
-type Message struct {
-	to                      *common.Address
-	from                    common.Address
-	nonce                   uint64
-	amount, price, gasLimit *big.Int
-	data                    []byte
-	checkNonce              bool
 }
 
 func NewMessage(from common.Address, to *common.Address, nonce uint64, amount, gasLimit, price *big.Int, data []byte, checkNonce bool) Message {
@@ -1353,5 +659,4 @@
 	default:
 		return nil, errors.New("wrong type")
 	}
-}
->>>>>>> d27c8bbc
+}