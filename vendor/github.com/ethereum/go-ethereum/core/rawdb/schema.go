// Copyright 2018 The go-ethereum Authors
// This file is part of the go-ethereum library.
//
// The go-ethereum library is free software: you can redistribute it and/or modify
// it under the terms of the GNU Lesser General Public License as published by
// the Free Software Foundation, either version 3 of the License, or
// (at your option) any later version.
//
// The go-ethereum library is distributed in the hope that it will be useful,
// but WITHOUT ANY WARRANTY; without even the implied warranty of
// MERCHANTABILITY or FITNESS FOR A PARTICULAR PURPOSE. See the
// GNU Lesser General Public License for more details.
//
// You should have received a copy of the GNU Lesser General Public License
// along with the go-ethereum library. If not, see <http://www.gnu.org/licenses/>.

// Package rawdb contains a collection of low level database accessors.
package rawdb

import (
	"encoding/binary"

	"github.com/ethereum/go-ethereum/common"
	"github.com/ethereum/go-ethereum/metrics"
)

// The fields below define the low level database schema prefixing.
var (
	// databaseVerisionKey tracks the current database version.
	databaseVerisionKey = []byte("DatabaseVersion")

	// headHeaderKey tracks the latest know header's hash.
	headHeaderKey = []byte("LastHeader")

	// headBlockKey tracks the latest know full block's hash.
	headBlockKey = []byte("LastBlock")

	// headFastBlockKey tracks the latest known incomplete block's hash during fast sync.
	headFastBlockKey = []byte("LastFast")

	// fastTrieProgressKey tracks the number of trie entries imported during fast sync.
	fastTrieProgressKey = []byte("TrieSync")

	// Data item prefixes (use single byte to avoid mixing data types, avoid `i`, used for indexes).
	headerPrefix       = []byte("h") // headerPrefix + num (uint64 big endian) + hash -> header
	headerTDSuffix     = []byte("t") // headerPrefix + num (uint64 big endian) + hash + headerTDSuffix -> td
	headerHashSuffix   = []byte("n") // headerPrefix + num (uint64 big endian) + headerHashSuffix -> hash
	headerNumberPrefix = []byte("H") // headerNumberPrefix + hash -> num (uint64 big endian)

	blockBodyPrefix     = []byte("b") // blockBodyPrefix + num (uint64 big endian) + hash -> block body
	blockReceiptsPrefix = []byte("r") // blockReceiptsPrefix + num (uint64 big endian) + hash -> block receipts

	txLookupPrefix  = []byte("l") // txLookupPrefix + hash -> transaction/receipt lookup metadata
	bloomBitsPrefix = []byte("B") // bloomBitsPrefix + bit (uint16 big endian) + section (uint64 big endian) + hash -> bloom bits

	preimagePrefix = []byte("secure-key-")      // preimagePrefix + hash -> preimage
	configPrefix   = []byte("ethereum-config-") // config prefix for the db

	// Chain index prefixes (use `i` + single byte to avoid mixing data types).
	BloomBitsIndexPrefix = []byte("iB") // BloomBitsIndexPrefix is the data table of a chain indexer to track its progress

	//rewardPrefix = []byte("w") // rewardPrefix + address + num (uint64 big endian) -> reward value

	preimageCounter    = metrics.NewRegisteredCounter("db/preimage/total", nil)
	preimageHitCounter = metrics.NewRegisteredCounter("db/preimage/hits", nil)
)

// LegacyTxLookupEntry is the legacy TxLookupEntry definition with some unnecessary
// fields.
type LegacyTxLookupEntry struct {
	BlockHash  common.Hash
	BlockIndex uint64
	Index      uint64
}

// encodeBlockNumber encodes a block number as big endian uint64
func encodeBlockNumber(number uint64) []byte {
	enc := make([]byte, 8)
	binary.BigEndian.PutUint64(enc, number)
	return enc
}

// headerKeyPrefix = headerPrefix + num (uint64 big endian)
func headerKeyPrefix(number uint64) []byte {
	return append(headerPrefix, encodeBlockNumber(number)...)
}

// headerKey = headerPrefix + num (uint64 big endian) + hash
func headerKey(number uint64, hash common.Hash) []byte {
	return append(append(headerPrefix, encodeBlockNumber(number)...), hash.Bytes()...)
}

// headerTDKey = headerPrefix + num (uint64 big endian) + hash + headerTDSuffix
func headerTDKey(number uint64, hash common.Hash) []byte {
	return append(headerKey(number, hash), headerTDSuffix...)
}

// headerHashKey = headerPrefix + num (uint64 big endian) + headerHashSuffix
func headerHashKey(number uint64) []byte {
	return append(append(headerPrefix, encodeBlockNumber(number)...), headerHashSuffix...)
}

// headerNumberKey = headerNumberPrefix + hash
func headerNumberKey(hash common.Hash) []byte {
	return append(headerNumberPrefix, hash.Bytes()...)
}

// blockBodyKey = blockBodyPrefix + num (uint64 big endian) + hash
func blockBodyKey(number uint64, hash common.Hash) []byte {
	return append(append(blockBodyPrefix, encodeBlockNumber(number)...), hash.Bytes()...)
}

// blockReceiptsKey = blockReceiptsPrefix + num (uint64 big endian) + hash
func blockReceiptsKey(number uint64, hash common.Hash) []byte {
	return append(append(blockReceiptsPrefix, encodeBlockNumber(number)...), hash.Bytes()...)
}

// txLookupKey = txLookupPrefix + hash
func txLookupKey(hash common.Hash) []byte {
	return append(txLookupPrefix, hash.Bytes()...)
}

// bloomBitsKey = bloomBitsPrefix + bit (uint16 big endian) + section (uint64 big endian) + hash
func bloomBitsKey(bit uint, section uint64, hash common.Hash) []byte {
	key := append(append(bloomBitsPrefix, make([]byte, 10)...), hash.Bytes()...)

	binary.BigEndian.PutUint16(key[1:], uint16(bit))
	binary.BigEndian.PutUint64(key[3:], section)

	return key
}

// preimageKey = preimagePrefix + hash
func preimageKey(hash common.Hash) []byte {
	return append(preimagePrefix, hash.Bytes()...)
}

// configKey = configPrefix + hash
func configKey(hash common.Hash) []byte {
	return append(configPrefix, hash.Bytes()...)
}
//
//func rewardKey(address common.Address, epochNo uint64) []byte {
//	return append(append(rewardPrefix, address.Bytes()...), encodeBlockNumber(epochNo)...)
<<<<<<< HEAD
//}
=======
//}

//export local variables
var PreimagePrefix = preimagePrefix

//export local functions
func EncodeBlockNumber(number uint64) []byte {
	return encodeBlockNumber(number)
}
>>>>>>> 2d15f5c7
<|MERGE_RESOLUTION|>--- conflicted
+++ resolved
@@ -139,12 +139,10 @@
 func configKey(hash common.Hash) []byte {
 	return append(configPrefix, hash.Bytes()...)
 }
+
 //
 //func rewardKey(address common.Address, epochNo uint64) []byte {
 //	return append(append(rewardPrefix, address.Bytes()...), encodeBlockNumber(epochNo)...)
-<<<<<<< HEAD
-//}
-=======
 //}
 
 //export local variables
@@ -153,5 +151,4 @@
 //export local functions
 func EncodeBlockNumber(number uint64) []byte {
 	return encodeBlockNumber(number)
-}
->>>>>>> 2d15f5c7
+}