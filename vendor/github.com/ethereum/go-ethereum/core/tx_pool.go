// Copyright 2014 The go-ethereum Authors
// This file is part of the go-ethereum library.
//
// The go-ethereum library is free software: you can redistribute it and/or modify
// it under the terms of the GNU Lesser General Public License as published by
// the Free Software Foundation, either version 3 of the License, or
// (at your option) any later version.
//
// The go-ethereum library is distributed in the hope that it will be useful,
// but WITHOUT ANY WARRANTY; without even the implied warranty of
// MERCHANTABILITY or FITNESS FOR A PARTICULAR PURPOSE. See the
// GNU Lesser General Public License for more details.
//
// You should have received a copy of the GNU Lesser General Public License
// along with the go-ethereum library. If not, see <http://www.gnu.org/licenses/>.

package core

import (
	"errors"
	"fmt"
	"math/big"
	"sort"
	"sync"
	"time"

	"github.com/ethereum/go-ethereum/common"
	"github.com/ethereum/go-ethereum/core/state"
	"github.com/ethereum/go-ethereum/core/types"
	"github.com/ethereum/go-ethereum/event"
<<<<<<< HEAD
	"github.com/ethereum/go-ethereum/metrics"
	"github.com/ethereum/go-ethereum/params"
	"github.com/sirupsen/logrus"
=======
	"github.com/ethereum/go-ethereum/logger"
	"github.com/ethereum/go-ethereum/logger/glog"
	"github.com/ethereum/go-ethereum/metrics"
	"github.com/ethereum/go-ethereum/params"
>>>>>>> d27c8bbc
	"gopkg.in/karalabe/cookiejar.v2/collections/prque"
)

var (
	// Transaction Pool Errors
	ErrInvalidSender     = errors.New("Invalid sender")
	ErrNonce             = errors.New("Nonce too low")
	ErrCheap             = errors.New("Gas price too low for acceptance")
	ErrBalance           = errors.New("Insufficient balance")
	ErrInsufficientFunds = errors.New("Insufficient funds for gas * price + value")
	ErrIntrinsicGas      = errors.New("Intrinsic gas too low")
	ErrGasLimit          = errors.New("Exceeds block gas limit")
	ErrNegativeValue     = errors.New("Negative value")
)

var (
	minPendingPerAccount = uint64(16)    // Min number of guaranteed transaction slots per address
	maxPendingTotal      = uint64(4096)  // Max limit of pending transactions from all accounts (soft)
	maxQueuedPerAccount  = uint64(64)    // Max limit of queued transactions per address
	maxQueuedInTotal     = uint64(1024)  // Max limit of queued transactions from all accounts
	maxQueuedLifetime    = 3 * time.Hour // Max amount of time transactions from idle accounts are queued
	evictionInterval     = time.Minute   // Time interval to check for evictable transactions
)

var (
	// Metrics for the pending pool
	pendingDiscardCounter = metrics.NewCounter("txpool/pending/discard")
	pendingReplaceCounter = metrics.NewCounter("txpool/pending/replace")
	pendingRLCounter      = metrics.NewCounter("txpool/pending/ratelimit") // Dropped due to rate limiting
	pendingNofundsCounter = metrics.NewCounter("txpool/pending/nofunds")   // Dropped due to out-of-funds

	// Metrics for the queued pool
	queuedDiscardCounter = metrics.NewCounter("txpool/queued/discard")
	queuedReplaceCounter = metrics.NewCounter("txpool/queued/replace")
	queuedRLCounter      = metrics.NewCounter("txpool/queued/ratelimit") // Dropped due to rate limiting
	queuedNofundsCounter = metrics.NewCounter("txpool/queued/nofunds")   // Dropped due to out-of-funds

	// General tx metrics
	invalidTxCounter = metrics.NewCounter("txpool/invalid")
)

type stateFn func() (*state.StateDB, error)

// TxPool contains all currently known transactions. Transactions
// enter the pool when they are received from the network or submitted
// locally. They exit the pool when they are included in the blockchain.
//
// The pool separates processable transactions (which can be applied to the
// current state) and future transactions. Transactions move between those
// two states over time as they are received and processed.
type TxPool struct {
	config       *params.ChainConfig
	currentState stateFn // The state function which will allow us to do some pre checks
	pendingState *state.ManagedState
	gasLimit     func() *big.Int // The current gas limit function callback
	minGasPrice  *big.Int
	eventMux     *event.TypeMux
	events       *event.TypeMuxSubscription
	localTx      *txSet
	signer       types.Signer
	mu           sync.RWMutex

	pending map[common.Address]*txList         // All currently processable transactions
	queue   map[common.Address]*txList         // Queued but non-processable transactions
	all     map[common.Hash]*types.Transaction // All transactions to allow lookups
	beats   map[common.Address]time.Time       // Last heartbeat from each known account

	wg   sync.WaitGroup // for shutdown sync
	quit chan struct{}

	homestead bool
<<<<<<< HEAD
=======

	cch     CrossChainHelper
>>>>>>> d27c8bbc
}

var TxPoolSigner types.Signer = nil

<<<<<<< HEAD
func NewTxPool(config *params.ChainConfig, eventMux *event.TypeMux, currentStateFn stateFn, gasLimitFn func() *big.Int) *TxPool {
=======
func NewTxPool(config *params.ChainConfig, eventMux *event.TypeMux, currentStateFn stateFn,
		gasLimitFn func() *big.Int, cch CrossChainHelper) *TxPool {
>>>>>>> d27c8bbc

	pool := &TxPool{
		config:       config,
		signer:       types.NewEIP155Signer(config.ChainId),
		pending:      make(map[common.Address]*txList),
		queue:        make(map[common.Address]*txList),
		all:          make(map[common.Hash]*types.Transaction),
		beats:        make(map[common.Address]time.Time),
		eventMux:     eventMux,
		currentState: currentStateFn,
		gasLimit:     gasLimitFn,
		minGasPrice:  new(big.Int),
		pendingState: nil,
		localTx:      newTxSet(),
		events:       eventMux.Subscribe(ChainHeadEvent{}, GasPriceChanged{}, RemovedTransactionEvent{}),
		quit:         make(chan struct{}),
<<<<<<< HEAD
=======
		cch:          cch,
>>>>>>> d27c8bbc
	}

	TxPoolSigner = pool.signer

	pool.resetState()

	pool.wg.Add(2)
	go pool.eventLoop()
	go pool.expirationLoop()

	return pool
}

func (pool *TxPool) eventLoop() {
	defer pool.wg.Done()

	// Track chain events. When a chain events occurs (new chain canon block)
	// we need to know the new state. The new state will help us determine
	// the nonces in the managed state
	for ev := range pool.events.Chan() {
		switch ev := ev.Data.(type) {
		case ChainHeadEvent:
			pool.mu.Lock()
			if ev.Block != nil {
				if pool.config.IsHomestead(ev.Block.Number()) {
					pool.homestead = true
				}
			}

			pool.resetState()
			pool.mu.Unlock()
		case GasPriceChanged:
			pool.mu.Lock()
			pool.minGasPrice = ev.Price
			pool.mu.Unlock()
		case RemovedTransactionEvent:
			pool.AddBatch(ev.Txs)
		}
	}
}

func (pool *TxPool) resetState() {
	currentState, err := pool.currentState()
	if err != nil {
<<<<<<< HEAD
		logger.Errorf("Failed to get current state: %v", err)
=======
		glog.V(logger.Error).Infof("Failed to get current state: %v", err)
>>>>>>> d27c8bbc
		return
	}
	managedState := state.ManageState(currentState)
	if err != nil {
<<<<<<< HEAD
		logger.Errorf("Failed to get managed state: %v", err)
=======
		glog.V(logger.Error).Infof("Failed to get managed state: %v", err)
>>>>>>> d27c8bbc
		return
	}
	pool.pendingState = managedState

	// validate the pool of pending transactions, this will remove
	// any transactions that have been included in the block or
	// have been invalidated because of another transaction (e.g.
	// higher gas price)
	pool.demoteUnexecutables(currentState)

	// Update all accounts to the latest known pending nonce
	for addr, list := range pool.pending {
		txs := list.Flatten() // Heavy but will be cached and is needed by the miner anyway
		pool.pendingState.SetNonce(addr, txs[len(txs)-1].Nonce()+1)
	}
	// Check the queue and move transactions over to the pending if possible
	// or remove those that have become invalid
	pool.promoteExecutables(currentState)
}

func (pool *TxPool) Stop() {
	pool.events.Unsubscribe()
	close(pool.quit)
	pool.wg.Wait()
<<<<<<< HEAD
	logger.Info("Transaction pool stopped")
=======
	glog.V(logger.Info).Infoln("Transaction pool stopped")
>>>>>>> d27c8bbc
}

func (pool *TxPool) State() *state.ManagedState {
	pool.mu.RLock()
	defer pool.mu.RUnlock()

	return pool.pendingState
}

// Stats retrieves the current pool stats, namely the number of pending and the
// number of queued (non-executable) transactions.
func (pool *TxPool) Stats() (pending int, queued int) {
	pool.mu.RLock()
	defer pool.mu.RUnlock()

	for _, list := range pool.pending {
		pending += list.Len()
	}
	for _, list := range pool.queue {
		queued += list.Len()
	}
	return
}

// Content retrieves the data content of the transaction pool, returning all the
// pending as well as queued transactions, grouped by account and sorted by nonce.
func (pool *TxPool) Content() (map[common.Address]types.Transactions, map[common.Address]types.Transactions) {
	pool.mu.RLock()
	defer pool.mu.RUnlock()

	pending := make(map[common.Address]types.Transactions)
	for addr, list := range pool.pending {
		pending[addr] = list.Flatten()
	}
	queued := make(map[common.Address]types.Transactions)
	for addr, list := range pool.queue {
		queued[addr] = list.Flatten()
	}
	return pending, queued
}

// Pending retrieves all currently processable transactions, groupped by origin
// account and sorted by nonce. The returned transaction set is a copy and can be
// freely modified by calling code.
func (pool *TxPool) Pending() (map[common.Address]types.Transactions, error) {
	pool.mu.Lock()
	defer pool.mu.Unlock()

	state, err := pool.currentState()
	if err != nil {
		return nil, err
	}

	// check queue first
	pool.promoteExecutables(state)

	// invalidate any txs
	pool.demoteUnexecutables(state)

	pending := make(map[common.Address]types.Transactions)
	for addr, list := range pool.pending {
		pending[addr] = list.Flatten()
	}
	return pending, nil
}

// SetLocal marks a transaction as local, skipping gas price
//  check against local miner minimum in the future
func (pool *TxPool) SetLocal(tx *types.Transaction) {
	pool.mu.Lock()
	defer pool.mu.Unlock()
	pool.localTx.add(tx.Hash())
}

// validateTx checks whether a transaction is valid according
// to the consensus rules.
func (pool *TxPool) validateTx(tx *types.Transaction) error {
	local := pool.localTx.contains(tx.Hash())
	// Drop transactions under our own minimal accepted gas price
	if !local && pool.minGasPrice.Cmp(tx.GasPrice()) > 0 {
		return ErrCheap
	}

	currentState, err := pool.currentState()
	if err != nil {
		return err
	}

	from, err := types.Sender(pool.signer, tx)
	if err != nil {
		return ErrInvalidSender
	}
	// Last but not least check for nonce errors
	if currentState.GetNonce(from) > tx.Nonce() {
		return ErrNonce
	}

	etd := tx.ExtendTxData()
	if etd == nil || etd.FuncName == ""{
		// Check the transaction doesn't exceed the current
		// block limit gas.
		if pool.gasLimit().Cmp(tx.Gas()) < 0 {
			return ErrGasLimit
		}

		// Transactions can't be negative. This may never happen
		// using RLP decoded transactions but may occur if you create
		// a transaction using the RPC for example.
		if tx.Value().Cmp(common.Big0) < 0 {
			return ErrNegativeValue
		}

		// Transactor should have enough funds to cover the costs
		// cost == V + GP * GL
		if currentState.GetBalance(from).Cmp(tx.Cost()) < 0 {
			return ErrInsufficientFunds
		}

		intrGas := IntrinsicGas(tx.Data(), tx.To() == nil, pool.homestead)
		if tx.Gas().Cmp(intrGas) < 0 {
			return ErrIntrinsicGas
		}
	} else {
		fmt.Printf("etd.FuncName is %s\n", etd.FuncName)
		if validateCb := GetValidateCb(etd.FuncName); validateCb != nil {
<<<<<<< HEAD
			if err = validateCb(tx, currentState); err != nil {
=======
			pool.cch.GetMutex().Lock()
			defer pool.cch.GetMutex().Unlock()
			if err = validateCb(tx, currentState, pool.cch); err != nil {
>>>>>>> d27c8bbc
				return err
			}
		}
	}

	return nil
}

// add validates a transaction and inserts it into the non-executable queue for
// later pending promotion and execution.
func (pool *TxPool) add(tx *types.Transaction) error {
	// If the transaction is already known, discard it
	hash := tx.Hash()
	if pool.all[hash] != nil {
		return fmt.Errorf("Known transaction: %x", hash[:4])
	}
	// Otherwise ensure basic validation passes and queue it up
	if err := pool.validateTx(tx); err != nil {
		invalidTxCounter.Inc(1)
		return err
	}
	pool.enqueueTx(hash, tx)

	// Print a log message if low enough level is set
<<<<<<< HEAD
	if logger.Level >= logrus.DebugLevel {
=======
	if glog.V(logger.Debug) {
>>>>>>> d27c8bbc
		rcpt := "[NEW_CONTRACT]"
		if to := tx.To(); to != nil {
			rcpt = common.Bytes2Hex(to[:4])
		}
		from, _ := types.Sender(pool.signer, tx) // from already verified during tx validation
<<<<<<< HEAD
		logger.Debugf("(t) 0x%x => %s (%v) %x\n", from[:4], rcpt, tx.Value, hash)
=======
		glog.Infof("(t) 0x%x => %s (%v) %x\n", from[:4], rcpt, tx.Value, hash)
>>>>>>> d27c8bbc
	}
	return nil
}

// enqueueTx inserts a new transaction into the non-executable transaction queue.
//
// Note, this method assumes the pool lock is held!
func (pool *TxPool) enqueueTx(hash common.Hash, tx *types.Transaction) {
	// Try to insert the transaction into the future queue
	from, _ := types.Sender(pool.signer, tx) // already validated
	if pool.queue[from] == nil {
		pool.queue[from] = newTxList(false)
	}
	inserted, old := pool.queue[from].Add(tx)
	if !inserted {
		queuedDiscardCounter.Inc(1)
		return // An older transaction was better, discard this
	}
	// Discard any previous transaction and mark this
	if old != nil {
		delete(pool.all, old.Hash())
		queuedReplaceCounter.Inc(1)
	}
	pool.all[hash] = tx
}

// promoteTx adds a transaction to the pending (processable) list of transactions.
//
// Note, this method assumes the pool lock is held!
func (pool *TxPool) promoteTx(addr common.Address, hash common.Hash, tx *types.Transaction) {
	// Try to insert the transaction into the pending queue
	if pool.pending[addr] == nil {
		pool.pending[addr] = newTxList(true)
	}
	list := pool.pending[addr]

<<<<<<< HEAD
	logger.Infof("pool *TxPool) promoteTx(), before list.Add with tx: %x\n", hash)
=======
	glog.Infof("pool *TxPool) promoteTx(), before list.Add with tx: %x\n", hash)
>>>>>>> d27c8bbc
	inserted, old := list.Add(tx)
	if !inserted {
		// An older transaction was better, discard this
		delete(pool.all, hash)
		pendingDiscardCounter.Inc(1)
<<<<<<< HEAD
		logger.Infof("pool *TxPool) promoteTx(), !!!!!! not insert tx: %x\n", hash)
=======
		glog.Infof("pool *TxPool) promoteTx(), !!!!!! not insert tx: %x\n", hash)
>>>>>>> d27c8bbc
		return
	}
	// Otherwise discard any previous transaction and mark this
	if old != nil {
		delete(pool.all, old.Hash())
		pendingReplaceCounter.Inc(1)
	}
	pool.all[hash] = tx // Failsafe to work around direct pending inserts (tests)

	// Set the potentially new pending nonce and notify any subsystems of the new tx
	pool.beats[addr] = time.Now()
	pool.pendingState.SetNonce(addr, tx.Nonce()+1)
	pool.eventMux.Post(TxPreEvent{tx})
<<<<<<< HEAD
	logger.Infof("pool *TxPool) promoteTx(), tx posted: %x\n", hash)
=======
	glog.Infof("pool *TxPool) promoteTx(), tx posted: %x\n", hash)
>>>>>>> d27c8bbc
}

// Add queues a single transaction in the pool if it is valid.
func (pool *TxPool) Add(tx *types.Transaction) error {
	pool.mu.Lock()
	defer pool.mu.Unlock()

	if err := pool.add(tx); err != nil {
		return err
	}

	state, err := pool.currentState()
	if err != nil {
		return err
	}

	pool.promoteExecutables(state)

	return nil
}

// AddBatch attempts to queue a batch of transactions.
func (pool *TxPool) AddBatch(txs []*types.Transaction) error {
	pool.mu.Lock()
	defer pool.mu.Unlock()

	for _, tx := range txs {
		if err := pool.add(tx); err != nil {
<<<<<<< HEAD
			logger.Debugf("tx error:", err)
=======
			glog.V(logger.Debug).Infoln("tx error:", err)
>>>>>>> d27c8bbc
		}
	}

	state, err := pool.currentState()
	if err != nil {
		return err
	}

	pool.promoteExecutables(state)

	return nil
}

// Get returns a transaction if it is contained in the pool
// and nil otherwise.
func (pool *TxPool) Get(hash common.Hash) *types.Transaction {
	pool.mu.RLock()
	defer pool.mu.RUnlock()

	return pool.all[hash]
}

// Remove removes the transaction with the given hash from the pool.
func (pool *TxPool) Remove(hash common.Hash) {
	pool.mu.Lock()
	defer pool.mu.Unlock()

	pool.removeTx(hash)
}

// RemoveBatch removes all given transactions from the pool.
func (pool *TxPool) RemoveBatch(txs types.Transactions) {
	pool.mu.Lock()
	defer pool.mu.Unlock()

	for _, tx := range txs {
		pool.removeTx(tx.Hash())
	}
}

// removeTx removes a single transaction from the queue, moving all subsequent
// transactions back to the future queue.
func (pool *TxPool) removeTx(hash common.Hash) {
	// Fetch the transaction we wish to delete
	tx, ok := pool.all[hash]
	if !ok {
		return
	}
	addr, _ := types.Sender(pool.signer, tx) // already validated during insertion

	// Remove it from the list of known transactions
	delete(pool.all, hash)

	// Remove the transaction from the pending lists and reset the account nonce
	if pending := pool.pending[addr]; pending != nil {
		if removed, invalids := pending.Remove(tx); removed {
			// If no more transactions are left, remove the list
			if pending.Empty() {
				delete(pool.pending, addr)
				delete(pool.beats, addr)
			} else {
				// Otherwise postpone any invalidated transactions
				for _, tx := range invalids {
					pool.enqueueTx(tx.Hash(), tx)
				}
			}
			// Update the account nonce if needed
			if nonce := tx.Nonce(); pool.pendingState.GetNonce(addr) > nonce {
				pool.pendingState.SetNonce(addr, tx.Nonce())
			}
		}
	}
	// Transaction is in the future queue
	if future := pool.queue[addr]; future != nil {
		future.Remove(tx)
		if future.Empty() {
			delete(pool.queue, addr)
		}
	}
}

// promoteExecutables moves transactions that have become processable from the
// future queue to the set of pending transactions. During this process, all
// invalidated transactions (low nonce, low balance) are deleted.
func (pool *TxPool) promoteExecutables(state *state.StateDB) {
	// Iterate over all accounts and promote any executable transactions
	queued := uint64(0)
	for addr, list := range pool.queue {
		// Drop all transactions that are deemed too old (low nonce)
		for _, tx := range list.Forward(state.GetNonce(addr)) {
<<<<<<< HEAD
			 logger.Error("Removed old queued transaction: ", tx)
=======
			if glog.V(logger.Core) {
				glog.Infof("Removed old queued transaction: %v", tx)
			}
>>>>>>> d27c8bbc
			delete(pool.all, tx.Hash())
		}
		// Drop all transactions that are too costly (low balance)
		drops, _ := list.Filter(state.GetBalance(addr))
		for _, tx := range drops {
<<<<<<< HEAD
			 logger.Error("Removed unpayable queued transaction: ", tx)
=======
			if glog.V(logger.Core) {
				glog.Infof("Removed unpayable queued transaction: %v", tx)
			}
>>>>>>> d27c8bbc
			delete(pool.all, tx.Hash())
			queuedNofundsCounter.Inc(1)
		}
		// Gather all executable transactions and promote them
		for _, tx := range list.Ready(pool.pendingState.GetNonce(addr)) {
<<<<<<< HEAD
			 logger.Error("Promoting queued transaction: ", tx)
=======
			if glog.V(logger.Core) {
				glog.Infof("Promoting queued transaction: %v", tx)
			}
>>>>>>> d27c8bbc
			pool.promoteTx(addr, tx.Hash(), tx)
		}
		// Drop all transactions over the allowed limit
		for _, tx := range list.Cap(int(maxQueuedPerAccount)) {
<<<<<<< HEAD
			 logger.Error("Removed cap-exceeding queued transaction: ", tx)
=======
			if glog.V(logger.Core) {
				glog.Infof("Removed cap-exceeding queued transaction: %v", tx)
			}
>>>>>>> d27c8bbc
			delete(pool.all, tx.Hash())
			queuedRLCounter.Inc(1)
		}
		queued += uint64(list.Len())

		// Delete the entire queue entry if it became empty.
		if list.Empty() {
			delete(pool.queue, addr)
		}
	}
	// If the pending limit is overflown, start equalizing allowances
	pending := uint64(0)
	for _, list := range pool.pending {
		pending += uint64(list.Len())
	}
	if pending > maxPendingTotal {
		pendingBeforeCap := pending
		// Assemble a spam order to penalize large transactors first
		spammers := prque.New()
		for addr, list := range pool.pending {
			// Only evict transactions from high rollers
			if uint64(list.Len()) > minPendingPerAccount {
				// Skip local accounts as pools should maintain backlogs for themselves
				for _, tx := range list.txs.items {
					if !pool.localTx.contains(tx.Hash()) {
						spammers.Push(addr, float32(list.Len()))
					}
					break // Checking on transaction for locality is enough
				}
			}
		}
		// Gradually drop transactions from offenders
		offenders := []common.Address{}
		for pending > maxPendingTotal && !spammers.Empty() {
			// Retrieve the next offender if not local address
			offender, _ := spammers.Pop()
			offenders = append(offenders, offender.(common.Address))

			// Equalize balances until all the same or below threshold
			if len(offenders) > 1 {
				// Calculate the equalization threshold for all current offenders
				threshold := pool.pending[offender.(common.Address)].Len()

				// Iteratively reduce all offenders until below limit or threshold reached
				for pending > maxPendingTotal && pool.pending[offenders[len(offenders)-2]].Len() > threshold {
					for i := 0; i < len(offenders)-1; i++ {
						list := pool.pending[offenders[i]]
						list.Cap(list.Len() - 1)
						pending--
					}
				}
			}
		}
		// If still above threshold, reduce to limit or min allowance
		if pending > maxPendingTotal && len(offenders) > 0 {
			for pending > maxPendingTotal && uint64(pool.pending[offenders[len(offenders)-1]].Len()) > minPendingPerAccount {
				for _, addr := range offenders {
					list := pool.pending[addr]
					list.Cap(list.Len() - 1)
					pending--
				}
			}
		}
		pendingRLCounter.Inc(int64(pendingBeforeCap - pending))
	}
	// If we've queued more transactions than the hard limit, drop oldest ones
	if queued > maxQueuedInTotal {
		// Sort all accounts with queued transactions by heartbeat
		addresses := make(addresssByHeartbeat, 0, len(pool.queue))
		for addr := range pool.queue {
			addresses = append(addresses, addressByHeartbeat{addr, pool.beats[addr]})
		}
		sort.Sort(addresses)

		// Drop transactions until the total is below the limit
		for drop := queued - maxQueuedInTotal; drop > 0; {
			addr := addresses[len(addresses)-1]
			list := pool.queue[addr.address]

			addresses = addresses[:len(addresses)-1]

			// Drop all transactions if they are less than the overflow
			if size := uint64(list.Len()); size <= drop {
				for _, tx := range list.Flatten() {
					pool.removeTx(tx.Hash())
				}
				drop -= size
				queuedRLCounter.Inc(int64(size))
				continue
			}
			// Otherwise drop only last few transactions
			txs := list.Flatten()
			for i := len(txs) - 1; i >= 0 && drop > 0; i-- {
				pool.removeTx(txs[i].Hash())
				drop--
				queuedRLCounter.Inc(1)
			}
		}
	}
}

// demoteUnexecutables removes invalid and processed transactions from the pools
// executable/pending queue and any subsequent transactions that become unexecutable
// are moved back into the future queue.
func (pool *TxPool) demoteUnexecutables(state *state.StateDB) {
	// Iterate over all accounts and demote any non-executable transactions
	for addr, list := range pool.pending {
		nonce := state.GetNonce(addr)

		// Drop all transactions that are deemed too old (low nonce)
		for _, tx := range list.Forward(nonce) {
<<<<<<< HEAD
			 logger.Error("Removed old pending transaction: ", tx)
=======
			if glog.V(logger.Core) {
				glog.Infof("Removed old pending transaction: %v", tx)
			}
>>>>>>> d27c8bbc
			delete(pool.all, tx.Hash())
		}
		// Drop all transactions that are too costly (low balance), and queue any invalids back for later
		drops, invalids := list.Filter(state.GetBalance(addr))
		for _, tx := range drops {
<<<<<<< HEAD
			 logger.Error("Removed unpayable pending transaction: ", tx)
=======
			if glog.V(logger.Core) {
				glog.Infof("Removed unpayable pending transaction: %v", tx)
			}
>>>>>>> d27c8bbc
			delete(pool.all, tx.Hash())
			pendingNofundsCounter.Inc(1)
		}
		for _, tx := range invalids {
<<<<<<< HEAD
			 logger.Error("Demoting pending transaction: ", tx)
=======
			if glog.V(logger.Core) {
				glog.Infof("Demoting pending transaction: %v", tx)
			}
>>>>>>> d27c8bbc
			pool.enqueueTx(tx.Hash(), tx)
		}
		// Delete the entire queue entry if it became empty.
		if list.Empty() {
			delete(pool.pending, addr)
			delete(pool.beats, addr)
		}
	}
}

// expirationLoop is a loop that periodically iterates over all accounts with
// queued transactions and drop all that have been inactive for a prolonged amount
// of time.
func (pool *TxPool) expirationLoop() {
	defer pool.wg.Done()

	evict := time.NewTicker(evictionInterval)
	defer evict.Stop()

	for {
		select {
		case <-evict.C:
			pool.mu.Lock()
			for addr := range pool.queue {
				if time.Since(pool.beats[addr]) > maxQueuedLifetime {
					for _, tx := range pool.queue[addr].Flatten() {
						pool.removeTx(tx.Hash())
					}
				}
			}
			pool.mu.Unlock()

		case <-pool.quit:
			return
		}
	}
}

// addressByHeartbeat is an account address tagged with its last activity timestamp.
type addressByHeartbeat struct {
	address   common.Address
	heartbeat time.Time
}

type addresssByHeartbeat []addressByHeartbeat

func (a addresssByHeartbeat) Len() int           { return len(a) }
func (a addresssByHeartbeat) Less(i, j int) bool { return a[i].heartbeat.Before(a[j].heartbeat) }
func (a addresssByHeartbeat) Swap(i, j int)      { a[i], a[j] = a[j], a[i] }

// txSet represents a set of transaction hashes in which entries
//  are automatically dropped after txSetDuration time
type txSet struct {
	txMap          map[common.Hash]struct{}
	txOrd          map[uint64]txOrdType
	addPtr, delPtr uint64
}

const txSetDuration = time.Hour * 2

// txOrdType represents an entry in the time-ordered list of transaction hashes
type txOrdType struct {
	hash common.Hash
	time time.Time
}

// newTxSet creates a new transaction set
func newTxSet() *txSet {
	return &txSet{
		txMap: make(map[common.Hash]struct{}),
		txOrd: make(map[uint64]txOrdType),
	}
}

// contains returns true if the set contains the given transaction hash
// (not thread safe, should be called from a locked environment)
func (self *txSet) contains(hash common.Hash) bool {
	_, ok := self.txMap[hash]
	return ok
}

// add adds a transaction hash to the set, then removes entries older than txSetDuration
// (not thread safe, should be called from a locked environment)
func (self *txSet) add(hash common.Hash) {
	self.txMap[hash] = struct{}{}
	now := time.Now()
	self.txOrd[self.addPtr] = txOrdType{hash: hash, time: now}
	self.addPtr++
	delBefore := now.Add(-txSetDuration)
	for self.delPtr < self.addPtr && self.txOrd[self.delPtr].time.Before(delBefore) {
		delete(self.txMap, self.txOrd[self.delPtr].hash)
		delete(self.txOrd, self.delPtr)
		self.delPtr++
	}
}

/*
//---------------------------------
//author@liaoyd
func (pool *TxPool) SendValidatorMsgToBackend(epoch int, key string, power uint64, action string) error {
	fmt.Println("func (pool *TxPool) SendValidatorMsgToBackend() error")
	pool.eventMux.Post(ValidatorOperationEvent{epoch, key, power, action})
	return nil
}
*/<|MERGE_RESOLUTION|>--- conflicted
+++ resolved
@@ -28,16 +28,9 @@
 	"github.com/ethereum/go-ethereum/core/state"
 	"github.com/ethereum/go-ethereum/core/types"
 	"github.com/ethereum/go-ethereum/event"
-<<<<<<< HEAD
 	"github.com/ethereum/go-ethereum/metrics"
 	"github.com/ethereum/go-ethereum/params"
 	"github.com/sirupsen/logrus"
-=======
-	"github.com/ethereum/go-ethereum/logger"
-	"github.com/ethereum/go-ethereum/logger/glog"
-	"github.com/ethereum/go-ethereum/metrics"
-	"github.com/ethereum/go-ethereum/params"
->>>>>>> d27c8bbc
 	"gopkg.in/karalabe/cookiejar.v2/collections/prque"
 )
 
@@ -109,21 +102,14 @@
 	quit chan struct{}
 
 	homestead bool
-<<<<<<< HEAD
-=======
 
 	cch     CrossChainHelper
->>>>>>> d27c8bbc
 }
 
 var TxPoolSigner types.Signer = nil
 
-<<<<<<< HEAD
-func NewTxPool(config *params.ChainConfig, eventMux *event.TypeMux, currentStateFn stateFn, gasLimitFn func() *big.Int) *TxPool {
-=======
 func NewTxPool(config *params.ChainConfig, eventMux *event.TypeMux, currentStateFn stateFn,
 		gasLimitFn func() *big.Int, cch CrossChainHelper) *TxPool {
->>>>>>> d27c8bbc
 
 	pool := &TxPool{
 		config:       config,
@@ -140,10 +126,7 @@
 		localTx:      newTxSet(),
 		events:       eventMux.Subscribe(ChainHeadEvent{}, GasPriceChanged{}, RemovedTransactionEvent{}),
 		quit:         make(chan struct{}),
-<<<<<<< HEAD
-=======
 		cch:          cch,
->>>>>>> d27c8bbc
 	}
 
 	TxPoolSigner = pool.signer
@@ -188,20 +171,12 @@
 func (pool *TxPool) resetState() {
 	currentState, err := pool.currentState()
 	if err != nil {
-<<<<<<< HEAD
 		logger.Errorf("Failed to get current state: %v", err)
-=======
-		glog.V(logger.Error).Infof("Failed to get current state: %v", err)
->>>>>>> d27c8bbc
 		return
 	}
 	managedState := state.ManageState(currentState)
 	if err != nil {
-<<<<<<< HEAD
 		logger.Errorf("Failed to get managed state: %v", err)
-=======
-		glog.V(logger.Error).Infof("Failed to get managed state: %v", err)
->>>>>>> d27c8bbc
 		return
 	}
 	pool.pendingState = managedState
@@ -226,11 +201,7 @@
 	pool.events.Unsubscribe()
 	close(pool.quit)
 	pool.wg.Wait()
-<<<<<<< HEAD
 	logger.Info("Transaction pool stopped")
-=======
-	glog.V(logger.Info).Infoln("Transaction pool stopped")
->>>>>>> d27c8bbc
 }
 
 func (pool *TxPool) State() *state.ManagedState {
@@ -356,13 +327,9 @@
 	} else {
 		fmt.Printf("etd.FuncName is %s\n", etd.FuncName)
 		if validateCb := GetValidateCb(etd.FuncName); validateCb != nil {
-<<<<<<< HEAD
-			if err = validateCb(tx, currentState); err != nil {
-=======
 			pool.cch.GetMutex().Lock()
 			defer pool.cch.GetMutex().Unlock()
 			if err = validateCb(tx, currentState, pool.cch); err != nil {
->>>>>>> d27c8bbc
 				return err
 			}
 		}
@@ -387,21 +354,13 @@
 	pool.enqueueTx(hash, tx)
 
 	// Print a log message if low enough level is set
-<<<<<<< HEAD
 	if logger.Level >= logrus.DebugLevel {
-=======
-	if glog.V(logger.Debug) {
->>>>>>> d27c8bbc
 		rcpt := "[NEW_CONTRACT]"
 		if to := tx.To(); to != nil {
 			rcpt = common.Bytes2Hex(to[:4])
 		}
 		from, _ := types.Sender(pool.signer, tx) // from already verified during tx validation
-<<<<<<< HEAD
 		logger.Debugf("(t) 0x%x => %s (%v) %x\n", from[:4], rcpt, tx.Value, hash)
-=======
-		glog.Infof("(t) 0x%x => %s (%v) %x\n", from[:4], rcpt, tx.Value, hash)
->>>>>>> d27c8bbc
 	}
 	return nil
 }
@@ -438,21 +397,13 @@
 	}
 	list := pool.pending[addr]
 
-<<<<<<< HEAD
 	logger.Infof("pool *TxPool) promoteTx(), before list.Add with tx: %x\n", hash)
-=======
-	glog.Infof("pool *TxPool) promoteTx(), before list.Add with tx: %x\n", hash)
->>>>>>> d27c8bbc
 	inserted, old := list.Add(tx)
 	if !inserted {
 		// An older transaction was better, discard this
 		delete(pool.all, hash)
 		pendingDiscardCounter.Inc(1)
-<<<<<<< HEAD
 		logger.Infof("pool *TxPool) promoteTx(), !!!!!! not insert tx: %x\n", hash)
-=======
-		glog.Infof("pool *TxPool) promoteTx(), !!!!!! not insert tx: %x\n", hash)
->>>>>>> d27c8bbc
 		return
 	}
 	// Otherwise discard any previous transaction and mark this
@@ -466,11 +417,7 @@
 	pool.beats[addr] = time.Now()
 	pool.pendingState.SetNonce(addr, tx.Nonce()+1)
 	pool.eventMux.Post(TxPreEvent{tx})
-<<<<<<< HEAD
 	logger.Infof("pool *TxPool) promoteTx(), tx posted: %x\n", hash)
-=======
-	glog.Infof("pool *TxPool) promoteTx(), tx posted: %x\n", hash)
->>>>>>> d27c8bbc
 }
 
 // Add queues a single transaction in the pool if it is valid.
@@ -499,11 +446,7 @@
 
 	for _, tx := range txs {
 		if err := pool.add(tx); err != nil {
-<<<<<<< HEAD
 			logger.Debugf("tx error:", err)
-=======
-			glog.V(logger.Debug).Infoln("tx error:", err)
->>>>>>> d27c8bbc
 		}
 	}
 
@@ -594,48 +537,24 @@
 	for addr, list := range pool.queue {
 		// Drop all transactions that are deemed too old (low nonce)
 		for _, tx := range list.Forward(state.GetNonce(addr)) {
-<<<<<<< HEAD
 			 logger.Error("Removed old queued transaction: ", tx)
-=======
-			if glog.V(logger.Core) {
-				glog.Infof("Removed old queued transaction: %v", tx)
-			}
->>>>>>> d27c8bbc
 			delete(pool.all, tx.Hash())
 		}
 		// Drop all transactions that are too costly (low balance)
 		drops, _ := list.Filter(state.GetBalance(addr))
 		for _, tx := range drops {
-<<<<<<< HEAD
 			 logger.Error("Removed unpayable queued transaction: ", tx)
-=======
-			if glog.V(logger.Core) {
-				glog.Infof("Removed unpayable queued transaction: %v", tx)
-			}
->>>>>>> d27c8bbc
 			delete(pool.all, tx.Hash())
 			queuedNofundsCounter.Inc(1)
 		}
 		// Gather all executable transactions and promote them
 		for _, tx := range list.Ready(pool.pendingState.GetNonce(addr)) {
-<<<<<<< HEAD
 			 logger.Error("Promoting queued transaction: ", tx)
-=======
-			if glog.V(logger.Core) {
-				glog.Infof("Promoting queued transaction: %v", tx)
-			}
->>>>>>> d27c8bbc
 			pool.promoteTx(addr, tx.Hash(), tx)
 		}
 		// Drop all transactions over the allowed limit
 		for _, tx := range list.Cap(int(maxQueuedPerAccount)) {
-<<<<<<< HEAD
 			 logger.Error("Removed cap-exceeding queued transaction: ", tx)
-=======
-			if glog.V(logger.Core) {
-				glog.Infof("Removed cap-exceeding queued transaction: %v", tx)
-			}
->>>>>>> d27c8bbc
 			delete(pool.all, tx.Hash())
 			queuedRLCounter.Inc(1)
 		}
@@ -747,36 +666,18 @@
 
 		// Drop all transactions that are deemed too old (low nonce)
 		for _, tx := range list.Forward(nonce) {
-<<<<<<< HEAD
 			 logger.Error("Removed old pending transaction: ", tx)
-=======
-			if glog.V(logger.Core) {
-				glog.Infof("Removed old pending transaction: %v", tx)
-			}
->>>>>>> d27c8bbc
 			delete(pool.all, tx.Hash())
 		}
 		// Drop all transactions that are too costly (low balance), and queue any invalids back for later
 		drops, invalids := list.Filter(state.GetBalance(addr))
 		for _, tx := range drops {
-<<<<<<< HEAD
 			 logger.Error("Removed unpayable pending transaction: ", tx)
-=======
-			if glog.V(logger.Core) {
-				glog.Infof("Removed unpayable pending transaction: %v", tx)
-			}
->>>>>>> d27c8bbc
 			delete(pool.all, tx.Hash())
 			pendingNofundsCounter.Inc(1)
 		}
 		for _, tx := range invalids {
-<<<<<<< HEAD
 			 logger.Error("Demoting pending transaction: ", tx)
-=======
-			if glog.V(logger.Core) {
-				glog.Infof("Demoting pending transaction: %v", tx)
-			}
->>>>>>> d27c8bbc
 			pool.enqueueTx(tx.Hash(), tx)
 		}
 		// Delete the entire queue entry if it became empty.
