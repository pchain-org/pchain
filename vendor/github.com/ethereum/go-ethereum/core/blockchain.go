--- conflicted
+++ resolved
@@ -1,4 +1,3 @@
-<<<<<<< HEAD
 // Copyright 2014 The go-ethereum Authors
 // This file is part of the go-ethereum library.
 //
@@ -113,7 +112,7 @@
 // NewBlockChain returns a fully initialised block chain using information
 // available in the database. It initialiser the default Ethereum Validator and
 // Processor.
-func NewBlockChain(chainDb ethdb.Database, config *params.ChainConfig, pow pow.PoW, mux *event.TypeMux, vmConfig vm.Config) (*BlockChain, error) {
+func NewBlockChain(chainDb ethdb.Database, config *params.ChainConfig, pow pow.PoW, mux *event.TypeMux, vmConfig vm.Config, cch CrossChainHelper) (*BlockChain, error) {
 	bodyCache, _ := lru.New(bodyCacheLimit)
 	bodyRLPCache, _ := lru.New(bodyCacheLimit)
 	blockCache, _ := lru.New(blockCacheLimit)
@@ -132,7 +131,7 @@
 		vmConfig:     vmConfig,
 	}
 	bc.SetValidator(NewBlockValidator(config, bc, pow))
-	bc.SetProcessor(NewStateProcessor(config, bc))
+	bc.SetProcessor(NewStateProcessor(config, bc, cch))
 
 	gv := func() HeaderValidator { return bc.Validator() }
 	var err error
@@ -1365,1375 +1364,4 @@
 }
 
 // Config retrieves the blockchain's chain configuration.
-func (self *BlockChain) Config() *params.ChainConfig { return self.config }
-=======
-// Copyright 2014 The go-ethereum Authors
-// This file is part of the go-ethereum library.
-//
-// The go-ethereum library is free software: you can redistribute it and/or modify
-// it under the terms of the GNU Lesser General Public License as published by
-// the Free Software Foundation, either version 3 of the License, or
-// (at your option) any later version.
-//
-// The go-ethereum library is distributed in the hope that it will be useful,
-// but WITHOUT ANY WARRANTY; without even the implied warranty of
-// MERCHANTABILITY or FITNESS FOR A PARTICULAR PURPOSE. See the
-// GNU Lesser General Public License for more details.
-//
-// You should have received a copy of the GNU Lesser General Public License
-// along with the go-ethereum library. If not, see <http://www.gnu.org/licenses/>.
-
-// Package core implements the Ethereum consensus protocol.
-package core
-
-import (
-	"errors"
-	"fmt"
-	"io"
-	"math/big"
-	mrand "math/rand"
-	"runtime"
-	"sync"
-	"sync/atomic"
-	"time"
-
-	"github.com/ethereum/go-ethereum/common"
-	"github.com/ethereum/go-ethereum/common/mclock"
-	"github.com/ethereum/go-ethereum/core/state"
-	"github.com/ethereum/go-ethereum/core/types"
-	"github.com/ethereum/go-ethereum/core/vm"
-	"github.com/ethereum/go-ethereum/crypto"
-	"github.com/ethereum/go-ethereum/ethdb"
-	"github.com/ethereum/go-ethereum/event"
-	"github.com/ethereum/go-ethereum/logger"
-	"github.com/ethereum/go-ethereum/logger/glog"
-	"github.com/ethereum/go-ethereum/metrics"
-	"github.com/ethereum/go-ethereum/params"
-	"github.com/ethereum/go-ethereum/pow"
-	"github.com/ethereum/go-ethereum/rlp"
-	"github.com/ethereum/go-ethereum/trie"
-	"github.com/hashicorp/golang-lru"
-)
-
-var (
-	blockInsertTimer = metrics.NewTimer("chain/inserts")
-
-	ErrNoGenesis = errors.New("Genesis not found in chain")
-)
-
-const (
-	bodyCacheLimit      = 256
-	blockCacheLimit     = 256
-	maxFutureBlocks     = 256
-	maxTimeFutureBlocks = 30
-	// must be bumped when consensus algorithm is changed, this forces the upgradedb
-	// command to be run (forces the blocks to be imported again using the new algorithm)
-	BlockChainVersion = 3
-)
-
-// BlockChain represents the canonical chain given a database with a genesis
-// block. The Blockchain manages chain imports, reverts, chain reorganisations.
-//
-// Importing blocks in to the block chain happens according to the set of rules
-// defined by the two stage Validator. Processing of blocks is done using the
-// Processor which processes the included transaction. The validation of the state
-// is done in the second part of the Validator. Failing results in aborting of
-// the import.
-//
-// The BlockChain also helps in returning blocks from **any** chain included
-// in the database as well as blocks that represents the canonical chain. It's
-// important to note that GetBlock can return any block and does not need to be
-// included in the canonical one where as GetBlockByNumber always represents the
-// canonical chain.
-type BlockChain struct {
-	config *params.ChainConfig // chain & network configuration
-
-	hc           *HeaderChain
-	chainDb      ethdb.Database
-	eventMux     *event.TypeMux
-	genesisBlock *types.Block
-
-	mu      sync.RWMutex // global mutex for locking chain operations
-	chainmu sync.RWMutex // blockchain insertion lock
-	procmu  sync.RWMutex // block processor lock
-
-	checkpoint       int          // checkpoint counts towards the new checkpoint
-	currentBlock     *types.Block // Current head of the block chain
-	currentFastBlock *types.Block // Current head of the fast-sync chain (may be above the block chain!)
-
-	stateCache   *state.StateDB // State database to reuse between imports (contains state cache)
-	bodyCache    *lru.Cache     // Cache for the most recent block bodies
-	bodyRLPCache *lru.Cache     // Cache for the most recent block bodies in RLP encoded format
-	blockCache   *lru.Cache     // Cache for the most recent entire blocks
-	futureBlocks *lru.Cache     // future blocks are blocks added for later processing
-
-	quit    chan struct{} // blockchain quit channel
-	running int32         // running must be called atomically
-	// procInterrupt must be atomically called
-	procInterrupt int32          // interrupt signaler for block processing
-	wg            sync.WaitGroup // chain processing wait group for shutting down
-
-	pow       pow.PoW
-	processor Processor // block processor interface
-	validator Validator // block and state validator interface
-	vmConfig  vm.Config
-}
-
-// NewBlockChain returns a fully initialised block chain using information
-// available in the database. It initialiser the default Ethereum Validator and
-// Processor.
-func NewBlockChain(chainDb ethdb.Database, config *params.ChainConfig, pow pow.PoW, mux *event.TypeMux, vmConfig vm.Config, cch CrossChainHelper) (*BlockChain, error) {
-	bodyCache, _ := lru.New(bodyCacheLimit)
-	bodyRLPCache, _ := lru.New(bodyCacheLimit)
-	blockCache, _ := lru.New(blockCacheLimit)
-	futureBlocks, _ := lru.New(maxFutureBlocks)
-
-	bc := &BlockChain{
-		config:       config,
-		chainDb:      chainDb,
-		eventMux:     mux,
-		quit:         make(chan struct{}),
-		bodyCache:    bodyCache,
-		bodyRLPCache: bodyRLPCache,
-		blockCache:   blockCache,
-		futureBlocks: futureBlocks,
-		pow:          pow,
-		vmConfig:     vmConfig,
-	}
-	bc.SetValidator(NewBlockValidator(config, bc, pow))
-	bc.SetProcessor(NewStateProcessor(config, bc, cch))
-
-	gv := func() HeaderValidator { return bc.Validator() }
-	var err error
-	bc.hc, err = NewHeaderChain(chainDb, config, gv, bc.getProcInterrupt)
-	if err != nil {
-		return nil, err
-	}
-
-	bc.genesisBlock = bc.GetBlockByNumber(0)
-	if bc.genesisBlock == nil {
-		return nil, ErrNoGenesis
-	}
-
-	if err := bc.loadLastState(); err != nil {
-		return nil, err
-	}
-	// Check the current state of the block hashes and make sure that we do not have any of the bad blocks in our chain
-	for hash := range BadHashes {
-		if header := bc.GetHeaderByHash(hash); header != nil {
-			// get the canonical block corresponding to the offending header's number
-			headerByNumber := bc.GetHeaderByNumber(header.Number.Uint64())
-			// make sure the headerByNumber (if present) is in our current canonical chain
-			if headerByNumber != nil && headerByNumber.Hash() == header.Hash() {
-				glog.V(logger.Error).Infof("Found bad hash, rewinding chain to block #%d [%x…]", header.Number, header.ParentHash[:4])
-				bc.SetHead(header.Number.Uint64() - 1)
-				glog.V(logger.Error).Infoln("Chain rewind was successful, resuming normal operation")
-			}
-		}
-	}
-	// Take ownership of this particular state
-	go bc.update()
-	return bc, nil
-}
-
-func (self *BlockChain) getProcInterrupt() bool {
-	return atomic.LoadInt32(&self.procInterrupt) == 1
-}
-
-// loadLastState loads the last known chain state from the database. This method
-// assumes that the chain manager mutex is held.
-func (self *BlockChain) loadLastState() error {
-	// Restore the last known head block
-	head := GetHeadBlockHash(self.chainDb)
-	if head == (common.Hash{}) {
-		// Corrupt or empty database, init from scratch
-		self.Reset()
-	} else {
-		if block := self.GetBlockByHash(head); block != nil {
-			// Block found, set as the current head
-			self.currentBlock = block
-		} else {
-			// Corrupt or empty database, init from scratch
-			self.Reset()
-		}
-	}
-	// Restore the last known head header
-	currentHeader := self.currentBlock.Header()
-	if head := GetHeadHeaderHash(self.chainDb); head != (common.Hash{}) {
-		if header := self.GetHeaderByHash(head); header != nil {
-			currentHeader = header
-		}
-	}
-	self.hc.SetCurrentHeader(currentHeader)
-	// Restore the last known head fast block
-	self.currentFastBlock = self.currentBlock
-	if head := GetHeadFastBlockHash(self.chainDb); head != (common.Hash{}) {
-		if block := self.GetBlockByHash(head); block != nil {
-			self.currentFastBlock = block
-		}
-	}
-	// Initialize a statedb cache to ensure singleton account bloom filter generation
-	statedb, err := state.New(self.currentBlock.Root(), self.chainDb)
-	if err != nil {
-		return err
-	}
-	self.stateCache = statedb
-	self.stateCache.GetAccount(common.Address{})
-
-	// Issue a status log for the user
-	headerTd := self.GetTd(currentHeader.Hash(), currentHeader.Number.Uint64())
-	blockTd := self.GetTd(self.currentBlock.Hash(), self.currentBlock.NumberU64())
-	fastTd := self.GetTd(self.currentFastBlock.Hash(), self.currentFastBlock.NumberU64())
-
-	glog.V(logger.Info).Infof("Last header: #%d [%x…] TD=%v", currentHeader.Number, currentHeader.Hash().Bytes()[:4], headerTd)
-	glog.V(logger.Info).Infof("Last block: #%d [%x…] TD=%v", self.currentBlock.Number(), self.currentBlock.Hash().Bytes()[:4], blockTd)
-	glog.V(logger.Info).Infof("Fast block: #%d [%x…] TD=%v", self.currentFastBlock.Number(), self.currentFastBlock.Hash().Bytes()[:4], fastTd)
-
-	return nil
-}
-
-// SetHead rewinds the local chain to a new head. In the case of headers, everything
-// above the new head will be deleted and the new one set. In the case of blocks
-// though, the head may be further rewound if block bodies are missing (non-archive
-// nodes after a fast sync).
-func (bc *BlockChain) SetHead(head uint64) {
-	bc.mu.Lock()
-	defer bc.mu.Unlock()
-
-	delFn := func(hash common.Hash, num uint64) {
-		DeleteBody(bc.chainDb, hash, num)
-	}
-	bc.hc.SetHead(head, delFn)
-
-	// Clear out any stale content from the caches
-	bc.bodyCache.Purge()
-	bc.bodyRLPCache.Purge()
-	bc.blockCache.Purge()
-	bc.futureBlocks.Purge()
-
-	// Update all computed fields to the new head
-	currentHeader := bc.hc.CurrentHeader()
-	if bc.currentBlock != nil && currentHeader.Number.Uint64() < bc.currentBlock.NumberU64() {
-		bc.currentBlock = bc.GetBlock(currentHeader.Hash(), currentHeader.Number.Uint64())
-	}
-	if bc.currentFastBlock != nil && currentHeader.Number.Uint64() < bc.currentFastBlock.NumberU64() {
-		bc.currentFastBlock = bc.GetBlock(currentHeader.Hash(), currentHeader.Number.Uint64())
-	}
-
-	if bc.currentBlock == nil {
-		bc.currentBlock = bc.genesisBlock
-	}
-	if bc.currentFastBlock == nil {
-		bc.currentFastBlock = bc.genesisBlock
-	}
-
-	if err := WriteHeadBlockHash(bc.chainDb, bc.currentBlock.Hash()); err != nil {
-		glog.Fatalf("failed to reset head block hash: %v", err)
-	}
-	if err := WriteHeadFastBlockHash(bc.chainDb, bc.currentFastBlock.Hash()); err != nil {
-		glog.Fatalf("failed to reset head fast block hash: %v", err)
-	}
-	bc.loadLastState()
-}
-
-// FastSyncCommitHead sets the current head block to the one defined by the hash
-// irrelevant what the chain contents were prior.
-func (self *BlockChain) FastSyncCommitHead(hash common.Hash) error {
-	// Make sure that both the block as well at its state trie exists
-	block := self.GetBlockByHash(hash)
-	if block == nil {
-		return fmt.Errorf("non existent block [%x…]", hash[:4])
-	}
-	if _, err := trie.NewSecure(block.Root(), self.chainDb, 0); err != nil {
-		return err
-	}
-	// If all checks out, manually set the head block
-	self.mu.Lock()
-	self.currentBlock = block
-	self.mu.Unlock()
-
-	glog.V(logger.Info).Infof("committed block #%d [%x…] as new head", block.Number(), hash[:4])
-	return nil
-}
-
-// GasLimit returns the gas limit of the current HEAD block.
-func (self *BlockChain) GasLimit() *big.Int {
-	self.mu.RLock()
-	defer self.mu.RUnlock()
-
-	return self.currentBlock.GasLimit()
-}
-
-// LastBlockHash return the hash of the HEAD block.
-func (self *BlockChain) LastBlockHash() common.Hash {
-	self.mu.RLock()
-	defer self.mu.RUnlock()
-
-	return self.currentBlock.Hash()
-}
-
-// CurrentBlock retrieves the current head block of the canonical chain. The
-// block is retrieved from the blockchain's internal cache.
-func (self *BlockChain) CurrentBlock() *types.Block {
-	self.mu.RLock()
-	defer self.mu.RUnlock()
-
-	return self.currentBlock
-}
-
-// CurrentFastBlock retrieves the current fast-sync head block of the canonical
-// chain. The block is retrieved from the blockchain's internal cache.
-func (self *BlockChain) CurrentFastBlock() *types.Block {
-	self.mu.RLock()
-	defer self.mu.RUnlock()
-
-	return self.currentFastBlock
-}
-
-// Status returns status information about the current chain such as the HEAD Td,
-// the HEAD hash and the hash of the genesis block.
-func (self *BlockChain) Status() (td *big.Int, currentBlock common.Hash, genesisBlock common.Hash) {
-	self.mu.RLock()
-	defer self.mu.RUnlock()
-
-	return self.GetTd(self.currentBlock.Hash(), self.currentBlock.NumberU64()), self.currentBlock.Hash(), self.genesisBlock.Hash()
-}
-
-// SetProcessor sets the processor required for making state modifications.
-func (self *BlockChain) SetProcessor(processor Processor) {
-	self.procmu.Lock()
-	defer self.procmu.Unlock()
-	self.processor = processor
-}
-
-// SetValidator sets the validator which is used to validate incoming blocks.
-func (self *BlockChain) SetValidator(validator Validator) {
-	self.procmu.Lock()
-	defer self.procmu.Unlock()
-	self.validator = validator
-}
-
-// Validator returns the current validator.
-func (self *BlockChain) Validator() Validator {
-	self.procmu.RLock()
-	defer self.procmu.RUnlock()
-	return self.validator
-}
-
-// Processor returns the current processor.
-func (self *BlockChain) Processor() Processor {
-	self.procmu.RLock()
-	defer self.procmu.RUnlock()
-	return self.processor
-}
-
-// AuxValidator returns the auxiliary validator (Proof of work atm)
-func (self *BlockChain) AuxValidator() pow.PoW { return self.pow }
-
-// State returns a new mutable state based on the current HEAD block.
-func (self *BlockChain) State() (*state.StateDB, error) {
-	return self.StateAt(self.CurrentBlock().Root())
-}
-
-// StateAt returns a new mutable state based on a particular point in time.
-func (self *BlockChain) StateAt(root common.Hash) (*state.StateDB, error) {
-	return self.stateCache.New(root)
-}
-
-// Reset purges the entire blockchain, restoring it to its genesis state.
-func (bc *BlockChain) Reset() {
-	bc.ResetWithGenesisBlock(bc.genesisBlock)
-}
-
-// ResetWithGenesisBlock purges the entire blockchain, restoring it to the
-// specified genesis state.
-func (bc *BlockChain) ResetWithGenesisBlock(genesis *types.Block) {
-	// Dump the entire block chain and purge the caches
-	bc.SetHead(0)
-
-	bc.mu.Lock()
-	defer bc.mu.Unlock()
-
-	// Prepare the genesis block and reinitialise the chain
-	if err := bc.hc.WriteTd(genesis.Hash(), genesis.NumberU64(), genesis.Difficulty()); err != nil {
-		glog.Fatalf("failed to write genesis block TD: %v", err)
-	}
-	if err := WriteBlock(bc.chainDb, genesis); err != nil {
-		glog.Fatalf("failed to write genesis block: %v", err)
-	}
-	bc.genesisBlock = genesis
-	bc.insert(bc.genesisBlock)
-	bc.currentBlock = bc.genesisBlock
-	bc.hc.SetGenesis(bc.genesisBlock.Header())
-	bc.hc.SetCurrentHeader(bc.genesisBlock.Header())
-	bc.currentFastBlock = bc.genesisBlock
-}
-
-// Export writes the active chain to the given writer.
-func (self *BlockChain) Export(w io.Writer) error {
-	return self.ExportN(w, uint64(0), self.currentBlock.NumberU64())
-}
-
-// ExportN writes a subset of the active chain to the given writer.
-func (self *BlockChain) ExportN(w io.Writer, first uint64, last uint64) error {
-	self.mu.RLock()
-	defer self.mu.RUnlock()
-
-	if first > last {
-		return fmt.Errorf("export failed: first (%d) is greater than last (%d)", first, last)
-	}
-
-	glog.V(logger.Info).Infof("exporting %d blocks...\n", last-first+1)
-
-	for nr := first; nr <= last; nr++ {
-		block := self.GetBlockByNumber(nr)
-		if block == nil {
-			return fmt.Errorf("export failed on #%d: not found", nr)
-		}
-
-		if err := block.EncodeRLP(w); err != nil {
-			return err
-		}
-	}
-
-	return nil
-}
-
-// insert injects a new head block into the current block chain. This method
-// assumes that the block is indeed a true head. It will also reset the head
-// header and the head fast sync block to this very same block if they are older
-// or if they are on a different side chain.
-//
-// Note, this function assumes that the `mu` mutex is held!
-func (bc *BlockChain) insert(block *types.Block) {
-	// If the block is on a side chain or an unknown one, force other heads onto it too
-	updateHeads := GetCanonicalHash(bc.chainDb, block.NumberU64()) != block.Hash()
-
-	// Add the block to the canonical chain number scheme and mark as the head
-	if err := WriteCanonicalHash(bc.chainDb, block.Hash(), block.NumberU64()); err != nil {
-		glog.Fatalf("failed to insert block number: %v", err)
-	}
-	if err := WriteHeadBlockHash(bc.chainDb, block.Hash()); err != nil {
-		glog.Fatalf("failed to insert head block hash: %v", err)
-	}
-	bc.currentBlock = block
-
-	// If the block is better than out head or is on a different chain, force update heads
-	if updateHeads {
-		bc.hc.SetCurrentHeader(block.Header())
-
-		if err := WriteHeadFastBlockHash(bc.chainDb, block.Hash()); err != nil {
-			glog.Fatalf("failed to insert head fast block hash: %v", err)
-		}
-		bc.currentFastBlock = block
-	}
-}
-
-// Accessors
-func (bc *BlockChain) Genesis() *types.Block {
-	return bc.genesisBlock
-}
-
-// GetBody retrieves a block body (transactions and uncles) from the database by
-// hash, caching it if found.
-func (self *BlockChain) GetBody(hash common.Hash) *types.Body {
-	// Short circuit if the body's already in the cache, retrieve otherwise
-	if cached, ok := self.bodyCache.Get(hash); ok {
-		body := cached.(*types.Body)
-		return body
-	}
-	body := GetBody(self.chainDb, hash, self.hc.GetBlockNumber(hash))
-	if body == nil {
-		return nil
-	}
-	// Cache the found body for next time and return
-	self.bodyCache.Add(hash, body)
-	return body
-}
-
-// GetBodyRLP retrieves a block body in RLP encoding from the database by hash,
-// caching it if found.
-func (self *BlockChain) GetBodyRLP(hash common.Hash) rlp.RawValue {
-	// Short circuit if the body's already in the cache, retrieve otherwise
-	if cached, ok := self.bodyRLPCache.Get(hash); ok {
-		return cached.(rlp.RawValue)
-	}
-	body := GetBodyRLP(self.chainDb, hash, self.hc.GetBlockNumber(hash))
-	if len(body) == 0 {
-		return nil
-	}
-	// Cache the found body for next time and return
-	self.bodyRLPCache.Add(hash, body)
-	return body
-}
-
-// HasBlock checks if a block is fully present in the database or not, caching
-// it if present.
-func (bc *BlockChain) HasBlock(hash common.Hash) bool {
-	return bc.GetBlockByHash(hash) != nil
-}
-
-// HasBlockAndState checks if a block and associated state trie is fully present
-// in the database or not, caching it if present.
-func (bc *BlockChain) HasBlockAndState(hash common.Hash) bool {
-	// Check first that the block itself is known
-	block := bc.GetBlockByHash(hash)
-	if block == nil {
-		return false
-	}
-	// Ensure the associated state is also present
-	_, err := state.New(block.Root(), bc.chainDb)
-	return err == nil
-}
-
-// GetBlock retrieves a block from the database by hash and number,
-// caching it if found.
-func (self *BlockChain) GetBlock(hash common.Hash, number uint64) *types.Block {
-	// Short circuit if the block's already in the cache, retrieve otherwise
-	if block, ok := self.blockCache.Get(hash); ok {
-		return block.(*types.Block)
-	}
-	block := GetBlock(self.chainDb, hash, number)
-	if block == nil {
-		return nil
-	}
-	// Cache the found block for next time and return
-	self.blockCache.Add(block.Hash(), block)
-	return block
-}
-
-// GetBlockByHash retrieves a block from the database by hash, caching it if found.
-func (self *BlockChain) GetBlockByHash(hash common.Hash) *types.Block {
-	return self.GetBlock(hash, self.hc.GetBlockNumber(hash))
-}
-
-// GetBlockByNumber retrieves a block from the database by number, caching it
-// (associated with its hash) if found.
-func (self *BlockChain) GetBlockByNumber(number uint64) *types.Block {
-	hash := GetCanonicalHash(self.chainDb, number)
-	if hash == (common.Hash{}) {
-		return nil
-	}
-	return self.GetBlock(hash, number)
-}
-
-// [deprecated by eth/62]
-// GetBlocksFromHash returns the block corresponding to hash and up to n-1 ancestors.
-func (self *BlockChain) GetBlocksFromHash(hash common.Hash, n int) (blocks []*types.Block) {
-	number := self.hc.GetBlockNumber(hash)
-	for i := 0; i < n; i++ {
-		block := self.GetBlock(hash, number)
-		if block == nil {
-			break
-		}
-		blocks = append(blocks, block)
-		hash = block.ParentHash()
-		number--
-	}
-	return
-}
-
-// GetUnclesInChain retrieves all the uncles from a given block backwards until
-// a specific distance is reached.
-func (self *BlockChain) GetUnclesInChain(block *types.Block, length int) []*types.Header {
-	uncles := []*types.Header{}
-	for i := 0; block != nil && i < length; i++ {
-		uncles = append(uncles, block.Uncles()...)
-		block = self.GetBlock(block.ParentHash(), block.NumberU64()-1)
-	}
-	return uncles
-}
-
-// Stop stops the blockchain service. If any imports are currently in progress
-// it will abort them using the procInterrupt.
-func (bc *BlockChain) Stop() {
-	if !atomic.CompareAndSwapInt32(&bc.running, 0, 1) {
-		return
-	}
-	close(bc.quit)
-	atomic.StoreInt32(&bc.procInterrupt, 1)
-
-	bc.wg.Wait()
-
-	glog.V(logger.Info).Infoln("Chain manager stopped")
-}
-
-func (self *BlockChain) procFutureBlocks() {
-	blocks := make([]*types.Block, 0, self.futureBlocks.Len())
-	for _, hash := range self.futureBlocks.Keys() {
-		if block, exist := self.futureBlocks.Get(hash); exist {
-			blocks = append(blocks, block.(*types.Block))
-		}
-	}
-	if len(blocks) > 0 {
-		types.BlockBy(types.Number).Sort(blocks)
-
-		// Insert one by one as chain insertion needs contiguous ancestry between blocks
-		for i := range blocks {
-			self.InsertChain(blocks[i : i+1])
-		}
-	}
-}
-
-type WriteStatus byte
-
-const (
-	NonStatTy WriteStatus = iota
-	CanonStatTy
-	SplitStatTy
-	SideStatTy
-)
-
-// Rollback is designed to remove a chain of links from the database that aren't
-// certain enough to be valid.
-func (self *BlockChain) Rollback(chain []common.Hash) {
-	self.mu.Lock()
-	defer self.mu.Unlock()
-
-	for i := len(chain) - 1; i >= 0; i-- {
-		hash := chain[i]
-
-		currentHeader := self.hc.CurrentHeader()
-		if currentHeader.Hash() == hash {
-			self.hc.SetCurrentHeader(self.GetHeader(currentHeader.ParentHash, currentHeader.Number.Uint64()-1))
-		}
-		if self.currentFastBlock.Hash() == hash {
-			self.currentFastBlock = self.GetBlock(self.currentFastBlock.ParentHash(), self.currentFastBlock.NumberU64()-1)
-			WriteHeadFastBlockHash(self.chainDb, self.currentFastBlock.Hash())
-		}
-		if self.currentBlock.Hash() == hash {
-			self.currentBlock = self.GetBlock(self.currentBlock.ParentHash(), self.currentBlock.NumberU64()-1)
-			WriteHeadBlockHash(self.chainDb, self.currentBlock.Hash())
-		}
-	}
-}
-
-// SetReceiptsData computes all the non-consensus fields of the receipts
-func SetReceiptsData(config *params.ChainConfig, block *types.Block, receipts types.Receipts) {
-	signer := types.MakeSigner(config, block.Number())
-
-	transactions, logIndex := block.Transactions(), uint(0)
-
-	for j := 0; j < len(receipts); j++ {
-		// The transaction hash can be retrieved from the transaction itself
-		receipts[j].TxHash = transactions[j].Hash()
-
-		tx, _ := transactions[j].AsMessage(signer)
-		// The contract address can be derived from the transaction itself
-		if MessageCreatesContract(tx) {
-			receipts[j].ContractAddress = crypto.CreateAddress(tx.From(), tx.Nonce())
-		}
-		// The used gas can be calculated based on previous receipts
-		if j == 0 {
-			receipts[j].GasUsed = new(big.Int).Set(receipts[j].CumulativeGasUsed)
-		} else {
-			receipts[j].GasUsed = new(big.Int).Sub(receipts[j].CumulativeGasUsed, receipts[j-1].CumulativeGasUsed)
-		}
-		// The derived log fields can simply be set from the block and transaction
-		for k := 0; k < len(receipts[j].Logs); k++ {
-			receipts[j].Logs[k].BlockNumber = block.NumberU64()
-			receipts[j].Logs[k].BlockHash = block.Hash()
-			receipts[j].Logs[k].TxHash = receipts[j].TxHash
-			receipts[j].Logs[k].TxIndex = uint(j)
-			receipts[j].Logs[k].Index = logIndex
-			logIndex++
-		}
-	}
-}
-
-// InsertReceiptChain attempts to complete an already existing header chain with
-// transaction and receipt data.
-// XXX should this be moved to the test?
-func (self *BlockChain) InsertReceiptChain(blockChain types.Blocks, receiptChain []types.Receipts) (int, error) {
-	// Do a sanity check that the provided chain is actually ordered and linked
-	for i := 1; i < len(blockChain); i++ {
-		if blockChain[i].NumberU64() != blockChain[i-1].NumberU64()+1 || blockChain[i].ParentHash() != blockChain[i-1].Hash() {
-			// Chain broke ancestry, log a messge (programming error) and skip insertion
-			failure := fmt.Errorf("non contiguous insert: item %d is #%d [%x…], item %d is #%d [%x…] (parent [%x…])", i-1, blockChain[i-1].NumberU64(),
-				blockChain[i-1].Hash().Bytes()[:4], i, blockChain[i].NumberU64(), blockChain[i].Hash().Bytes()[:4], blockChain[i].ParentHash().Bytes()[:4])
-
-			glog.V(logger.Error).Info(failure.Error())
-			return 0, failure
-		}
-	}
-	// Pre-checks passed, start the block body and receipt imports
-	self.wg.Add(1)
-	defer self.wg.Done()
-
-	// Collect some import statistics to report on
-	stats := struct{ processed, ignored int32 }{}
-	start := time.Now()
-
-	// Create the block importing task queue and worker functions
-	tasks := make(chan int, len(blockChain))
-	for i := 0; i < len(blockChain) && i < len(receiptChain); i++ {
-		tasks <- i
-	}
-	close(tasks)
-
-	errs, failed := make([]error, len(tasks)), int32(0)
-	process := func(worker int) {
-		for index := range tasks {
-			block, receipts := blockChain[index], receiptChain[index]
-
-			// Short circuit insertion if shutting down or processing failed
-			if atomic.LoadInt32(&self.procInterrupt) == 1 {
-				return
-			}
-			if atomic.LoadInt32(&failed) > 0 {
-				return
-			}
-			// Short circuit if the owner header is unknown
-			if !self.HasHeader(block.Hash()) {
-				errs[index] = fmt.Errorf("containing header #%d [%x…] unknown", block.Number(), block.Hash().Bytes()[:4])
-				atomic.AddInt32(&failed, 1)
-				return
-			}
-			// Skip if the entire data is already known
-			if self.HasBlock(block.Hash()) {
-				atomic.AddInt32(&stats.ignored, 1)
-				continue
-			}
-			// Compute all the non-consensus fields of the receipts
-			SetReceiptsData(self.config, block, receipts)
-			// Write all the data out into the database
-			if err := WriteBody(self.chainDb, block.Hash(), block.NumberU64(), block.Body()); err != nil {
-				errs[index] = fmt.Errorf("failed to write block body: %v", err)
-				atomic.AddInt32(&failed, 1)
-				glog.Fatal(errs[index])
-				return
-			}
-			if err := WriteBlockReceipts(self.chainDb, block.Hash(), block.NumberU64(), receipts); err != nil {
-				errs[index] = fmt.Errorf("failed to write block receipts: %v", err)
-				atomic.AddInt32(&failed, 1)
-				glog.Fatal(errs[index])
-				return
-			}
-			if err := WriteMipmapBloom(self.chainDb, block.NumberU64(), receipts); err != nil {
-				errs[index] = fmt.Errorf("failed to write log blooms: %v", err)
-				atomic.AddInt32(&failed, 1)
-				glog.Fatal(errs[index])
-				return
-			}
-			if err := WriteTransactions(self.chainDb, block); err != nil {
-				errs[index] = fmt.Errorf("failed to write individual transactions: %v", err)
-				atomic.AddInt32(&failed, 1)
-				glog.Fatal(errs[index])
-				return
-			}
-			if err := WriteReceipts(self.chainDb, receipts); err != nil {
-				errs[index] = fmt.Errorf("failed to write individual receipts: %v", err)
-				atomic.AddInt32(&failed, 1)
-				glog.Fatal(errs[index])
-				return
-			}
-			atomic.AddInt32(&stats.processed, 1)
-		}
-	}
-	// Start as many worker threads as goroutines allowed
-	pending := new(sync.WaitGroup)
-	for i := 0; i < runtime.GOMAXPROCS(0); i++ {
-		pending.Add(1)
-		go func(id int) {
-			defer pending.Done()
-			process(id)
-		}(i)
-	}
-	pending.Wait()
-
-	// If anything failed, report
-	if failed > 0 {
-		for i, err := range errs {
-			if err != nil {
-				return i, err
-			}
-		}
-	}
-	if atomic.LoadInt32(&self.procInterrupt) == 1 {
-		glog.V(logger.Debug).Infoln("premature abort during receipt chain processing")
-		return 0, nil
-	}
-	// Update the head fast sync block if better
-	self.mu.Lock()
-	head := blockChain[len(errs)-1]
-	if self.GetTd(self.currentFastBlock.Hash(), self.currentFastBlock.NumberU64()).Cmp(self.GetTd(head.Hash(), head.NumberU64())) < 0 {
-		if err := WriteHeadFastBlockHash(self.chainDb, head.Hash()); err != nil {
-			glog.Fatalf("failed to update head fast block hash: %v", err)
-		}
-		self.currentFastBlock = head
-	}
-	self.mu.Unlock()
-
-	// Report some public statistics so the user has a clue what's going on
-	first, last := blockChain[0], blockChain[len(blockChain)-1]
-
-	ignored := ""
-	if stats.ignored > 0 {
-		ignored = fmt.Sprintf(" (%d ignored)", stats.ignored)
-	}
-	glog.V(logger.Info).Infof("imported %4d receipts in %9v. #%d [%x… / %x…]%s", stats.processed, common.PrettyDuration(time.Since(start)), last.Number(), first.Hash().Bytes()[:4], last.Hash().Bytes()[:4], ignored)
-
-	return 0, nil
-}
-
-// WriteBlock writes the block to the chain.
-func (self *BlockChain) WriteBlock(block *types.Block) (status WriteStatus, err error) {
-	self.wg.Add(1)
-	defer self.wg.Done()
-
-	// Calculate the total difficulty of the block
-	ptd := self.GetTd(block.ParentHash(), block.NumberU64()-1)
-	if ptd == nil {
-		return NonStatTy, ParentError(block.ParentHash())
-	}
-	// Make sure no inconsistent state is leaked during insertion
-	self.mu.Lock()
-	defer self.mu.Unlock()
-
-	localTd := self.GetTd(self.currentBlock.Hash(), self.currentBlock.NumberU64())
-	externTd := new(big.Int).Add(block.Difficulty(), ptd)
-
-	// Irrelevant of the canonical status, write the block itself to the database
-	if err := self.hc.WriteTd(block.Hash(), block.NumberU64(), externTd); err != nil {
-		glog.Fatalf("failed to write block total difficulty: %v", err)
-	}
-	if err := WriteBlock(self.chainDb, block); err != nil {
-		glog.Fatalf("failed to write block contents: %v", err)
-	}
-
-	// If the total difficulty is higher than our known, add it to the canonical chain
-	// Second clause in the if statement reduces the vulnerability to selfish mining.
-	// Please refer to http://www.cs.cornell.edu/~ie53/publications/btcProcFC.pdf
-	if externTd.Cmp(localTd) > 0 || (externTd.Cmp(localTd) == 0 && mrand.Float64() < 0.5) {
-		// Reorganise the chain if the parent is not the head block
-		if block.ParentHash() != self.currentBlock.Hash() {
-			if err := self.reorg(self.currentBlock, block); err != nil {
-				return NonStatTy, err
-			}
-		}
-		self.insert(block) // Insert the block as the new head of the chain
-		status = CanonStatTy
-	} else {
-		status = SideStatTy
-	}
-
-	self.futureBlocks.Remove(block.Hash())
-
-	return
-}
-
-// InsertChain will attempt to insert the given chain in to the canonical chain or, otherwise, create a fork. If an error is returned
-// it will return the index number of the failing block as well an error describing what went wrong (for possible errors see core/errors.go).
-func (self *BlockChain) InsertChain(chain types.Blocks) (int, error) {
-	// Do a sanity check that the provided chain is actually ordered and linked
-	for i := 1; i < len(chain); i++ {
-		if chain[i].NumberU64() != chain[i-1].NumberU64()+1 || chain[i].ParentHash() != chain[i-1].Hash() {
-			// Chain broke ancestry, log a messge (programming error) and skip insertion
-			failure := fmt.Errorf("non contiguous insert: item %d is #%d [%x…], item %d is #%d [%x…] (parent [%x…])",
-				i-1, chain[i-1].NumberU64(), chain[i-1].Hash().Bytes()[:4], i, chain[i].NumberU64(), chain[i].Hash().Bytes()[:4], chain[i].ParentHash().Bytes()[:4])
-
-			glog.V(logger.Error).Info(failure.Error())
-			return 0, failure
-		}
-	}
-	// Pre-checks passed, start the full block imports
-	self.wg.Add(1)
-	defer self.wg.Done()
-
-	self.chainmu.Lock()
-	defer self.chainmu.Unlock()
-
-	// A queued approach to delivering events. This is generally
-	// faster than direct delivery and requires much less mutex
-	// acquiring.
-	var (
-		stats         = insertStats{startTime: mclock.Now()}
-		events        = make([]interface{}, 0, len(chain))
-		coalescedLogs []*types.Log
-		nonceChecked  = make([]bool, len(chain))
-	)
-
-	// Start the parallel nonce verifier.
-	nonceAbort, nonceResults := verifyNoncesFromBlocks(self.pow, chain)
-	defer close(nonceAbort)
-
-	for i, block := range chain {
-		if atomic.LoadInt32(&self.procInterrupt) == 1 {
-			glog.V(logger.Debug).Infoln("Premature abort during block chain processing")
-			break
-		}
-
-		bstart := time.Now()
-		// Wait for block i's nonce to be verified before processing
-		// its state transition.
-		for !nonceChecked[i] {
-			r := <-nonceResults
-			nonceChecked[r.index] = true
-			if !r.valid {
-				block := chain[r.index]
-				return r.index, &BlockNonceErr{Hash: block.Hash(), Number: block.Number(), Nonce: block.Nonce()}
-			}
-		}
-
-		if BadHashes[block.Hash()] {
-			err := BadHashError(block.Hash())
-			self.reportBlock(block, nil, err)
-			return i, err
-		}
-		// Stage 1 validation of the block using the chain's validator
-		// interface.
-		err := self.Validator().ValidateBlock(block)
-		if err != nil {
-			if IsKnownBlockErr(err) {
-				stats.ignored++
-				continue
-			}
-
-			if err == BlockFutureErr {
-				// Allow up to MaxFuture second in the future blocks. If this limit
-				// is exceeded the chain is discarded and processed at a later time
-				// if given.
-				max := big.NewInt(time.Now().Unix() + maxTimeFutureBlocks)
-				if block.Time().Cmp(max) == 1 {
-					return i, fmt.Errorf("%v: BlockFutureErr, %v > %v", BlockFutureErr, block.Time(), max)
-				}
-
-				self.futureBlocks.Add(block.Hash(), block)
-				stats.queued++
-				continue
-			}
-
-			if IsParentErr(err) && self.futureBlocks.Contains(block.ParentHash()) {
-				self.futureBlocks.Add(block.Hash(), block)
-				stats.queued++
-				continue
-			}
-
-			self.reportBlock(block, nil, err)
-			return i, err
-		}
-		// Create a new statedb using the parent block and report an
-		// error if it fails.
-		switch {
-		case i == 0:
-			err = self.stateCache.Reset(self.GetBlock(block.ParentHash(), block.NumberU64()-1).Root())
-		default:
-			err = self.stateCache.Reset(chain[i-1].Root())
-		}
-		if err != nil {
-			self.reportBlock(block, nil, err)
-			return i, err
-		}
-		// Process block using the parent state as reference point.
-		//glog.Info("InsertChain() 0, usedGas: 0\n")
-		receipts, logs, usedGas, err := self.processor.Process(block, self.stateCache, self.vmConfig)
-		//glog.Infof("InsertChain() 1, usedGas: %v\n", usedGas)
-		if err != nil {
-			self.reportBlock(block, receipts, err)
-			return i, err
-		}
-		// Validate the state using the default validator
-		err = self.Validator().ValidateState(block, self.GetBlock(block.ParentHash(), block.NumberU64()-1), self.stateCache, receipts, usedGas)
-		//glog.Infof("InsertChain() 2, usedGas: %v\n", usedGas)
-		if err != nil {
-			self.reportBlock(block, receipts, err)
-			return i, err
-		}
-		// Write state changes to database
-		_, err = self.stateCache.Commit(self.config.IsEIP158(block.Number()))
-		if err != nil {
-			return i, err
-		}
-
-		// coalesce logs for later processing
-		coalescedLogs = append(coalescedLogs, logs...)
-
-		if err := WriteBlockReceipts(self.chainDb, block.Hash(), block.NumberU64(), receipts); err != nil {
-			return i, err
-		}
-
-		// write the block to the chain and get the status
-		status, err := self.WriteBlock(block)
-		if err != nil {
-			return i, err
-		}
-
-		switch status {
-		case CanonStatTy:
-			if glog.V(logger.Debug) {
-				glog.Infof("inserted block #%d [%x…] in %9v: %3d txs %7v gas %d uncles.", block.Number(), block.Hash().Bytes()[0:4], common.PrettyDuration(time.Since(bstart)), len(block.Transactions()), block.GasUsed(), len(block.Uncles()))
-			}
-			blockInsertTimer.UpdateSince(bstart)
-			events = append(events, ChainEvent{block, block.Hash(), logs})
-
-			// This puts transactions in a extra db for rpc
-			if err := WriteTransactions(self.chainDb, block); err != nil {
-				return i, err
-			}
-			// store the receipts
-			if err := WriteReceipts(self.chainDb, receipts); err != nil {
-				return i, err
-			}
-			// Write map map bloom filters
-			if err := WriteMipmapBloom(self.chainDb, block.NumberU64(), receipts); err != nil {
-				return i, err
-			}
-			// Write hash preimages
-			if err := WritePreimages(self.chainDb, block.NumberU64(), self.stateCache.Preimages()); err != nil {
-				return i, err
-			}
-		case SideStatTy:
-			if glog.V(logger.Detail) {
-				glog.Infof("inserted forked block #%d [%x…] (TD=%v) in %9v: %3d txs %d uncles.", block.Number(), block.Hash().Bytes()[0:4], block.Difficulty(), common.PrettyDuration(time.Since(bstart)), len(block.Transactions()), len(block.Uncles()))
-			}
-			blockInsertTimer.UpdateSince(bstart)
-			events = append(events, ChainSideEvent{block})
-
-		case SplitStatTy:
-			events = append(events, ChainSplitEvent{block, logs})
-		}
-
-		stats.processed++
-		if glog.V(logger.Info) {
-			stats.usedGas += usedGas.Uint64()
-			//glog.Infof("InsertChain() 3, stats.usedGas: %v\n", stats.usedGas)
-			stats.report(chain, i)
-		}
-	}
-
-	go self.postChainEvents(events, coalescedLogs)
-
-	return 0, nil
-}
-
-// insertStats tracks and reports on block insertion.
-type insertStats struct {
-	queued, processed, ignored int
-	usedGas                    uint64
-	lastIndex                  int
-	startTime                  mclock.AbsTime
-}
-
-// statsReportLimit is the time limit during import after which we always print
-// out progress. This avoids the user wondering what's going on.
-const statsReportLimit = 8 * time.Second
-
-// report prints statistics if some number of blocks have been processed
-// or more than a few seconds have passed since the last message.
-func (st *insertStats) report(chain []*types.Block, index int) {
-	// Fetch the timings for the batch
-	var (
-		now     = mclock.Now()
-		elapsed = time.Duration(now) - time.Duration(st.startTime)
-	)
-	// If we're at the last block of the batch or report period reached, log
-	if index == len(chain)-1 || elapsed >= statsReportLimit {
-		start, end := chain[st.lastIndex], chain[index]
-		txcount := countTransactions(chain[st.lastIndex : index+1])
-
-		var hashes, extra string
-		if st.queued > 0 || st.ignored > 0 {
-			extra = fmt.Sprintf(" (%d queued %d ignored)", st.queued, st.ignored)
-		}
-		if st.processed > 1 {
-			hashes = fmt.Sprintf("%x… / %x…", start.Hash().Bytes()[:4], end.Hash().Bytes()[:4])
-		} else {
-			hashes = fmt.Sprintf("%x…", end.Hash().Bytes()[:4])
-		}
-		glog.Infof("imported %4d blocks, %5d txs (%7.3f Mg) in %9v (%6.3f Mg/s). #%v [%s]%s", st.processed, txcount, float64(st.usedGas)/1000000, common.PrettyDuration(elapsed), float64(st.usedGas)*1000/float64(elapsed), end.Number(), hashes, extra)
-
-		*st = insertStats{startTime: now, lastIndex: index}
-	}
-}
-
-func countTransactions(chain []*types.Block) (c int) {
-	for _, b := range chain {
-		c += len(b.Transactions())
-	}
-	return c
-}
-
-// reorgs takes two blocks, an old chain and a new chain and will reconstruct the blocks and inserts them
-// to be part of the new canonical chain and accumulates potential missing transactions and post an
-// event about them
-func (self *BlockChain) reorg(oldBlock, newBlock *types.Block) error {
-	var (
-		newChain    types.Blocks
-		oldChain    types.Blocks
-		commonBlock *types.Block
-		deletedTxs  types.Transactions
-		deletedLogs []*types.Log
-		// collectLogs collects the logs that were generated during the
-		// processing of the block that corresponds with the given hash.
-		// These logs are later announced as deleted.
-		collectLogs = func(h common.Hash) {
-			// Coalesce logs and set 'Removed'.
-			receipts := GetBlockReceipts(self.chainDb, h, self.hc.GetBlockNumber(h))
-			for _, receipt := range receipts {
-				for _, log := range receipt.Logs {
-					del := *log
-					del.Removed = true
-					deletedLogs = append(deletedLogs, &del)
-				}
-			}
-		}
-	)
-
-	// first reduce whoever is higher bound
-	if oldBlock.NumberU64() > newBlock.NumberU64() {
-		// reduce old chain
-		for ; oldBlock != nil && oldBlock.NumberU64() != newBlock.NumberU64(); oldBlock = self.GetBlock(oldBlock.ParentHash(), oldBlock.NumberU64()-1) {
-			oldChain = append(oldChain, oldBlock)
-			deletedTxs = append(deletedTxs, oldBlock.Transactions()...)
-
-			collectLogs(oldBlock.Hash())
-		}
-	} else {
-		// reduce new chain and append new chain blocks for inserting later on
-		for ; newBlock != nil && newBlock.NumberU64() != oldBlock.NumberU64(); newBlock = self.GetBlock(newBlock.ParentHash(), newBlock.NumberU64()-1) {
-			newChain = append(newChain, newBlock)
-		}
-	}
-	if oldBlock == nil {
-		return fmt.Errorf("Invalid old chain")
-	}
-	if newBlock == nil {
-		return fmt.Errorf("Invalid new chain")
-	}
-
-	for {
-		if oldBlock.Hash() == newBlock.Hash() {
-			commonBlock = oldBlock
-			break
-		}
-
-		oldChain = append(oldChain, oldBlock)
-		newChain = append(newChain, newBlock)
-		deletedTxs = append(deletedTxs, oldBlock.Transactions()...)
-		collectLogs(oldBlock.Hash())
-
-		oldBlock, newBlock = self.GetBlock(oldBlock.ParentHash(), oldBlock.NumberU64()-1), self.GetBlock(newBlock.ParentHash(), newBlock.NumberU64()-1)
-		if oldBlock == nil {
-			return fmt.Errorf("Invalid old chain")
-		}
-		if newBlock == nil {
-			return fmt.Errorf("Invalid new chain")
-		}
-	}
-
-	if oldLen := len(oldChain); oldLen > 63 || glog.V(logger.Debug) {
-		newLen := len(newChain)
-		newLast := newChain[0]
-		newFirst := newChain[newLen-1]
-		oldLast := oldChain[0]
-		oldFirst := oldChain[oldLen-1]
-		glog.Infof("Chain split detected after #%v [%x…]. Reorganising chain (-%v +%v blocks), rejecting #%v-#%v [%x…/%x…] in favour of #%v-#%v [%x…/%x…]",
-			commonBlock.Number(), commonBlock.Hash().Bytes()[:4],
-			oldLen, newLen,
-			oldFirst.Number(), oldLast.Number(),
-			oldFirst.Hash().Bytes()[:4], oldLast.Hash().Bytes()[:4],
-			newFirst.Number(), newLast.Number(),
-			newFirst.Hash().Bytes()[:4], newLast.Hash().Bytes()[:4])
-	}
-
-	var addedTxs types.Transactions
-	// insert blocks. Order does not matter. Last block will be written in ImportChain itself which creates the new head properly
-	for _, block := range newChain {
-		// insert the block in the canonical way, re-writing history
-		self.insert(block)
-		// write canonical receipts and transactions
-		if err := WriteTransactions(self.chainDb, block); err != nil {
-			return err
-		}
-		receipts := GetBlockReceipts(self.chainDb, block.Hash(), block.NumberU64())
-		// write receipts
-		if err := WriteReceipts(self.chainDb, receipts); err != nil {
-			return err
-		}
-		// Write map map bloom filters
-		if err := WriteMipmapBloom(self.chainDb, block.NumberU64(), receipts); err != nil {
-			return err
-		}
-		addedTxs = append(addedTxs, block.Transactions()...)
-	}
-
-	// calculate the difference between deleted and added transactions
-	diff := types.TxDifference(deletedTxs, addedTxs)
-	// When transactions get deleted from the database that means the
-	// receipts that were created in the fork must also be deleted
-	for _, tx := range diff {
-		DeleteReceipt(self.chainDb, tx.Hash())
-		DeleteTransaction(self.chainDb, tx.Hash())
-	}
-	// Must be posted in a goroutine because of the transaction pool trying
-	// to acquire the chain manager lock
-	if len(diff) > 0 {
-		go self.eventMux.Post(RemovedTransactionEvent{diff})
-	}
-	if len(deletedLogs) > 0 {
-		go self.eventMux.Post(RemovedLogsEvent{deletedLogs})
-	}
-
-	if len(oldChain) > 0 {
-		go func() {
-			for _, block := range oldChain {
-				self.eventMux.Post(ChainSideEvent{Block: block})
-			}
-		}()
-	}
-
-	return nil
-}
-
-// postChainEvents iterates over the events generated by a chain insertion and
-// posts them into the event mux.
-func (self *BlockChain) postChainEvents(events []interface{}, logs []*types.Log) {
-	// post event logs for further processing
-	self.eventMux.Post(logs)
-	for _, event := range events {
-		if event, ok := event.(ChainEvent); ok {
-			// We need some control over the mining operation. Acquiring locks and waiting for the miner to create new block takes too long
-			// and in most cases isn't even necessary.
-			if self.LastBlockHash() == event.Hash {
-				self.eventMux.Post(ChainHeadEvent{event.Block})
-			}
-		}
-		// Fire the insertion events individually too
-		self.eventMux.Post(event)
-	}
-}
-
-func (self *BlockChain) update() {
-	futureTimer := time.Tick(5 * time.Second)
-	for {
-		select {
-		case <-futureTimer:
-			self.procFutureBlocks()
-		case <-self.quit:
-			return
-		}
-	}
-}
-
-// reportBlock logs a bad block error.
-func (bc *BlockChain) reportBlock(block *types.Block, receipts types.Receipts, err error) {
-	if glog.V(logger.Error) {
-		var receiptString string
-		for _, receipt := range receipts {
-			receiptString += fmt.Sprintf("\t%v\n", receipt)
-		}
-		glog.Errorf(`
-########## BAD BLOCK #########
-Chain config: %v
-
-Number: %v
-Hash: 0x%x
-%v
-
-Error: %v
-##############################
-`, bc.config, block.Number(), block.Hash(), receiptString, err)
-	}
-}
-
-// InsertHeaderChain attempts to insert the given header chain in to the local
-// chain, possibly creating a reorg. If an error is returned, it will return the
-// index number of the failing header as well an error describing what went wrong.
-//
-// The verify parameter can be used to fine tune whether nonce verification
-// should be done or not. The reason behind the optional check is because some
-// of the header retrieval mechanisms already need to verify nonces, as well as
-// because nonces can be verified sparsely, not needing to check each.
-func (self *BlockChain) InsertHeaderChain(chain []*types.Header, checkFreq int) (int, error) {
-	// Make sure only one thread manipulates the chain at once
-	self.chainmu.Lock()
-	defer self.chainmu.Unlock()
-
-	self.wg.Add(1)
-	defer self.wg.Done()
-
-	whFunc := func(header *types.Header) error {
-		self.mu.Lock()
-		defer self.mu.Unlock()
-
-		_, err := self.hc.WriteHeader(header)
-		return err
-	}
-
-	return self.hc.InsertHeaderChain(chain, checkFreq, whFunc)
-}
-
-// writeHeader writes a header into the local chain, given that its parent is
-// already known. If the total difficulty of the newly inserted header becomes
-// greater than the current known TD, the canonical chain is re-routed.
-//
-// Note: This method is not concurrent-safe with inserting blocks simultaneously
-// into the chain, as side effects caused by reorganisations cannot be emulated
-// without the real blocks. Hence, writing headers directly should only be done
-// in two scenarios: pure-header mode of operation (light clients), or properly
-// separated header/block phases (non-archive clients).
-func (self *BlockChain) writeHeader(header *types.Header) error {
-	self.wg.Add(1)
-	defer self.wg.Done()
-
-	self.mu.Lock()
-	defer self.mu.Unlock()
-
-	_, err := self.hc.WriteHeader(header)
-	return err
-}
-
-// CurrentHeader retrieves the current head header of the canonical chain. The
-// header is retrieved from the HeaderChain's internal cache.
-func (self *BlockChain) CurrentHeader() *types.Header {
-	self.mu.RLock()
-	defer self.mu.RUnlock()
-
-	return self.hc.CurrentHeader()
-}
-
-// GetTd retrieves a block's total difficulty in the canonical chain from the
-// database by hash and number, caching it if found.
-func (self *BlockChain) GetTd(hash common.Hash, number uint64) *big.Int {
-	return self.hc.GetTd(hash, number)
-}
-
-// GetTdByHash retrieves a block's total difficulty in the canonical chain from the
-// database by hash, caching it if found.
-func (self *BlockChain) GetTdByHash(hash common.Hash) *big.Int {
-	return self.hc.GetTdByHash(hash)
-}
-
-// GetHeader retrieves a block header from the database by hash and number,
-// caching it if found.
-func (self *BlockChain) GetHeader(hash common.Hash, number uint64) *types.Header {
-	return self.hc.GetHeader(hash, number)
-}
-
-// GetHeaderByHash retrieves a block header from the database by hash, caching it if
-// found.
-func (self *BlockChain) GetHeaderByHash(hash common.Hash) *types.Header {
-	return self.hc.GetHeaderByHash(hash)
-}
-
-// HasHeader checks if a block header is present in the database or not, caching
-// it if present.
-func (bc *BlockChain) HasHeader(hash common.Hash) bool {
-	return bc.hc.HasHeader(hash)
-}
-
-// GetBlockHashesFromHash retrieves a number of block hashes starting at a given
-// hash, fetching towards the genesis block.
-func (self *BlockChain) GetBlockHashesFromHash(hash common.Hash, max uint64) []common.Hash {
-	return self.hc.GetBlockHashesFromHash(hash, max)
-}
-
-// GetHeaderByNumber retrieves a block header from the database by number,
-// caching it (associated with its hash) if found.
-func (self *BlockChain) GetHeaderByNumber(number uint64) *types.Header {
-	return self.hc.GetHeaderByNumber(number)
-}
-
-// Config retrieves the blockchain's chain configuration.
-func (self *BlockChain) Config() *params.ChainConfig { return self.config }
->>>>>>> d27c8bbc
+func (self *BlockChain) Config() *params.ChainConfig { return self.config }