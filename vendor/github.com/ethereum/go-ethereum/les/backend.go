<<<<<<< HEAD
// Copyright 2016 The go-ethereum Authors
// This file is part of the go-ethereum library.
//
// The go-ethereum library is free software: you can redistribute it and/or modify
// it under the terms of the GNU Lesser General Public License as published by
// the Free Software Foundation, either version 3 of the License, or
// (at your option) any later version.
//
// The go-ethereum library is distributed in the hope that it will be useful,
// but WITHOUT ANY WARRANTY; without even the implied warranty of
// MERCHANTABILITY or FITNESS FOR A PARTICULAR PURPOSE. See the
// GNU Lesser General Public License for more details.
//
// You should have received a copy of the GNU Lesser General Public License
// along with the go-ethereum library. If not, see <http://www.gnu.org/licenses/>.

// Package les implements the Light Ethereum Subprotocol.
package les

import (
	"errors"
	"fmt"
	"time"

	"github.com/ethereum/go-ethereum/accounts"
	"github.com/ethereum/go-ethereum/common"
	"github.com/ethereum/go-ethereum/common/compiler"
	"github.com/ethereum/go-ethereum/common/hexutil"
	"github.com/ethereum/go-ethereum/core"
	"github.com/ethereum/go-ethereum/core/types"
	"github.com/ethereum/go-ethereum/eth"
	"github.com/ethereum/go-ethereum/eth/downloader"
	"github.com/ethereum/go-ethereum/eth/filters"
	"github.com/ethereum/go-ethereum/eth/gasprice"
	"github.com/ethereum/go-ethereum/ethdb"
	"github.com/ethereum/go-ethereum/event"
	"github.com/ethereum/go-ethereum/internal/ethapi"
	"github.com/ethereum/go-ethereum/light"

	"github.com/ethereum/go-ethereum/node"
	"github.com/ethereum/go-ethereum/p2p"
	"github.com/ethereum/go-ethereum/params"
	"github.com/ethereum/go-ethereum/pow"
	rpc "github.com/ethereum/go-ethereum/rpc"
)

type LightEthereum struct {
	odr         *LesOdr
	relay       *LesTxRelay
	chainConfig *params.ChainConfig
	// Channel for shutting down the service
	shutdownChan chan bool
	// Handlers
	txPool          *light.TxPool
	blockchain      *light.LightChain
	protocolManager *ProtocolManager
	// DB interfaces
	chainDb ethdb.Database // Block chain database

	ApiBackend *LesApiBackend

	eventMux       *event.TypeMux
	pow            pow.PoW
	accountManager *accounts.Manager
	solcPath       string
	solc           *compiler.Solidity

	netVersionId  int
	netRPCService *ethapi.PublicNetAPI

	client        ethapi.Client
}

func New(ctx *node.ServiceContext, config *eth.Config, client ethapi.Client) (*LightEthereum, error) {
	chainDb, err := eth.CreateDB(ctx, config, "lightchaindata")
	if err != nil {
		return nil, err
	}
	if err := eth.SetupGenesisBlock(&chainDb, config); err != nil {
		return nil, err
	}
	pow, err := eth.CreatePoW(config)
	if err != nil {
		return nil, err
	}

	odr := NewLesOdr(chainDb)
	relay := NewLesTxRelay()
	eth := &LightEthereum{
		odr:            odr,
		relay:          relay,
		chainDb:        chainDb,
		eventMux:       ctx.EventMux,
		accountManager: ctx.AccountManager,
		pow:            pow,
		shutdownChan:   make(chan bool),
		netVersionId:   config.NetworkId,
		solcPath:       config.SolcPath,
		client:         client,
	}

	if config.ChainConfig == nil {
		return nil, errors.New("missing chain config")
	}
	eth.chainConfig = config.ChainConfig
	eth.blockchain, err = light.NewLightChain(odr, eth.chainConfig, eth.pow, eth.eventMux)
	if err != nil {
		if err == core.ErrNoGenesis {
			return nil, fmt.Errorf(`Genesis block not found. Please supply a genesis block with the "--genesis /path/to/file" argument`)
		}
		return nil, err
	}

	eth.txPool = light.NewTxPool(eth.chainConfig, eth.eventMux, eth.blockchain, eth.relay)
	if eth.protocolManager, err = NewProtocolManager(eth.chainConfig, config.LightMode, config.NetworkId, eth.eventMux, eth.pow, eth.blockchain, nil, chainDb, odr, relay); err != nil {
		return nil, err
	}

	eth.ApiBackend = &LesApiBackend{eth, nil}
	eth.ApiBackend.gpo = gasprice.NewLightPriceOracle(eth.ApiBackend)
	return eth, nil
}

type LightDummyAPI struct{}

// Etherbase is the address that mining rewards will be send to
func (s *LightDummyAPI) Etherbase() (common.Address, error) {
	return common.Address{}, fmt.Errorf("not supported")
}

// Coinbase is the address that mining rewards will be send to (alias for Etherbase)
func (s *LightDummyAPI) Coinbase() (common.Address, error) {
	return common.Address{}, fmt.Errorf("not supported")
}

// Hashrate returns the POW hashrate
func (s *LightDummyAPI) Hashrate() hexutil.Uint {
	return 0
}

// Mining returns an indication if this node is currently mining.
func (s *LightDummyAPI) Mining() bool {
	return false
}

// APIs returns the collection of RPC services the ethereum package offers.
// NOTE, some of these services probably need to be moved to somewhere else.
func (s *LightEthereum) APIs() []rpc.API {
	return append(ethapi.GetAPIs(s.ApiBackend, s.solcPath), []rpc.API{
		{
			Namespace: "eth",
			Version:   "1.0",
			Service:   &LightDummyAPI{},
			Public:    true,
		}, {
			Namespace: "eth",
			Version:   "1.0",
			Service:   downloader.NewPublicDownloaderAPI(s.protocolManager.downloader, s.eventMux),
			Public:    true,
		}, {
			Namespace: "eth",
			Version:   "1.0",
			Service:   filters.NewPublicFilterAPI(s.ApiBackend, true),
			Public:    true,
		}, {
			Namespace: "net",
			Version:   "1.0",
			Service:   s.netRPCService,
			Public:    true,
		},
	}...)
}

func (s *LightEthereum) ResetWithGenesisBlock(gb *types.Block) {
	s.blockchain.ResetWithGenesisBlock(gb)
}

func (s *LightEthereum) BlockChain() *light.LightChain      { return s.blockchain }
func (s *LightEthereum) TxPool() *light.TxPool              { return s.txPool }
func (s *LightEthereum) LesVersion() int                    { return int(s.protocolManager.SubProtocols[0].Version) }
func (s *LightEthereum) Downloader() *downloader.Downloader { return s.protocolManager.downloader }
func (s *LightEthereum) EventMux() *event.TypeMux           { return s.eventMux }
func (s *LightEthereum) Client() ethapi.Client              { return s.client }

// Protocols implements node.Service, returning all the currently configured
// network protocols to start.
func (s *LightEthereum) Protocols() []p2p.Protocol {
	return s.protocolManager.SubProtocols
}

// Start implements node.Service, starting all internal goroutines needed by the
// Ethereum protocol implementation.
func (s *LightEthereum) Start(srvr *p2p.Server) error {
	logger.Infof("WARNING: light client mode is an experimental feature")
	s.netRPCService = ethapi.NewPublicNetAPI(srvr, s.netVersionId)
	s.protocolManager.Start(srvr)
	return nil
}

// Stop implements node.Service, terminating all internal goroutines used by the
// Ethereum protocol.
func (s *LightEthereum) Stop() error {
	s.odr.Stop()
	s.blockchain.Stop()
	s.protocolManager.Stop()
	s.txPool.Stop()

	s.eventMux.Stop()

	time.Sleep(time.Millisecond * 200)
	s.chainDb.Close()
	close(s.shutdownChan)

	return nil
}
=======
// Copyright 2016 The go-ethereum Authors
// This file is part of the go-ethereum library.
//
// The go-ethereum library is free software: you can redistribute it and/or modify
// it under the terms of the GNU Lesser General Public License as published by
// the Free Software Foundation, either version 3 of the License, or
// (at your option) any later version.
//
// The go-ethereum library is distributed in the hope that it will be useful,
// but WITHOUT ANY WARRANTY; without even the implied warranty of
// MERCHANTABILITY or FITNESS FOR A PARTICULAR PURPOSE. See the
// GNU Lesser General Public License for more details.
//
// You should have received a copy of the GNU Lesser General Public License
// along with the go-ethereum library. If not, see <http://www.gnu.org/licenses/>.

// Package les implements the Light Ethereum Subprotocol.
package les

import (
	"errors"
	"fmt"
	"time"

	"github.com/ethereum/go-ethereum/accounts"
	"github.com/ethereum/go-ethereum/common"
	"github.com/ethereum/go-ethereum/common/compiler"
	"github.com/ethereum/go-ethereum/common/hexutil"
	"github.com/ethereum/go-ethereum/core"
	"github.com/ethereum/go-ethereum/core/types"
	"github.com/ethereum/go-ethereum/eth"
	"github.com/ethereum/go-ethereum/eth/downloader"
	"github.com/ethereum/go-ethereum/eth/filters"
	"github.com/ethereum/go-ethereum/eth/gasprice"
	"github.com/ethereum/go-ethereum/ethdb"
	"github.com/ethereum/go-ethereum/event"
	"github.com/ethereum/go-ethereum/internal/ethapi"
	"github.com/ethereum/go-ethereum/light"
	"github.com/ethereum/go-ethereum/logger"
	"github.com/ethereum/go-ethereum/logger/glog"
	"github.com/ethereum/go-ethereum/node"
	"github.com/ethereum/go-ethereum/p2p"
	"github.com/ethereum/go-ethereum/params"
	"github.com/ethereum/go-ethereum/pow"
	rpc "github.com/ethereum/go-ethereum/rpc"
)

type LightEthereum struct {
	odr         *LesOdr
	relay       *LesTxRelay
	chainConfig *params.ChainConfig
	// Channel for shutting down the service
	shutdownChan chan bool
	// Handlers
	txPool          *light.TxPool
	blockchain      *light.LightChain
	protocolManager *ProtocolManager
	// DB interfaces
	chainDb ethdb.Database // Block chain database

	ApiBackend *LesApiBackend

	eventMux       *event.TypeMux
	pow            pow.PoW
	accountManager *accounts.Manager
	solcPath       string
	solc           *compiler.Solidity

	netVersionId  int
	netRPCService *ethapi.PublicNetAPI
}

func New(ctx *node.ServiceContext, config *eth.Config, client ethapi.Client, cch core.CrossChainHelper) (*LightEthereum, error) {
	chainDb, err := eth.CreateDB(ctx, config, "lightchaindata")
	if err != nil {
		return nil, err
	}
	if err := eth.SetupGenesisBlock(&chainDb, config); err != nil {
		return nil, err
	}
	pow, err := eth.CreatePoW(config)
	if err != nil {
		return nil, err
	}

	odr := NewLesOdr(chainDb)
	relay := NewLesTxRelay()
	eth := &LightEthereum{
		odr:            odr,
		relay:          relay,
		chainDb:        chainDb,
		eventMux:       ctx.EventMux,
		accountManager: ctx.AccountManager,
		pow:            pow,
		shutdownChan:   make(chan bool),
		netVersionId:   config.NetworkId,
		solcPath:       config.SolcPath,
	}

	if config.ChainConfig == nil {
		return nil, errors.New("missing chain config")
	}
	eth.chainConfig = config.ChainConfig
	eth.blockchain, err = light.NewLightChain(odr, eth.chainConfig, eth.pow, eth.eventMux)
	if err != nil {
		if err == core.ErrNoGenesis {
			return nil, fmt.Errorf(`Genesis block not found. Please supply a genesis block with the "--genesis /path/to/file" argument`)
		}
		return nil, err
	}

	eth.txPool = light.NewTxPool(eth.chainConfig, eth.eventMux, eth.blockchain, eth.relay)
	if eth.protocolManager, err = NewProtocolManager(eth.chainConfig, config.LightMode, config.NetworkId, eth.eventMux, eth.pow, eth.blockchain, nil, chainDb, odr, relay); err != nil {
		return nil, err
	}

	eth.ApiBackend = &LesApiBackend{eth, nil, client, nil, cch}
	eth.ApiBackend.gpo = gasprice.NewLightPriceOracle(eth.ApiBackend)
	return eth, nil
}

type LightDummyAPI struct{}

// Etherbase is the address that mining rewards will be send to
func (s *LightDummyAPI) Etherbase() (common.Address, error) {
	return common.Address{}, fmt.Errorf("not supported")
}

// Coinbase is the address that mining rewards will be send to (alias for Etherbase)
func (s *LightDummyAPI) Coinbase() (common.Address, error) {
	return common.Address{}, fmt.Errorf("not supported")
}

// Hashrate returns the POW hashrate
func (s *LightDummyAPI) Hashrate() hexutil.Uint {
	return 0
}

// Mining returns an indication if this node is currently mining.
func (s *LightDummyAPI) Mining() bool {
	return false
}

// APIs returns the collection of RPC services the ethereum package offers.
// NOTE, some of these services probably need to be moved to somewhere else.
func (s *LightEthereum) APIs() []rpc.API {
	return append(ethapi.GetAPIs(s.ApiBackend, s.solcPath), []rpc.API{
		{
			Namespace: "eth",
			Version:   "1.0",
			Service:   &LightDummyAPI{},
			Public:    true,
		}, {
			Namespace: "eth",
			Version:   "1.0",
			Service:   downloader.NewPublicDownloaderAPI(s.protocolManager.downloader, s.eventMux),
			Public:    true,
		}, {
			Namespace: "eth",
			Version:   "1.0",
			Service:   filters.NewPublicFilterAPI(s.ApiBackend, true),
			Public:    true,
		}, {
			Namespace: "net",
			Version:   "1.0",
			Service:   s.netRPCService,
			Public:    true,
		},
	}...)
}

func (s *LightEthereum) ResetWithGenesisBlock(gb *types.Block) {
	s.blockchain.ResetWithGenesisBlock(gb)
}

func (s *LightEthereum) BlockChain() *light.LightChain      { return s.blockchain }
func (s *LightEthereum) TxPool() *light.TxPool              { return s.txPool }
func (s *LightEthereum) LesVersion() int                    { return int(s.protocolManager.SubProtocols[0].Version) }
func (s *LightEthereum) Downloader() *downloader.Downloader { return s.protocolManager.downloader }
func (s *LightEthereum) EventMux() *event.TypeMux           { return s.eventMux }

// Protocols implements node.Service, returning all the currently configured
// network protocols to start.
func (s *LightEthereum) Protocols() []p2p.Protocol {
	return s.protocolManager.SubProtocols
}

// Start implements node.Service, starting all internal goroutines needed by the
// Ethereum protocol implementation.
func (s *LightEthereum) Start(srvr *p2p.Server) error {
	glog.V(logger.Info).Infof("WARNING: light client mode is an experimental feature")
	s.netRPCService = ethapi.NewPublicNetAPI(srvr, s.netVersionId)
	s.protocolManager.Start(srvr)
	return nil
}

// Stop implements node.Service, terminating all internal goroutines used by the
// Ethereum protocol.
func (s *LightEthereum) Stop() error {
	s.odr.Stop()
	s.blockchain.Stop()
	s.protocolManager.Stop()
	s.txPool.Stop()

	s.eventMux.Stop()

	time.Sleep(time.Millisecond * 200)
	s.chainDb.Close()
	close(s.shutdownChan)

	return nil
}
>>>>>>> d27c8bbc
<|MERGE_RESOLUTION|>--- conflicted
+++ resolved
@@ -1,4 +1,3 @@
-<<<<<<< HEAD
 // Copyright 2016 The go-ethereum Authors
 // This file is part of the go-ethereum library.
 //
@@ -68,11 +67,9 @@
 
 	netVersionId  int
 	netRPCService *ethapi.PublicNetAPI
-
-	client        ethapi.Client
-}
-
-func New(ctx *node.ServiceContext, config *eth.Config, client ethapi.Client) (*LightEthereum, error) {
+}
+
+func New(ctx *node.ServiceContext, config *eth.Config, client ethapi.Client, cch core.CrossChainHelper) (*LightEthereum, error) {
 	chainDb, err := eth.CreateDB(ctx, config, "lightchaindata")
 	if err != nil {
 		return nil, err
@@ -97,7 +94,6 @@
 		shutdownChan:   make(chan bool),
 		netVersionId:   config.NetworkId,
 		solcPath:       config.SolcPath,
-		client:         client,
 	}
 
 	if config.ChainConfig == nil {
@@ -117,7 +113,7 @@
 		return nil, err
 	}
 
-	eth.ApiBackend = &LesApiBackend{eth, nil}
+	eth.ApiBackend = &LesApiBackend{eth, nil, client, nil, cch}
 	eth.ApiBackend.gpo = gasprice.NewLightPriceOracle(eth.ApiBackend)
 	return eth, nil
 }
@@ -181,7 +177,6 @@
 func (s *LightEthereum) LesVersion() int                    { return int(s.protocolManager.SubProtocols[0].Version) }
 func (s *LightEthereum) Downloader() *downloader.Downloader { return s.protocolManager.downloader }
 func (s *LightEthereum) EventMux() *event.TypeMux           { return s.eventMux }
-func (s *LightEthereum) Client() ethapi.Client              { return s.client }
 
 // Protocols implements node.Service, returning all the currently configured
 // network protocols to start.
@@ -213,218 +208,4 @@
 	close(s.shutdownChan)
 
 	return nil
-}
-=======
-// Copyright 2016 The go-ethereum Authors
-// This file is part of the go-ethereum library.
-//
-// The go-ethereum library is free software: you can redistribute it and/or modify
-// it under the terms of the GNU Lesser General Public License as published by
-// the Free Software Foundation, either version 3 of the License, or
-// (at your option) any later version.
-//
-// The go-ethereum library is distributed in the hope that it will be useful,
-// but WITHOUT ANY WARRANTY; without even the implied warranty of
-// MERCHANTABILITY or FITNESS FOR A PARTICULAR PURPOSE. See the
-// GNU Lesser General Public License for more details.
-//
-// You should have received a copy of the GNU Lesser General Public License
-// along with the go-ethereum library. If not, see <http://www.gnu.org/licenses/>.
-
-// Package les implements the Light Ethereum Subprotocol.
-package les
-
-import (
-	"errors"
-	"fmt"
-	"time"
-
-	"github.com/ethereum/go-ethereum/accounts"
-	"github.com/ethereum/go-ethereum/common"
-	"github.com/ethereum/go-ethereum/common/compiler"
-	"github.com/ethereum/go-ethereum/common/hexutil"
-	"github.com/ethereum/go-ethereum/core"
-	"github.com/ethereum/go-ethereum/core/types"
-	"github.com/ethereum/go-ethereum/eth"
-	"github.com/ethereum/go-ethereum/eth/downloader"
-	"github.com/ethereum/go-ethereum/eth/filters"
-	"github.com/ethereum/go-ethereum/eth/gasprice"
-	"github.com/ethereum/go-ethereum/ethdb"
-	"github.com/ethereum/go-ethereum/event"
-	"github.com/ethereum/go-ethereum/internal/ethapi"
-	"github.com/ethereum/go-ethereum/light"
-	"github.com/ethereum/go-ethereum/logger"
-	"github.com/ethereum/go-ethereum/logger/glog"
-	"github.com/ethereum/go-ethereum/node"
-	"github.com/ethereum/go-ethereum/p2p"
-	"github.com/ethereum/go-ethereum/params"
-	"github.com/ethereum/go-ethereum/pow"
-	rpc "github.com/ethereum/go-ethereum/rpc"
-)
-
-type LightEthereum struct {
-	odr         *LesOdr
-	relay       *LesTxRelay
-	chainConfig *params.ChainConfig
-	// Channel for shutting down the service
-	shutdownChan chan bool
-	// Handlers
-	txPool          *light.TxPool
-	blockchain      *light.LightChain
-	protocolManager *ProtocolManager
-	// DB interfaces
-	chainDb ethdb.Database // Block chain database
-
-	ApiBackend *LesApiBackend
-
-	eventMux       *event.TypeMux
-	pow            pow.PoW
-	accountManager *accounts.Manager
-	solcPath       string
-	solc           *compiler.Solidity
-
-	netVersionId  int
-	netRPCService *ethapi.PublicNetAPI
-}
-
-func New(ctx *node.ServiceContext, config *eth.Config, client ethapi.Client, cch core.CrossChainHelper) (*LightEthereum, error) {
-	chainDb, err := eth.CreateDB(ctx, config, "lightchaindata")
-	if err != nil {
-		return nil, err
-	}
-	if err := eth.SetupGenesisBlock(&chainDb, config); err != nil {
-		return nil, err
-	}
-	pow, err := eth.CreatePoW(config)
-	if err != nil {
-		return nil, err
-	}
-
-	odr := NewLesOdr(chainDb)
-	relay := NewLesTxRelay()
-	eth := &LightEthereum{
-		odr:            odr,
-		relay:          relay,
-		chainDb:        chainDb,
-		eventMux:       ctx.EventMux,
-		accountManager: ctx.AccountManager,
-		pow:            pow,
-		shutdownChan:   make(chan bool),
-		netVersionId:   config.NetworkId,
-		solcPath:       config.SolcPath,
-	}
-
-	if config.ChainConfig == nil {
-		return nil, errors.New("missing chain config")
-	}
-	eth.chainConfig = config.ChainConfig
-	eth.blockchain, err = light.NewLightChain(odr, eth.chainConfig, eth.pow, eth.eventMux)
-	if err != nil {
-		if err == core.ErrNoGenesis {
-			return nil, fmt.Errorf(`Genesis block not found. Please supply a genesis block with the "--genesis /path/to/file" argument`)
-		}
-		return nil, err
-	}
-
-	eth.txPool = light.NewTxPool(eth.chainConfig, eth.eventMux, eth.blockchain, eth.relay)
-	if eth.protocolManager, err = NewProtocolManager(eth.chainConfig, config.LightMode, config.NetworkId, eth.eventMux, eth.pow, eth.blockchain, nil, chainDb, odr, relay); err != nil {
-		return nil, err
-	}
-
-	eth.ApiBackend = &LesApiBackend{eth, nil, client, nil, cch}
-	eth.ApiBackend.gpo = gasprice.NewLightPriceOracle(eth.ApiBackend)
-	return eth, nil
-}
-
-type LightDummyAPI struct{}
-
-// Etherbase is the address that mining rewards will be send to
-func (s *LightDummyAPI) Etherbase() (common.Address, error) {
-	return common.Address{}, fmt.Errorf("not supported")
-}
-
-// Coinbase is the address that mining rewards will be send to (alias for Etherbase)
-func (s *LightDummyAPI) Coinbase() (common.Address, error) {
-	return common.Address{}, fmt.Errorf("not supported")
-}
-
-// Hashrate returns the POW hashrate
-func (s *LightDummyAPI) Hashrate() hexutil.Uint {
-	return 0
-}
-
-// Mining returns an indication if this node is currently mining.
-func (s *LightDummyAPI) Mining() bool {
-	return false
-}
-
-// APIs returns the collection of RPC services the ethereum package offers.
-// NOTE, some of these services probably need to be moved to somewhere else.
-func (s *LightEthereum) APIs() []rpc.API {
-	return append(ethapi.GetAPIs(s.ApiBackend, s.solcPath), []rpc.API{
-		{
-			Namespace: "eth",
-			Version:   "1.0",
-			Service:   &LightDummyAPI{},
-			Public:    true,
-		}, {
-			Namespace: "eth",
-			Version:   "1.0",
-			Service:   downloader.NewPublicDownloaderAPI(s.protocolManager.downloader, s.eventMux),
-			Public:    true,
-		}, {
-			Namespace: "eth",
-			Version:   "1.0",
-			Service:   filters.NewPublicFilterAPI(s.ApiBackend, true),
-			Public:    true,
-		}, {
-			Namespace: "net",
-			Version:   "1.0",
-			Service:   s.netRPCService,
-			Public:    true,
-		},
-	}...)
-}
-
-func (s *LightEthereum) ResetWithGenesisBlock(gb *types.Block) {
-	s.blockchain.ResetWithGenesisBlock(gb)
-}
-
-func (s *LightEthereum) BlockChain() *light.LightChain      { return s.blockchain }
-func (s *LightEthereum) TxPool() *light.TxPool              { return s.txPool }
-func (s *LightEthereum) LesVersion() int                    { return int(s.protocolManager.SubProtocols[0].Version) }
-func (s *LightEthereum) Downloader() *downloader.Downloader { return s.protocolManager.downloader }
-func (s *LightEthereum) EventMux() *event.TypeMux           { return s.eventMux }
-
-// Protocols implements node.Service, returning all the currently configured
-// network protocols to start.
-func (s *LightEthereum) Protocols() []p2p.Protocol {
-	return s.protocolManager.SubProtocols
-}
-
-// Start implements node.Service, starting all internal goroutines needed by the
-// Ethereum protocol implementation.
-func (s *LightEthereum) Start(srvr *p2p.Server) error {
-	glog.V(logger.Info).Infof("WARNING: light client mode is an experimental feature")
-	s.netRPCService = ethapi.NewPublicNetAPI(srvr, s.netVersionId)
-	s.protocolManager.Start(srvr)
-	return nil
-}
-
-// Stop implements node.Service, terminating all internal goroutines used by the
-// Ethereum protocol.
-func (s *LightEthereum) Stop() error {
-	s.odr.Stop()
-	s.blockchain.Stop()
-	s.protocolManager.Stop()
-	s.txPool.Stop()
-
-	s.eventMux.Stop()
-
-	time.Sleep(time.Millisecond * 200)
-	s.chainDb.Close()
-	close(s.shutdownChan)
-
-	return nil
-}
->>>>>>> d27c8bbc
+}