--- conflicted
+++ resolved
@@ -7,6 +7,12 @@
 	"crypto/sha256"
 	"errors"
 	"fmt"
+	"math/big"
+	"math/rand"
+	"reflect"
+	"sync"
+	"time"
+
 	"github.com/ethereum/go-ethereum/common"
 	consss "github.com/ethereum/go-ethereum/consensus"
 	ep "github.com/ethereum/go-ethereum/consensus/pdbft/epoch"
@@ -20,19 +26,11 @@
 	"github.com/ethereum/go-ethereum/params"
 	"github.com/ethereum/go-ethereum/rlp"
 	"github.com/ethereum/go-ethereum/rpc"
-<<<<<<< HEAD
-=======
 	"github.com/ethereum/go-ethereum/trie"
->>>>>>> 2d15f5c7
 	pabi "github.com/pchain/abi"
 	. "github.com/tendermint/go-common"
 	cfg "github.com/tendermint/go-config"
 	tmdcrypto "github.com/tendermint/go-crypto"
-	"math/big"
-	"math/rand"
-	"reflect"
-	"sync"
-	"time"
 )
 
 const ROUND_NOT_PROPOSED int = 0
@@ -303,7 +301,7 @@
 	privValidator PrivValidator // for signing votes
 	cch           core.CrossChainHelper
 
-	mtx             sync.Mutex
+	mtx sync.Mutex
 	RoundState
 	Epoch           *ep.Epoch // Current Epoch
 	state           *sm.State // State until height-1.
@@ -324,7 +322,7 @@
 	doPrevote      func(height uint64, round int)
 	setProposal    func(proposal *types.Proposal) error
 
-	wg   sync.WaitGroup
+	wg sync.WaitGroup
 
 	blockFromMiner *ethTypes.Block
 	backend        Backend
@@ -337,10 +335,10 @@
 func NewConsensusState(backend Backend, config cfg.Config, chainConfig *params.ChainConfig,
 	cch core.CrossChainHelper, epoch *ep.Epoch) *ConsensusState {
 	cs := &ConsensusState{
-		chainConfig:      chainConfig,
-		cch:              cch,
-		timeoutTicker:    NewTimeoutTicker(backend.GetLogger()),
-		timeoutParams:    InitTimeoutParamsFromConfig(config),
+		chainConfig:   chainConfig,
+		cch:           cch,
+		timeoutTicker: NewTimeoutTicker(backend.GetLogger()),
+		timeoutParams: InitTimeoutParamsFromConfig(config),
 		//done:             make(chan struct{}),
 		blockFromMiner: nil,
 		backend:        backend,
@@ -500,10 +498,9 @@
 	var headerHash common.Hash
 	if !cs.chainConfig.IsHeaderHashWithoutTimeBlock(cs.getMainBlock()) {
 		headerHash = header.Hash()
-	}else{
+	} else {
 		headerHash = header.HashWithoutTime()
 	}
-
 
 	curProposer = cs.proposerByVRF(headerHash, cs.Validators.Validators)
 
@@ -1143,9 +1140,9 @@
 			// When block height equal to first block of Chain or Epoch
 			epochBytes = cs.Epoch.Bytes()
 
-		}else if cs.chainConfig.IsChildSd2mcWhenEpochEndsBlock(cs.getMainBlock()) && cs.Height==cs.Epoch.EndBlock{
+		} else if cs.chainConfig.IsChildSd2mcWhenEpochEndsBlock(cs.getMainBlock()) && cs.Height == cs.Epoch.EndBlock {
 			//At the end block of epoch, save epoch data into block, epcoh data is taken from herder
-			epochBytes=cs.blockFromMiner.Header().Extra
+			epochBytes = cs.blockFromMiner.Header().Extra
 
 		} else {
 			shouldProposeEpoch := cs.Epoch.ShouldProposeNextEpoch(cs.Height)
@@ -1162,7 +1159,7 @@
 		//This block could be used for later round
 		//cs.blockFromMiner = nil
 
-		var tx3ProofData []*ethTypes.TX3ProofData = nil;
+		var tx3ProofData []*ethTypes.TX3ProofData = nil
 		if !cs.chainConfig.IsSd2mcV1(cs.getMainBlock()) {
 			// retrieve TX3ProofData for TX4
 			tx3ProofData = cs.GetTX3ProofDataForTx4(ethBlock)
@@ -2052,16 +2049,16 @@
 		return 1
 	}
 	/*
-	if r1 < r2 {
-		return -1
-	} else if r1 > r2 {
-		return 1
-	}
-	if s1 < s2 {
-		return -1
-	} else if s1 > s2 {
-		return 1
-	}
+		if r1 < r2 {
+			return -1
+		} else if r1 > r2 {
+			return 1
+		}
+		if s1 < s2 {
+			return -1
+		} else if s1 > s2 {
+			return 1
+		}
 	*/
 	return 1
 }
@@ -2099,7 +2096,7 @@
 
 func (cs *ConsensusState) GetTX3ProofDataForTx4(block *ethTypes.Block) []*ethTypes.TX3ProofData {
 
-	var tx3ProofData []*ethTypes.TX3ProofData = nil;
+	var tx3ProofData []*ethTypes.TX3ProofData = nil
 	txs := block.Transactions()
 	for _, tx := range txs {
 		if pabi.IsPChainContractAddr(tx.To()) {
@@ -2208,7 +2205,7 @@
 
 		//we wait for 15 seconds, if not write to main chain, just return
 		seconds := 0
-		for ; seconds < 15;  {
+		for seconds < 15 {
 
 			ctx, _ := context.WithTimeout(context.Background(), 3*time.Second)
 			isPending, err := cs.cch.GetApiBridgeFromMainChain().GetTransactionByHash(ctx, hash)
@@ -2252,7 +2249,6 @@
 	}
 }
 
-
 // SendDataToMainChain send epoch data to main chain through eth_sendRawTransaction
 func (cs *ConsensusState) SendDataToMainChain(data []byte, prv *ecdsa.PrivateKey, mainChainId string) (common.Hash, error) {
 
@@ -2272,7 +2268,7 @@
 	var hash = common.Hash{}
 	ctx, _ := context.WithTimeout(context.Background(), 3*time.Second)
 	apiBridge := cs.cch.GetApiBridgeFromMainChain()
-	
+
 	err = retry(3, time.Second*3, func() error {
 		// gasPrice
 		gasPrice, err := apiBridge.GasPrice(ctx)
@@ -2295,7 +2291,7 @@
 		signedTx, err := ethTypes.SignTx(tx, signer, prv)
 		if err != nil {
 			log.Errorf("SendDataToMainChain, SignTx err: %v", err)
-			return  err
+			return err
 		}
 
 		// eth_sendRawTransaction
@@ -2323,9 +2319,6 @@
 	return hash, err
 }
 
-
-<<<<<<< HEAD
-=======
 func newTX3ProofData(block *ethTypes.Block) (*ethTypes.TX3ProofData, error) {
 	ret := &ethTypes.TX3ProofData{
 		Header: block.Header(),
@@ -2407,18 +2400,17 @@
 	return ret, nil
 }
 
->>>>>>> 2d15f5c7
 //attemps: this parameter means the total amount of operations
 func retry(attemps int, sleep time.Duration, fn func() error) error {
 
-	for ; attemps > 0; {
+	for attemps > 0 {
 
 		err := fn()
 		if err == nil {
 			return nil
 		}
 
-		attemps --
+		attemps--
 		if attemps == 0 {
 			return err
 		}
