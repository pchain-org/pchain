package pdbft

import (
	"bytes"
	"errors"
	"math/big"
	"time"

	"github.com/ethereum/go-ethereum/common"
	"github.com/ethereum/go-ethereum/consensus"
	"github.com/ethereum/go-ethereum/consensus/pdbft/epoch"
	tdmTypes "github.com/ethereum/go-ethereum/consensus/pdbft/types"
	"github.com/ethereum/go-ethereum/core/state"
	"github.com/ethereum/go-ethereum/core/types"
	"github.com/ethereum/go-ethereum/params"
	"github.com/ethereum/go-ethereum/rpc"
	"github.com/ethereum/go-ethereum/trie"
	lru "github.com/hashicorp/golang-lru"
	"github.com/tendermint/go-wire"
)

const (
	// fetcherID is the ID indicates the block is from Tendermint engine
	fetcherID = "tendermint"
)

var (
	// errInvalidProposal is returned when a prposal is malformed.
	errInvalidProposal = errors.New("invalid proposal")
	// errInvalidSignature is returned when given signature is not signed by given
	// address.
	errInvalidSignature = errors.New("invalid signature")
	// errUnknownBlock is returned when the list of validators is requested for a block
	// that is not part of the local blockchain.
	errUnknownBlock = errors.New("unknown block")
	// errUnauthorized is returned if a header is signed by a non authorized entity.
	errUnauthorized = errors.New("unauthorized")
	// errInvalidDifficulty is returned if the difficulty of a block is not 1
	errInvalidDifficulty = errors.New("invalid difficulty")
	// errInvalidExtraDataFormat is returned when the extra data format is incorrect
	errInvalidExtraDataFormat = errors.New("invalid extra data format")
	// errInvalidMixDigest is returned if a block's mix digest is not Istanbul digest.
	errInvalidMixDigest = errors.New("invalid Tendermint mix digest")
	// errInvalidNonce is returned if a block's nonce is invalid
	errInvalidNonce = errors.New("invalid nonce")
	// errInvalidUncleHash is returned if a block contains an non-empty uncle list.
	errInvalidUncleHash = errors.New("non empty uncle hash")
	// errInconsistentValidatorSet is returned if the validator set is inconsistent
	errInconsistentValidatorSet = errors.New("inconsistent validator set")
	// errInvalidTimestamp is returned if the timestamp of a block is lower than the previous block's timestamp + the minimum block period.
	errInvalidTimestamp = errors.New("invalid timestamp")
	// errInvalidVotingChain is returned if an authorization list is attempted to
	// be modified via out-of-range or non-contiguous headers.
	errInvalidVotingChain = errors.New("invalid voting chain")
	// errInvalidVote is returned if a nonce value is something else that the two
	// allowed constants of 0x00..0 or 0xff..f.
	errInvalidVote = errors.New("vote nonce not 0x00..0 or 0xff..f")
	// errInvalidCommittedSeals is returned if the committed seal is not signed by any of parent validators.
	errInvalidCommittedSeals = errors.New("invalid committed seals")
	// errEmptyCommittedSeals is returned if the field of committed seals is zero.
	errEmptyCommittedSeals = errors.New("zero committed seals")
	// errMismatchTxhashes is returned if the TxHash in header is mismatch.
	errMismatchTxhashes = errors.New("mismatch transactions hashes")

	// errInvalidMainChainNumber is returned when child chain block doesn't contain the valid main chain height
	errInvalidMainChainNumber = errors.New("invalid Main Chain Height")
	// errMainChainNotCatchup is returned if child chain wait more than 300 seconds for main chain to catch up
	errMainChainNotCatchup = errors.New("unable proceed the block due to main chain not catch up by waiting for more than 300 seconds, please catch up the main chain first")
)

var (
	now = time.Now

	inmemoryAddresses  = 20 // Number of recent addresses from ecrecover
	recentAddresses, _ = lru.NewARC(inmemoryAddresses)

	_ consensus.Engine = (*backend)(nil)

	// PChain Child Foundation Address
	foundationAddress = common.HexToAddress("0x991cf3cee2a55d06f9c7ba511bee3fad45a1bda7")
	// Address for Child Chain Reward
	childChainRewardAddress = common.BytesToAddress([]byte{100})
)

// APIs returns the RPC APIs this consensus engine provides.
func (sb *backend) APIs(chain consensus.ChainReader) []rpc.API {
	return []rpc.API{{
		Namespace: "tdm",
		Version:   "1.0",
		Service:   &API{chain: chain, tendermint: sb},
		Public:    true,
	}}
}

// Start implements consensus.Tendermint.Start
func (sb *backend) Start(chain consensus.ChainReader, currentBlock func() *types.Block, hasBadBlock func(hash common.Hash) bool) error {

	sb.logger.Info("Tendermint (backend) Start, add logic here")

	sb.coreMu.Lock()
	defer sb.coreMu.Unlock()
	if sb.coreStarted {
		return ErrStartedEngine
	}

	// clear previous data
	sb.proposedBlockHash = common.Hash{}
	if sb.commitCh != nil {
		close(sb.commitCh)
	}
	sb.commitCh = make(chan *types.Block, 1)
	if sb.vcommitCh != nil {
		close(sb.vcommitCh)
	}
	sb.vcommitCh = make(chan *tdmTypes.IntermediateBlockResult, 1)

	sb.chain = chain
	sb.currentBlock = currentBlock
	sb.hasBadBlock = hasBadBlock

	if _, err := sb.core.Start(); err != nil {
		return err
	}

	sb.coreStarted = true

	return nil
}

// Stop implements consensus.Tendermint.Stop
func (sb *backend) Stop() error {

	sb.logger.Info("Tendermint (backend) Stop, add logic here")

	//debug.PrintStack()

	sb.coreMu.Lock()
	defer sb.coreMu.Unlock()
	if !sb.coreStarted {
		return ErrStoppedEngine
	}
	if !sb.core.Stop() {
		return errors.New("tendermint stop error")
	}
	sb.coreStarted = false

	return nil
}

func (sb *backend) Close() error {
	sb.core.epochDB.Close()
	return nil
}

// Author retrieves the Ethereum address of the account that minted the given
// block, which may be different from the header's coinbase if a consensus
// engine is based on signatures.
func (sb *backend) Author(header *types.Header) (common.Address, error) {
	return header.Coinbase, nil
}

// VerifyHeader checks whether a header conforms to the consensus rules of a
// given engine. Verifying the seal may be done optionally here, or explicitly
// via the VerifySeal method.
func (sb *backend) VerifyHeader(chain consensus.ChainReader, header *types.Header, seal bool) error {

	sb.logger.Info("Tendermint (backend) VerifyHeader, add logic here")

	return sb.verifyHeader(chain, header, nil)
}

// verifyHeader checks whether a header conforms to the consensus rules.The
// caller may optionally pass in a batch of parents (ascending order) to avoid
// looking those up from the database. This is useful for concurrently verifying
// a batch of new headers.
func (sb *backend) verifyHeader(chain consensus.ChainReader, header *types.Header, parents []*types.Header) error {

	if header.Number == nil {
		return errUnknownBlock
	}

	if header.Number.Uint64() == 0 {
		return nil // Ignore verify for genesis block
	}

	// Don't waste time checking blocks from the future
	if header.Time.Cmp(big.NewInt(now().Unix())) > 0 {
		sb.logger.Warnf("date/time different between different nodes. block from future with time:%v, bigger than now:%v", header.Time.Uint64(), now().Unix())
		//in pchain, avoid the time difference to tolerate time gap between nodes
		//return consensus.ErrFutureBlock
	}

	// Ensure that the extra data format is satisfied
	if _, err := tdmTypes.ExtractTendermintExtra(header); err != nil {
		return errInvalidExtraDataFormat
	}

	// Ensure that the coinbase is valid
	if header.Nonce != (types.TendermintEmptyNonce) && !bytes.Equal(header.Nonce[:], types.TendermintNonce) {
		return errInvalidNonce
	}
	// Ensure that the mix digest is zero as we don't have fork protection currently
	if header.MixDigest != types.TendermintDigest {
		return errInvalidMixDigest
	}
	// Ensure that the block doesn't contain any uncles which are meaningless in Istanbul
	if header.UncleHash != types.TendermintNilUncleHash {
		return errInvalidUncleHash
	}
	// Ensure that the block's difficulty is meaningful (may not be correct at this point)
	if header.Difficulty == nil || header.Difficulty.Cmp(types.TendermintDefaultDifficulty) != 0 {
		return errInvalidDifficulty
	}

	// In case of Epoch switch, we have to wait for the Epoch switched first, then verify the following fields
	if header.Number.Uint64() > sb.GetEpoch().EndBlock {
		for {
			duration := 2 * time.Second
			sb.logger.Infof("Tendermint (backend) VerifyHeader, Epoch Switch, wait for %v then try again", duration)
			time.Sleep(duration)

			if header.Number.Uint64() <= sb.GetEpoch().EndBlock {
				break
			}
		}
	}

	if fieldError := sb.verifyCascadingFields(chain, header, parents); fieldError != nil {
		return fieldError
	}

	// Check the MainChainNumber if on Child Chain
	if !sb.chainConfig.IsMainChain() {
		if header.MainChainNumber == nil {
			return errInvalidMainChainNumber
		}

		tried := 0
		for {
			// Check our main chain has already run ahead
			ourMainChainHeight := sb.core.cch.GetHeightFromMainChain()
			if ourMainChainHeight.Cmp(header.MainChainNumber) >= 0 {
				break
			}

			if tried == 10 {
				sb.logger.Warnf("Tendermint (backend) VerifyHeader, Main Chain Number mismatch, after retried %d times", tried)
				return errMainChainNotCatchup
			}

			// Sleep for a while and check again
			duration := 30 * time.Second
			tried++
			sb.logger.Infof("Tendermint (backend) VerifyHeader, Main Chain Number mismatch, wait for %v then try again (count %d)", duration, tried)
			time.Sleep(duration)
		}
	}

	return nil
}

// verifyCascadingFields verifies all the header fields that are not standalone,
// rather depend on a batch of previous headers. The caller may optionally pass
// in a batch of parents (ascending order) to avoid looking those up from the
// database. This is useful for concurrently verifying a batch of new headers.
func (sb *backend) verifyCascadingFields(chain consensus.ChainReader, header *types.Header, parents []*types.Header) error {
	// The genesis block is the always valid dead-end

	number := header.Number.Uint64()
	if number == 0 {
		return nil
	}
	// Ensure that the block's timestamp isn't too close to it's parent
	var parent *types.Header
	if len(parents) > 0 {
		parent = parents[len(parents)-1]
	} else {
		parent = chain.GetHeader(header.ParentHash, number-1)
	}
	if parent == nil || parent.Number.Uint64() != number-1 || parent.Hash() != header.ParentHash {
		return consensus.ErrUnknownAncestor
	}

	err := sb.verifyCommittedSeals(chain, header, parents)
	return err
}

func (sb *backend) VerifyHeaderBeforeConsensus(chain consensus.ChainReader, header *types.Header, seal bool) error {
	sb.logger.Info("Tendermint (backend) VerifyHeaderBeforeConsensus, add logic here")

	if header.Number == nil {
		return errUnknownBlock
	}

	// Don't waste time checking blocks from the future
	if header.Time.Cmp(big.NewInt(now().Unix())) > 0 {
		sb.logger.Warnf("date/time different between different nodes. block from future with time:%v, bigger than now:%v", header.Time.Uint64(), now().Unix())
		//in pchain, avoid the time difference to tolerate time gap between nodes
		//return consensus.ErrFutureBlock
	}

	// Ensure that the coinbase is valid
	if header.Nonce != (types.TendermintEmptyNonce) && !bytes.Equal(header.Nonce[:], types.TendermintNonce) {
		return errInvalidNonce
	}
	// Ensure that the mix digest is zero as we don't have fork protection currently
	if header.MixDigest != types.TendermintDigest {
		return errInvalidMixDigest
	}
	// Ensure that the block doesn't contain any uncles which are meaningless in Istanbul
	if header.UncleHash != types.TendermintNilUncleHash {
		return errInvalidUncleHash
	}
	// Ensure that the block's difficulty is meaningful (may not be correct at this point)
	if header.Difficulty == nil || header.Difficulty.Cmp(types.TendermintDefaultDifficulty) != 0 {
		return errInvalidDifficulty
	}

	return nil
}

// VerifyHeaders is similar to VerifyHeader, but verifies a batch of headers
// concurrently. The method returns a quit channel to abort the operations and
// a results channel to retrieve the async verifications (the order is that of
// the input slice).
func (sb *backend) VerifyHeaders(chain consensus.ChainReader, headers []*types.Header, seals []bool) (chan<- struct{}, <-chan error) {
	abort := make(chan struct{})
	results := make(chan error, len(headers))

	sb.logger.Info("Tendermint (backend) VerifyHeaders, add logic here")

	go func() {
		for i, header := range headers {
			err := sb.verifyHeader(chain, header, headers[:i])
			select {
			case <-abort:
				return
			case results <- err:
			}
		}
	}()

	return abort, results
}

// VerifyUncles verifies that the given block's uncles conform to the consensus
// rules of a given engine.
func (sb *backend) VerifyUncles(chain consensus.ChainReader, block *types.Block) error {

	if len(block.Uncles()) > 0 {
		return errInvalidUncleHash
	}
	return nil
}

// verifyCommittedSeals checks whether every committed seal is signed by one of the parent's validators
func (sb *backend) verifyCommittedSeals(chain consensus.ChainReader, header *types.Header, parents []*types.Header) error {

	tdmExtra, err := tdmTypes.ExtractTendermintExtra(header)
	if err != nil {
		return errInvalidExtraDataFormat
	}

	epoch := sb.core.consensusState.Epoch
	if epoch == nil || epoch.Validators == nil {
		sb.logger.Errorf("verifyCommittedSeals error. Epoch %v", epoch)
		return errInconsistentValidatorSet
	}

	epoch = epoch.GetEpochByBlockNumber(header.Number.Uint64())
	if epoch == nil || epoch.Validators == nil {
		sb.logger.Errorf("verifyCommittedSeals error. Epoch %v", epoch)
		return errInconsistentValidatorSet
	}

	valSet := epoch.Validators
	if !bytes.Equal(valSet.Hash(), tdmExtra.ValidatorsHash) {
		sb.logger.Errorf("verifyCommittedSeals error. Our Validator Set %x, tdmExtra Valdiator %x", valSet.Hash(), tdmExtra.ValidatorsHash)
		return errInconsistentValidatorSet
	}

	seenCommit := tdmExtra.SeenCommit
	if !bytes.Equal(tdmExtra.SeenCommitHash, seenCommit.Hash()) {
		sb.logger.Errorf("verifyCommittedSeals SeenCommit is %#+v", seenCommit)
		sb.logger.Errorf("verifyCommittedSeals error. Our SeenCommitHash %x, tdmExtra SeenCommitHash %x", seenCommit.Hash(), tdmExtra.SeenCommitHash)
		return errInvalidCommittedSeals
	}

	if err = valSet.VerifyCommit(tdmExtra.ChainID, tdmExtra.Height, seenCommit); err != nil {
		return errInvalidSignature
	}

	return nil
}

// VerifySeal checks whether the crypto seal on a header is valid according to
// the consensus rules of the given engine.
func (sb *backend) VerifySeal(chain consensus.ChainReader, header *types.Header) error {
	// get parent header and ensure the signer is in parent's validator set
	number := header.Number.Uint64()
	if number == 0 {
		return errUnknownBlock
	}

	// ensure that the difficulty equals to defaultDifficulty
	if header.Difficulty.Cmp(types.TendermintDefaultDifficulty) != 0 {
		return errInvalidDifficulty
	}

	return nil
}

// Prepare initializes the consensus fields of a block header according to the
// rules of a particular engine. The changes are executed inline.
func (sb *backend) Prepare(chain consensus.ChainReader, header *types.Header) error {

	header.Nonce = types.TendermintEmptyNonce
	header.MixDigest = types.TendermintDigest

	// copy the parent extra data as the header extra data
	number := header.Number.Uint64()
	parent := chain.GetHeader(header.ParentHash, number-1)
	if parent == nil {
		return consensus.ErrUnknownAncestor
	}
	// use the same difficulty for all blocks
	header.Difficulty = types.TendermintDefaultDifficulty

	// add validators in snapshot to extraData's validators section
	extra, err := prepareExtra(header, nil)
	if err != nil {
		return err
	}
	header.Extra = extra

	// set header's timestamp
	//header.Time = new(big.Int).Add(parent.Time, new(big.Int).SetUint64(sb.config.BlockPeriod))
	//if header.Time.Int64() < time.Now().Unix() {
	header.Time = big.NewInt(time.Now().Unix())
	//}

	// Add Main Chain Height if running on Child Chain
	if sb.chainConfig.PChainId != params.MainnetChainConfig.PChainId && sb.chainConfig.PChainId != params.TestnetChainConfig.PChainId {
		header.MainChainNumber = sb.core.cch.GetHeightFromMainChain()
	} else {
		header.MainChainNumber = header.Number
	}

	return nil
}

// Finalize runs any post-transaction state modifications (e.g. block rewards)
// and assembles the final block.
//
// Note, the block header and state database might be updated to reflect any
// consensus rules that happen at finalization (e.g. block rewards).
func (sb *backend) Finalize(chain consensus.ChainReader, header *types.Header, state *state.StateDB, txs []*types.Transaction,
	totalGasFee *big.Int, uncles []*types.Header, receipts []*types.Receipt, ops *types.PendingOps) (*types.Block, error) {

	sb.logger.Debugf("Tendermint (backend) Finalize, receipts are: %v", receipts)

	// Check if any Child Chain need to be launch and Update their account balance accordingly
	if sb.chainConfig.PChainId == params.MainnetChainConfig.PChainId || sb.chainConfig.PChainId == params.TestnetChainConfig.PChainId {
		// Check the Child Chain Start
		readyId, updateBytes, removedId := sb.core.cch.ReadyForLaunchChildChain(header.Number, state)
		if len(readyId) > 0 || updateBytes != nil || len(removedId) > 0 {
			if ok := ops.Append(&types.LaunchChildChainsOp{
				ChildChainIds:       readyId,
				NewPendingIdx:       updateBytes,
				DeleteChildChainIds: removedId,
			}); !ok {
				// This should not happened
				sb.logger.Error("Tendermint (backend) Finalize, Fail to append LaunchChildChainsOp, only one LaunchChildChainsOp is allowed in each block")
			}
		}
	}

	curBlockNumber := header.Number.Uint64()
	epoch := sb.GetEpoch().GetEpochByBlockNumber(curBlockNumber)

	selfRetrieveReward := consensus.IsSelfRetrieveReward(sb.GetEpoch(), chain, header)

	mainBlock := header.Number
	if !sb.chainConfig.IsMainChain() {
		mainBlock = header.MainChainNumber
	}

	markProposedInEpoch := sb.chainConfig.IsMarkProposedInEpoch(mainBlock)

	// Calculate the rewards
	accumulateRewards(sb.chainConfig, state, header, epoch, totalGasFee, selfRetrieveReward, markProposedInEpoch)

	// Check the Epoch switch and update their account balance accordingly (Refund the Locked Balance)
	if ok, newValidators, _ := epoch.ShouldEnterNewEpoch(sb.chainConfig.PChainId, header.Number.Uint64(), state,
<<<<<<< HEAD
										sb.chainConfig.IsOutOfStorage(header.Number, header.MainChainNumber),
										selfRetrieveReward, markProposedInEpoch); ok {
=======
		sb.chainConfig.IsOutOfStorage(header.Number, header.MainChainNumber),
		selfRetrieveReward); ok {
>>>>>>> 2d15f5c7
		ops.Append(&tdmTypes.SwitchEpochOp{
			ChainId:       sb.chainConfig.PChainId,
			NewValidators: newValidators,
		})
		if sb.chainConfig.IsChildSd2mcWhenEpochEndsBlock(header.MainChainNumber) {
			epochInfo := epoch.GetNextEpoch()
			if epochInfo != nil {
				header.Extra = epochInfo.Bytes()
			}
		}
	}

	header.Root = state.IntermediateRoot(chain.Config().IsEIP158(header.Number))
	header.UncleHash = types.TendermintNilUncleHash
	// Assemble and return the final block for sealing
	return types.NewBlock(header, txs, nil, receipts, new(trie.Trie)), nil
}

// Seal generates a new block for the given input block with the local miner's
// seal place on top.
func (sb *backend) Seal(chain consensus.ChainReader, block *types.Block, stop <-chan struct{}) (interface{}, error) {

	sb.logger.Info("/e")

	// update the block header timestamp and signature and propose the block to core engine
	header := block.Header()
	number := header.Number.Uint64()
	parent := chain.GetHeader(header.ParentHash, number-1)
	if parent == nil {
		return nil, consensus.ErrUnknownAncestor
	}
	block, err := sb.updateBlock(parent, block)
	if err != nil {
		return nil, err
	}
	// wait for the timestamp of header, use this to adjust the block period
	delay := time.Unix(block.Header().Time.Int64(), 0).Sub(now())
	select {
	case <-time.After(delay):
	case <-stop:
		return nil, nil
	}
	// get the proposed block hash and clear it if the seal() is completed.
	sb.sealMu.Lock()
	sb.proposedBlockHash = block.Hash()
	clear := func() {
		sb.proposedBlockHash = common.Hash{}
		sb.sealMu.Unlock()
	}
	defer clear()

	// post block into Istanbul engine
	sb.logger.Infof("Tendermint (backend) Seal, before fire event with block height: %d", block.NumberU64())
	go tdmTypes.FireEventRequest(sb.core.EventSwitch(), tdmTypes.EventDataRequest{Proposal: block})
	//go sb.EventMux().Post(tdmTypes.RequestEvent{
	//	Proposal: block,
	//})

	for {
		select {
		case result, ok := <-sb.commitCh:

			if ok {
				sb.logger.Debugf("Tendermint (backend) Seal, got result with block.Hash: %x, result.Hash: %x", block.Hash(), result.Hash())
				// if the block hash and the hash from channel are the same,
				// return the result. Otherwise, keep waiting the next hash.
				if block.Hash() == result.Hash() {
					return result, nil
				}
				sb.logger.Debug("Tendermint (backend) Seal, hash are different")
			} else {
				sb.logger.Debug("Tendermint (backend) Seal, has been restart, just return")
				return nil, nil
			}

		case iresult, ok := <-sb.vcommitCh:

			if ok {
				sb.logger.Debugf("Tendermint (backend) Seal, v got result with block.Hash: %x, result.Hash: %x", block.Hash(), iresult.Block.Hash())
				if block.Hash() != iresult.Block.Hash() {
					return iresult, nil
				}
				sb.logger.Debug("Tendermint (backend) Seal, v hash are the same")
			} else {
				sb.logger.Debug("Tendermint (backend) Seal, v has been restart, just return")
				return nil, nil
			}

		case <-stop:
			sb.logger.Debug("Tendermint (backend) Seal, stop")
			return nil, nil
		}
	}

	return nil, nil
}

// CalcDifficulty is the difficulty adjustment algorithm. It returns the difficulty
// that a new block should have based on the previous blocks in the chain and the
// current signer.
func (sb *backend) CalcDifficulty(chain consensus.ChainReader, time uint64, parent *types.Header) *big.Int {

	return types.TendermintDefaultDifficulty
}

// Commit implements istanbul.Backend.Commit
func (sb *backend) Commit(proposal *tdmTypes.TdmBlock, seals [][]byte, isProposer func() bool) error {
	// Check if the proposal is a valid block
	block := proposal.Block

	h := block.Header()
	// Append seals into extra-data
	err := writeCommittedSeals(h, proposal.TdmExtra)
	if err != nil {
		return err
	}
	// update block's header
	block = block.WithSeal(h)

	sb.logger.Debugf("Tendermint (backend) Commit, hash: %x, number: %v", block.Hash(), block.Number().Int64())
	sb.logger.Debugf("Tendermint (backend) Commit, block: %s", block.String())

	// - if the proposed and committed blocks are the same, send the proposed hash
	//   to commit channel, which is being watched inside the engine.Seal() function.
	// - otherwise, we try to insert the block.
	// -- if success, the ChainHeadEvent event will be broadcasted, try to build
	//    the next block and the previous Seal() will be stopped.
	// -- otherwise, a error will be returned and a round change event will be fired.
	if isProposer() && (sb.proposedBlockHash == block.Hash()) { // for proposer
		// feed block hash to Seal() and wait the Seal() result
		sb.logger.Debugf("Tendermint (backend) Commit, proposer | feed to Seal: %x", block.Hash())
		sb.commitCh <- block
		return nil
	} else { // for other validators
		if proposal.IntermediateResult != nil {
			sb.logger.Debugf("Tendermint (backend) Commit, validator | feed to Seal: %x", block.Hash())
			proposal.IntermediateResult.Block = block
			sb.vcommitCh <- proposal.IntermediateResult
		} else {
			sb.logger.Debugf("Tendermint (backend) Commit, validator | fetcher enqueue: %x", block.Hash())
			if sb.broadcaster != nil {
				sb.broadcaster.Enqueue(fetcherID, block)
			}
		}
		return nil
	}
}

// Stop implements consensus.Istanbul.Stop
func (sb *backend) ChainReader() consensus.ChainReader {

	return sb.chain
}

func (sb *backend) ShouldStart() bool {
	return sb.shouldStart
}

func (sb *backend) IsStarted() bool {
	sb.coreMu.RLock()
	start := sb.coreStarted
	sb.coreMu.RUnlock()

	return start
}

func (sb *backend) ForceStart() {
	sb.shouldStart = true
}

// GetEpoch Get Epoch from Tendermint Engine
func (sb *backend) GetEpoch() *epoch.Epoch {
	return sb.core.consensusState.Epoch
}

// SetEpoch Set Epoch to Tendermint Engine
func (sb *backend) SetEpoch(ep *epoch.Epoch) {
	sb.core.consensusState.Epoch = ep
}

// Return the private validator address of consensus
func (sb *backend) PrivateValidator() common.Address {
	if sb.core.privValidator != nil {
		return sb.core.privValidator.Address
	}
	return common.Address{}
}

// update timestamp and signature of the block based on its number of transactions
func (sb *backend) updateBlock(parent *types.Header, block *types.Block) (*types.Block, error) {

	sb.logger.Debug("Tendermint (backend) updateBlock, add logic here")

	header := block.Header()
	/*
		//sign the hash
		seal, err := sb.Sign(sigHash(header).Bytes())
		if err != nil {
		    return nil, err
		}
	*/
	//err := writeSeal(header, seal)
	err := writeSeal(header, []byte{})
	if err != nil {
		return nil, err
	}

	return block.WithSeal(header), nil
}

// prepareExtra returns a extra-data of the given header and validators
func prepareExtra(header *types.Header, vals []common.Address) ([]byte, error) {

	//logger.Info("Tendermint (backend) prepareExtra, add logic here")

	header.Extra = types.MagicExtra
	return nil, nil
}

// writeSeal writes the extra-data field of the given header with the given seals.
// suggest to rename to writeSeal.
func writeSeal(h *types.Header, seal []byte) error {

	//logger.Info("Tendermint (backend) writeSeal, add logic here")
	if h.Extra == nil {
		payload := types.MagicExtra
		h.Extra = payload
	}
	return nil
}

// writeCommittedSeals writes the extra-data field of a block header with given committed seals.
func writeCommittedSeals(h *types.Header, tdmExtra *tdmTypes.TendermintExtra) error {

	//logger.Info("Tendermint (backend) writeCommittedSeals, add logic here")
	h.Extra = wire.BinaryBytes(*tdmExtra)
	return nil
}

// AccumulateRewards credits the coinbase of the given block with the mining reward.
// Main Chain:
// The total reward consists of the 80% of static block reward of the Epoch and total tx gas fee.
// Child Chain:
// The total reward consists of the static block reward of Owner setup and total tx gas fee.
//
// If the coinbase is Candidate, divide the rewards by weight
func accumulateRewards(config *params.ChainConfig, state *state.StateDB, header *types.Header, ep *epoch.Epoch,
						totalGasFee *big.Int, selfRetrieveReward, markProposedInEpoch bool) {
	// Total Reward = Block Reward + Total Gas Fee
	var coinbaseReward *big.Int
	if config.PChainId == params.MainnetChainConfig.PChainId || config.PChainId == params.TestnetChainConfig.PChainId {
		// Main Chain

		// Coinbase Reward   = 80% of Total Reward
		// Foundation Reward = 20% of Total Reward
		rewardPerBlock := ep.RewardPerBlock
		if rewardPerBlock != nil && rewardPerBlock.Sign() == 1 {
			// 80% Coinbase Reward
			coinbaseReward = new(big.Int).Mul(rewardPerBlock, big.NewInt(8))
			coinbaseReward.Quo(coinbaseReward, big.NewInt(10))
			// 20% go to PChain Foundation (For official Child Chain running cost)
			foundationReward := new(big.Int).Sub(rewardPerBlock, coinbaseReward)
			state.AddBalance(foundationAddress, foundationReward)

			coinbaseReward.Add(coinbaseReward, totalGasFee)
		} else {
			coinbaseReward = totalGasFee
		}
	} else {
		// Child Chain
		rewardPerBlock := state.GetChildChainRewardPerBlock()
		if rewardPerBlock != nil && rewardPerBlock.Sign() == 1 {
			childChainRewardBalance := state.GetBalance(childChainRewardAddress)
			if childChainRewardBalance.Cmp(rewardPerBlock) == -1 {
				rewardPerBlock = childChainRewardBalance
			}
			// sub balance from childChainRewardAddress, reward per blocks
			state.SubBalance(childChainRewardAddress, rewardPerBlock)

			coinbaseReward = new(big.Int).Add(rewardPerBlock, totalGasFee)
		} else {
			coinbaseReward = totalGasFee
		}
	}

	// Coinbase Reward   = Self Reward + Delegate Reward (if Deposit Proxied Balance > 0)
	//
	// IF commission > 0
	// Self Reward       = Self Reward + Commission Reward
	// Commission Reward = Delegate Reward * Commission / 100

	// Deposit Part
	selfDeposit := state.GetDepositBalance(header.Coinbase)
	totalProxiedDeposit := state.GetTotalDepositProxiedBalance(header.Coinbase)
	totalDeposit := new(big.Int).Add(selfDeposit, totalProxiedDeposit)

	var selfReward, delegateReward *big.Int
	if totalProxiedDeposit.Sign() == 0 {
		selfReward = coinbaseReward
	} else {
		selfReward = new(big.Int)
		selfPercent := new(big.Float).Quo(new(big.Float).SetInt(selfDeposit), new(big.Float).SetInt(totalDeposit))
		new(big.Float).Mul(new(big.Float).SetInt(coinbaseReward), selfPercent).Int(selfReward)

		delegateReward = new(big.Int).Sub(coinbaseReward, selfReward)
		commission := state.GetCommission(header.Coinbase)
		if commission > 0 {
			commissionReward := new(big.Int).Mul(delegateReward, big.NewInt(int64(commission)))
			commissionReward.Quo(commissionReward, big.NewInt(100))
			// Add the commission to self reward
			selfReward.Add(selfReward, commissionReward)
			// Sub the commission from delegate reward
			delegateReward.Sub(delegateReward, commissionReward)
		}
	}

	outsideReward := config.IsOutOfStorage(header.Number, header.MainChainNumber)

	rollbackCatchup := false
	if outsideReward {
		lastBlock, err := state.ReadOOSLastBlock()
		if err == nil && header.Number.Cmp(lastBlock) <= 0 {
			rollbackCatchup = true
		}
	}

	height := header.Number.Uint64()

	// Move the self reward to Reward Trie
<<<<<<< HEAD
=======
	//divideRewardByEpoch(state, header.Coinbase, ep.Number, selfReward, outsideReward, selfRetrieveReward, rollbackCatchup)
	height := header.Number.Uint64()
>>>>>>> 2d15f5c7
	divideRewardByEpoch(state, header.Coinbase, ep.Number, height, selfReward, outsideReward, selfRetrieveReward, rollbackCatchup)

	// Calculate the Delegate Reward
	if delegateReward != nil && delegateReward.Sign() > 0 {
		totalIndividualReward := big.NewInt(0)
		// Split the reward based on Weight stack
		state.ForEachProxied(header.Coinbase, func(key common.Address, proxiedBalance, depositProxiedBalance, pendingRefundBalance *big.Int) bool {
			if depositProxiedBalance.Sign() == 1 {
				// deposit * delegateReward / total deposit
				individualReward := new(big.Int).Quo(new(big.Int).Mul(depositProxiedBalance, delegateReward), totalProxiedDeposit)
				divideRewardByEpoch(state, key, ep.Number, height, individualReward, outsideReward, selfRetrieveReward, rollbackCatchup)
				totalIndividualReward.Add(totalIndividualReward, individualReward)
			}
			return true
		})
		// Recheck the Total Individual Reward, Float the difference
		cmp := delegateReward.Cmp(totalIndividualReward)
		if cmp == 1 {
			// if delegate reward > actual given reward, give remaining reward to Candidate
			diff := new(big.Int).Sub(delegateReward, totalIndividualReward)
			if outsideReward {
				if !rollbackCatchup {
					state.AddOutsideRewardBalanceByEpochNumber(header.Coinbase, ep.Number, height, diff)
				} else {
					state.AddRewardBalance(header.Coinbase, diff)
				}
			} else {
				state.AddRewardBalanceByEpochNumber(header.Coinbase, ep.Number, diff)
			}
		} else if cmp == -1 {
			// if delegate reward < actual given reward, subtract the diff from Candidate
			diff := new(big.Int).Sub(totalIndividualReward, delegateReward)
			if outsideReward {
				if !rollbackCatchup {
					state.SubOutsideRewardBalanceByEpochNumber(header.Coinbase, ep.Number, height, diff)
				} else {
					state.SubRewardBalance(header.Coinbase, diff)
				}
			} else {
				state.SubRewardBalanceByEpochNumber(header.Coinbase, ep.Number, diff)
			}
		}
	}

	if markProposedInEpoch {

		_, err := state.GetProposalStartInEpoch()
		if err != nil {
			state.MarkProposalStartInEpoch(ep.Number)
		}

		state.MarkProposedInEpoch(header.Coinbase, ep.Number)
	}
}

<<<<<<< HEAD
func divideRewardByEpoch(state *state.StateDB, addr common.Address, epochNumber uint64, height uint64,
						reward *big.Int, outsideReward, selfRetrieveReward, rollbackCatchup bool) {
=======
func divideRewardByEpoch(state *state.StateDB, addr common.Address, epochNumber uint64,height uint64, reward *big.Int,
						outsideReward, selfRetrieveReward, rollbackCatchup bool) {
>>>>>>> 2d15f5c7
	epochReward := new(big.Int).Quo(reward, big.NewInt(12))
	lastEpochReward := new(big.Int).Set(reward)
	for i := epochNumber; i < epochNumber+12; i++ {
		if i == epochNumber+11 {
			if outsideReward {
				if !rollbackCatchup {
					state.AddOutsideRewardBalanceByEpochNumber(addr, i, height, lastEpochReward)
				} else {
					state.AddRewardBalance(addr, lastEpochReward)
				}
			} else {
				state.AddRewardBalanceByEpochNumber(addr, i, lastEpochReward)
			}
		} else {
			if outsideReward {
				if !rollbackCatchup {
					state.AddOutsideRewardBalanceByEpochNumber(addr, i, height, epochReward)
				} else {
					state.AddRewardBalance(addr, epochReward)
				}
			} else {
				state.AddRewardBalanceByEpochNumber(addr, i, epochReward)
			}
			lastEpochReward.Sub(lastEpochReward, epochReward)
		}
	}
	if !selfRetrieveReward {
		state.MarkAddressReward(addr)
	}
}<|MERGE_RESOLUTION|>--- conflicted
+++ resolved
@@ -492,13 +492,8 @@
 
 	// Check the Epoch switch and update their account balance accordingly (Refund the Locked Balance)
 	if ok, newValidators, _ := epoch.ShouldEnterNewEpoch(sb.chainConfig.PChainId, header.Number.Uint64(), state,
-<<<<<<< HEAD
-										sb.chainConfig.IsOutOfStorage(header.Number, header.MainChainNumber),
-										selfRetrieveReward, markProposedInEpoch); ok {
-=======
 		sb.chainConfig.IsOutOfStorage(header.Number, header.MainChainNumber),
-		selfRetrieveReward); ok {
->>>>>>> 2d15f5c7
+		selfRetrieveReward, markProposedInEpoch); ok {
 		ops.Append(&tdmTypes.SwitchEpochOp{
 			ChainId:       sb.chainConfig.PChainId,
 			NewValidators: newValidators,
@@ -746,7 +741,7 @@
 //
 // If the coinbase is Candidate, divide the rewards by weight
 func accumulateRewards(config *params.ChainConfig, state *state.StateDB, header *types.Header, ep *epoch.Epoch,
-						totalGasFee *big.Int, selfRetrieveReward, markProposedInEpoch bool) {
+	totalGasFee *big.Int, selfRetrieveReward, markProposedInEpoch bool) {
 	// Total Reward = Block Reward + Total Gas Fee
 	var coinbaseReward *big.Int
 	if config.PChainId == params.MainnetChainConfig.PChainId || config.PChainId == params.TestnetChainConfig.PChainId {
@@ -828,11 +823,6 @@
 	height := header.Number.Uint64()
 
 	// Move the self reward to Reward Trie
-<<<<<<< HEAD
-=======
-	//divideRewardByEpoch(state, header.Coinbase, ep.Number, selfReward, outsideReward, selfRetrieveReward, rollbackCatchup)
-	height := header.Number.Uint64()
->>>>>>> 2d15f5c7
 	divideRewardByEpoch(state, header.Coinbase, ep.Number, height, selfReward, outsideReward, selfRetrieveReward, rollbackCatchup)
 
 	// Calculate the Delegate Reward
@@ -888,13 +878,8 @@
 	}
 }
 
-<<<<<<< HEAD
 func divideRewardByEpoch(state *state.StateDB, addr common.Address, epochNumber uint64, height uint64,
-						reward *big.Int, outsideReward, selfRetrieveReward, rollbackCatchup bool) {
-=======
-func divideRewardByEpoch(state *state.StateDB, addr common.Address, epochNumber uint64,height uint64, reward *big.Int,
-						outsideReward, selfRetrieveReward, rollbackCatchup bool) {
->>>>>>> 2d15f5c7
+	reward *big.Int, outsideReward, selfRetrieveReward, rollbackCatchup bool) {
 	epochReward := new(big.Int).Quo(reward, big.NewInt(12))
 	lastEpochReward := new(big.Int).Set(reward)
 	for i := epochNumber; i < epochNumber+12; i++ {
