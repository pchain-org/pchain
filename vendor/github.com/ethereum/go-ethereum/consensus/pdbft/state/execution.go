--- conflicted
+++ resolved
@@ -2,6 +2,7 @@
 
 import (
 	"errors"
+
 	"github.com/ethereum/go-ethereum/consensus"
 
 	//"fmt"
@@ -126,13 +127,8 @@
 		state, _ := bc.State()
 		epochNo := currentEpoch.Number
 		nextValidators := currentEpoch.Validators.Copy()
-<<<<<<< HEAD
 		dryrunErr := ep.DryRunUpdateEpochValidatorSet(state, epochNo, nextValidators,
 			nextEp.GetEpochValidatorVoteSet(), markProposedInEpoch)
-=======
-
-		dryrunErr := ep.DryRunUpdateEpochValidatorSet(state,nextValidators, nextEp.GetEpochValidatorVoteSet())
->>>>>>> 2d15f5c7
 		if dryrunErr != nil {
 			panic("can not update the validator set base on the vote, error: " + dryrunErr.Error())
 		}
