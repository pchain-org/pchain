package epoch

import (
	"errors"
	"fmt"
	"github.com/ethereum/go-ethereum/common"
	tmTypes "github.com/ethereum/go-ethereum/consensus/tendermint/types"
	"github.com/ethereum/go-ethereum/core/state"
	"github.com/ethereum/go-ethereum/log"
	dbm "github.com/tendermint/go-db"
	"github.com/tendermint/go-wire"
	"math"
	"math/big"
	"sort"
	"strconv"
	"sync"
	"time"
)

var NextEpochNotExist = errors.New("next epoch parameters do not exist, fatal error")
var NextEpochNotEXPECTED = errors.New("next epoch parameters are not excepted, fatal error")

const (
	EPOCH_NOT_EXIST          = iota // value --> 0
	EPOCH_PROPOSED_NOT_VOTED        // value --> 1
	EPOCH_VOTED_NOT_SAVED           // value --> 2
	EPOCH_SAVED                     // value --> 3

	NextEpochProposeStartPercent  = 0.75
	NextEpochHashVoteEndPercent   = 0.85
	NextEpochRevealVoteEndPercent = 0.95

	MinimumValidatorsSize = 10
	MaximumValidatorsSize = 200

	epochKey       = "Epoch:%v"
	latestEpochKey = "LatestEpoch"
)

type Epoch struct {
	mtx sync.Mutex
	db  dbm.DB

	Number         uint64
	RewardPerBlock *big.Int
	StartBlock     uint64
	EndBlock       uint64
	StartTime      time.Time
	EndTime        time.Time //not accurate for current epoch
	BlockGenerated int       //agreed in which block
	Status         int       //checked if this epoch has been saved
	Validators     *tmTypes.ValidatorSet

	// The VoteSet will be used just before Epoch Start
	validatorVoteSet *EpochValidatorVoteSet // VoteSet store with key prefix EpochValidatorVote_
	rs               *RewardScheme          // RewardScheme store with key REWARDSCHEME
	previousEpoch    *Epoch
	nextEpoch        *Epoch

	logger log.Logger
}

func calcEpochKeyWithHeight(number uint64) []byte {
	return []byte(fmt.Sprintf(epochKey, number))
}

// InitEpoch either initial the Epoch from DB or from genesis file
func InitEpoch(db dbm.DB, genDoc *tmTypes.GenesisDoc, logger log.Logger) *Epoch {

	epochNumber := db.Get([]byte(latestEpochKey))
	if epochNumber == nil {
		// Read Epoch from Genesis
		rewardScheme := MakeRewardScheme(db, &genDoc.RewardScheme)
		rewardScheme.Save()

		ep := MakeOneEpoch(db, &genDoc.CurrentEpoch, logger)
		ep.Save()

		ep.SetRewardScheme(rewardScheme)
		return ep
	} else {
		// Load Epoch from DB
		epNo, _ := strconv.ParseUint(string(epochNumber), 10, 64)
		return LoadOneEpoch(db, epNo, logger)
	}
}

// Load Full Epoch By EpochNumber (Epoch data, Reward Scheme, ValidatorVote, Previous Epoch, Next Epoch)
func LoadOneEpoch(db dbm.DB, epochNumber uint64, logger log.Logger) *Epoch {
	// Load Epoch Data from DB
	epoch := loadOneEpoch(db, epochNumber, logger)
	// Set Reward Scheme
	rewardscheme := LoadRewardScheme(db)
	epoch.rs = rewardscheme
	// Set Validator VoteSet if has
	epoch.validatorVoteSet = LoadEpochVoteSet(db, epochNumber)
	// Set Previous Epoch
	if epochNumber > 0 {
		epoch.previousEpoch = loadOneEpoch(db, epochNumber-1, logger)
		if epoch.previousEpoch != nil {
			epoch.previousEpoch.rs = rewardscheme
		}
	}
	// Set Next Epoch
	epoch.nextEpoch = loadOneEpoch(db, epochNumber+1, logger)
	if epoch.nextEpoch != nil {
		epoch.nextEpoch.rs = rewardscheme
		// Set ValidatorVoteSet
		epoch.nextEpoch.validatorVoteSet = LoadEpochVoteSet(db, epochNumber+1)
	}

	return epoch
}

func loadOneEpoch(db dbm.DB, epochNumber uint64, logger log.Logger) *Epoch {

	buf := db.Get(calcEpochKeyWithHeight(epochNumber))
	ep := FromBytes(buf)
	if ep != nil {
		ep.db = db
		ep.logger = logger
	}
	return ep
}

// Convert from OneEpochDoc (Json) to Epoch
func MakeOneEpoch(db dbm.DB, oneEpoch *tmTypes.OneEpochDoc, logger log.Logger) *Epoch {

	number, _ := strconv.ParseUint(oneEpoch.Number, 10, 64)
	RewardPerBlock, _ := new(big.Int).SetString(oneEpoch.RewardPerBlock, 10)
	StartBlock, _ := strconv.ParseUint(oneEpoch.StartBlock, 10, 64)
	EndBlock, _ := strconv.ParseUint(oneEpoch.EndBlock, 10, 64)
	StartTime := time.Now()
	EndTime := time.Unix(0, 0) //not accurate for current epoch
	BlockGenerated, _ := strconv.Atoi(oneEpoch.BlockGenerated)
	Status, _ := strconv.Atoi(oneEpoch.Status)

	validators := make([]*tmTypes.Validator, len(oneEpoch.Validators))
	for i, val := range oneEpoch.Validators {
		// Make validator
		validators[i] = &tmTypes.Validator{
			Address:        val.EthAccount.Bytes(),
			PubKey:         val.PubKey,
			VotingPower:    val.Amount,
			RemainingEpoch: val.RemainingEpoch,
		}
	}

	te := &Epoch{
		db: db,

		Number:         number,
		RewardPerBlock: RewardPerBlock,
		StartBlock:     StartBlock,
		EndBlock:       EndBlock,
		StartTime:      StartTime,
		EndTime:        EndTime,
		BlockGenerated: BlockGenerated,
		Status:         Status,
		Validators:     tmTypes.NewValidatorSet(validators),

		logger: logger,
	}

	return te
}

func (epoch *Epoch) GetDB() dbm.DB {
	return epoch.db
}

func (epoch *Epoch) GetEpochValidatorVoteSet() *EpochValidatorVoteSet {
	return epoch.validatorVoteSet
}

func (epoch *Epoch) SetEpochValidatorVoteSet(voteSet *EpochValidatorVoteSet) {
	epoch.validatorVoteSet = voteSet
}

func (epoch *Epoch) GetRewardScheme() *RewardScheme {
	return epoch.rs
}

func (epoch *Epoch) SetRewardScheme(rs *RewardScheme) {
	epoch.rs = rs
}

// Save the Epoch to Level DB
func (epoch *Epoch) Save() {
	epoch.mtx.Lock()
	defer epoch.mtx.Unlock()
	//fmt.Printf("(epoch *Epoch) Save(), (EPOCH, ts.Bytes()) are: (%s,%v\n", calcEpochKeyWithHeight(epoch.Number), epoch.Bytes())
	epoch.db.SetSync(calcEpochKeyWithHeight(epoch.Number), epoch.Bytes())
	epoch.db.SetSync([]byte(latestEpochKey), []byte(strconv.FormatUint(epoch.Number, 10)))

	if epoch.nextEpoch != nil && epoch.nextEpoch.Status == EPOCH_VOTED_NOT_SAVED {
		epoch.nextEpoch.Status = EPOCH_SAVED
		// Save the next epoch
		epoch.db.SetSync(calcEpochKeyWithHeight(epoch.nextEpoch.Number), epoch.nextEpoch.Bytes())
	}

	if epoch.nextEpoch != nil && epoch.nextEpoch.validatorVoteSet != nil {
		// Save the next epoch vote set
		SaveEpochVoteSet(epoch.db, epoch.nextEpoch.Number, epoch.nextEpoch.validatorVoteSet)
	}
}

func FromBytes(buf []byte) *Epoch {

	if len(buf) == 0 {
		return nil
	} else {
		ep := &Epoch{}
		err := wire.ReadBinaryBytes(buf, ep)
		if err != nil {
			log.Errorf("Load Epoch from Bytes Failed, error: %v", err)
			return nil
		}
		return ep
	}
}

func (epoch *Epoch) Bytes() []byte {
	return wire.BinaryBytes(*epoch)
}

func (epoch *Epoch) ValidateNextEpoch(next *Epoch, lastHeight uint64, lastBlockTime time.Time) error {

	myNextEpoch := epoch.ProposeNextEpoch(lastHeight, lastBlockTime)

	if !myNextEpoch.Equals(next, false) {
		return NextEpochNotEXPECTED
	}

	return nil
}

//check if need propose next epoch
func (epoch *Epoch) ShouldProposeNextEpoch(curBlockHeight uint64) bool {
	// If next epoch already proposed, then no need propose again
	if epoch.nextEpoch != nil {
		return false
	}

	//the epoch's end time is too rough to estimate,
	//so use generated block number in this epoch to decide if should propose next epoch parameters
	fCurBlockHeight := float64(curBlockHeight)
	fStartBlock := float64(epoch.StartBlock)
	fEndBlock := float64(epoch.EndBlock)

	passRate := (fCurBlockHeight - fStartBlock) / (fEndBlock - fStartBlock)

	shouldPropose := (NextEpochProposeStartPercent <= passRate) && (passRate < 1.0)
	return shouldPropose
}

func (epoch *Epoch) ProposeNextEpoch(lastBlockHeight uint64, lastBlockTime time.Time) *Epoch {

	if epoch != nil {

		rewardPerBlock, blocks := epoch.estimateForNextEpoch(lastBlockHeight, lastBlockTime)

		next := &Epoch{
			mtx: epoch.mtx,
			db:  epoch.db,

			Number:         epoch.Number + 1,
			RewardPerBlock: rewardPerBlock,
			StartBlock:     epoch.EndBlock + 1,
			EndBlock:       epoch.EndBlock + blocks,
			BlockGenerated: 0,
			Status:         EPOCH_PROPOSED_NOT_VOTED,
			Validators:     epoch.Validators.Copy(), // Old Validators

			logger: epoch.logger,
		}

		return next
	}
	return nil
}

func (epoch *Epoch) GetVoteStartHeight() uint64 {
	percent := float64(epoch.EndBlock-epoch.StartBlock) * NextEpochProposeStartPercent
	return uint64(math.Ceil(percent)) + epoch.StartBlock
}

func (epoch *Epoch) GetVoteEndHeight() uint64 {
	percent := float64(epoch.EndBlock-epoch.StartBlock) * NextEpochHashVoteEndPercent
	if _, frac := math.Modf(percent); frac == 0 {
		return uint64(percent) - 1 + epoch.StartBlock
	} else {
		return uint64(math.Floor(percent)) + epoch.StartBlock
	}
}

func (epoch *Epoch) GetRevealVoteStartHeight() uint64 {
	percent := float64(epoch.EndBlock-epoch.StartBlock) * NextEpochHashVoteEndPercent
	return uint64(math.Ceil(percent)) + epoch.StartBlock
}

func (epoch *Epoch) GetRevealVoteEndHeight() uint64 {
	percent := float64(epoch.EndBlock-epoch.StartBlock) * NextEpochRevealVoteEndPercent
	return uint64(math.Floor(percent)) + epoch.StartBlock
}

func (epoch *Epoch) CheckInNormalStage(height uint64) bool {
	fCurBlockHeight := float64(height)
	fStartBlock := float64(epoch.StartBlock)
	fEndBlock := float64(epoch.EndBlock)

	passRate := (fCurBlockHeight - fStartBlock) / (fEndBlock - fStartBlock)

	return (0 <= passRate) && (passRate < NextEpochProposeStartPercent)
}

func (epoch *Epoch) CheckInHashVoteStage(height uint64) bool {
	fCurBlockHeight := float64(height)
	fStartBlock := float64(epoch.StartBlock)
	fEndBlock := float64(epoch.EndBlock)

	passRate := (fCurBlockHeight - fStartBlock) / (fEndBlock - fStartBlock)

	return (NextEpochProposeStartPercent <= passRate) && (passRate < NextEpochHashVoteEndPercent)
}

func (epoch *Epoch) CheckInRevealVoteStage(height uint64) bool {
	fCurBlockHeight := float64(height)
	fStartBlock := float64(epoch.StartBlock)
	fEndBlock := float64(epoch.EndBlock)

	passRate := (fCurBlockHeight - fStartBlock) / (fEndBlock - fStartBlock)

	return (NextEpochHashVoteEndPercent <= passRate) && (passRate < NextEpochRevealVoteEndPercent)
}

func (epoch *Epoch) GetNextEpoch() *Epoch {
	return epoch.nextEpoch
}

func (epoch *Epoch) SetNextEpoch(next *Epoch) {
	if next != nil {
		next.db = epoch.db
		next.rs = epoch.rs
		next.logger = epoch.logger
	}
	epoch.nextEpoch = next
}

func (epoch *Epoch) GetPreviousEpoch() *Epoch {
	return epoch.previousEpoch
}

func (epoch *Epoch) ShouldEnterNewEpoch(height uint64, state *state.StateDB) (bool, *tmTypes.ValidatorSet, error) {

	if height == epoch.EndBlock {
		if epoch.nextEpoch != nil {
			// Step 0: Give the Epoch Reward
			currentEpochNumber := epoch.Number
			for rewardAddress := range state.GetRewardSet() {
				currentEpochReward := state.GetRewardBalanceByEpochNumber(rewardAddress, currentEpochNumber)
				state.SubRewardBalanceByEpochNumber(rewardAddress, currentEpochNumber, currentEpochReward)
				state.AddBalance(rewardAddress, currentEpochReward)

				// Check Remaining Reward Balance
				if state.GetTotalRewardBalance(rewardAddress).Sign() == 0 {
					state.ClearRewardSetByAddress(rewardAddress)
				}
			}

			// Step 1: Refund the Delegate (subtract the pending refund / deposit proxied amount)
			for refundAddress := range state.GetDelegateAddressRefundSet() {
				state.ForEachProxied(refundAddress, func(key common.Address, proxiedBalance, depositProxiedBalance, pendingRefundBalance *big.Int) bool {
					if pendingRefundBalance.Sign() > 0 {
						// Refund Pending Refund
						state.SubDepositProxiedBalanceByUser(refundAddress, key, pendingRefundBalance)
						state.SubPendingRefundBalanceByUser(refundAddress, key, pendingRefundBalance)
						state.SubDelegateBalance(key, pendingRefundBalance)
						state.AddBalance(key, pendingRefundBalance)
					}
					return true
				})
				// reset commission = 0 if not candidate
				if !state.IsCandidate(refundAddress) {
					state.ClearCommission(refundAddress)
				}
			}
			state.ClearDelegateRefundSet()

			// Step 2: Sort the Validators and potential Validators (with success vote) base on deposit amount + deposit proxied amount
			// Step 2.1: Update deposit amount base on the vote (Add/Substract deposit amount base on vote)
			// Step 2.2: Sort the address with deposit + deposit proxied amount
			newValidators := epoch.nextEpoch.Validators.Copy()
			for _, v := range newValidators.Validators {
				vAddr := common.BytesToAddress(v.Address)
				totalProxiedBalance := new(big.Int).Add(state.GetTotalProxiedBalance(vAddr), state.GetTotalDepositProxiedBalance(vAddr))
				// Voting Power = Delegated amount + Deposit amount
				newVotingPower := new(big.Int).Add(totalProxiedBalance, state.GetDepositBalance(vAddr))
				if newVotingPower.Sign() == 0 {
					newValidators.Remove(v.Address)
				} else {
					v.VotingPower = newVotingPower
				}
			}

			// Update Validators with vote
			refunds, err := updateEpochValidatorSet(newValidators, epoch.nextEpoch.validatorVoteSet)
			if err != nil {
				epoch.logger.Warn("Error changing validator set", "error", err)
				return false, nil, err
			}

			// Now newValidators become a real new Validators
			// Step 3: Special Case: For the existing Validator + Candidate + no vote, Move proxied amount to deposit proxied amount  (proxied amount -> deposit proxied amount)
			// (if has vote, proxied amount has already move to deposit proxied amount during apply reveal vote)
			for _, v := range newValidators.Validators {
				vAddr := common.BytesToAddress(v.Address)
				if state.IsCandidate(vAddr) && state.GetTotalProxiedBalance(vAddr).Sign() > 0 {
					state.ForEachProxied(vAddr, func(key common.Address, proxiedBalance, depositProxiedBalance, pendingRefundBalance *big.Int) bool {
						if proxiedBalance.Sign() > 0 {
							// Deposit the proxied amount
							state.SubProxiedBalanceByUser(vAddr, key, proxiedBalance)
							state.AddDepositProxiedBalanceByUser(vAddr, key, proxiedBalance)
						}
						return true
					})
				}
			}

			// Step 4: For vote out Address, refund deposit (deposit amount -> balance, deposit proxied amount -> proxied amount)
			for _, r := range refunds {
				if !r.Voteout {
					// Normal Refund, refund the deposit back to the self balance
					state.SubDepositBalance(r.Address, r.Amount)
					state.AddBalance(r.Address, r.Amount)
				} else {
					// Voteout Refund, refund the deposit both to self and proxied (if available)
					if state.IsCandidate(r.Address) {
						state.ForEachProxied(r.Address, func(key common.Address, proxiedBalance, depositProxiedBalance, pendingRefundBalance *big.Int) bool {
							if depositProxiedBalance.Sign() > 0 {
								state.SubDepositProxiedBalanceByUser(r.Address, key, depositProxiedBalance)
								state.AddProxiedBalanceByUser(r.Address, key, depositProxiedBalance)
							}
							return true
						})
					}
					// Refund all the self deposit balance
					depositBalance := state.GetDepositBalance(r.Address)
					state.SubDepositBalance(r.Address, depositBalance)
					state.AddBalance(r.Address, depositBalance)
				}
			}

			return true, newValidators, nil
		} else {
			return false, nil, NextEpochNotExist
		}
	}
	return false, nil, nil
}

// Move to New Epoch
func (epoch *Epoch) EnterNewEpoch(newValidators *tmTypes.ValidatorSet) (*Epoch, error) {
	if epoch.nextEpoch != nil {
		now := time.Now()

		// Set the End Time for current Epoch and Save it
		epoch.EndTime = now
		epoch.Save()
		// Old Epoch Ended
		epoch.logger.Infof("Epoch %v reach to his end", epoch.Number)

		// Now move to Next Epoch
		nextEpoch := epoch.nextEpoch
		// Store the Previous Epoch Validators only
		nextEpoch.previousEpoch = &Epoch{Validators: epoch.Validators}
		nextEpoch.StartTime = now
		nextEpoch.Validators = newValidators

		nextEpoch.nextEpoch = nil //suppose we will not generate a more epoch after next-epoch
		nextEpoch.Save()
		epoch.logger.Infof("Enter into New Epoch %v", nextEpoch)
		return nextEpoch, nil
	} else {
		return nil, NextEpochNotExist
	}
}

func DryRunUpdateEpochValidatorSet(validators *tmTypes.ValidatorSet, voteSet *EpochValidatorVoteSet) error {
	_, err := updateEpochValidatorSet(validators, voteSet)
	return err
}

// updateEpochValidatorSet Update the Current Epoch Validator by vote
//
func updateEpochValidatorSet(validators *tmTypes.ValidatorSet, voteSet *EpochValidatorVoteSet) ([]*tmTypes.RefundValidatorAmount, error) {

	// Refund List will be vaildators contain from Vote (exit validator or less amount than previous amount) and Knockout after sort by amount
	var refund []*tmTypes.RefundValidatorAmount
	oldValSize, newValSize := validators.Size(), 0

<<<<<<< HEAD
		_, validator := validators.GetByAddress(v.Address[:])
		if validator == nil {
			// Add the new validator
			added := validators.Add(tmTypes.NewValidator(v.Address[:], v.PubKey, v.Amount))
			if !added {
				return nil, fmt.Errorf("Failed to add new validator %x with voting power %d", v.Address, v.Amount)
			}
			newValSize++
		} else if v.Amount.Sign() == 0 {
			refund = append(refund, &tmTypes.RefundValidatorAmount{Address: v.Address, Amount: validator.VotingPower, Voteout: false})
			// Remove the Validator
			_, removed := validators.Remove(validator.Address)
			if !removed {
				return nil, fmt.Errorf("Failed to remove validator %x", validator.Address)
			}
		} else {
			//refund if new amount less than the voting power
			if v.Amount.Cmp(validator.VotingPower) == -1 {
				refundAmount := new(big.Int).Sub(validator.VotingPower, v.Amount)
				refund = append(refund, &tmTypes.RefundValidatorAmount{Address: v.Address, Amount: refundAmount, Voteout: false})
=======
	// Process the Vote if vote set not empty
	if !voteSet.IsEmpty() {
		// Process the Votes and merge into the Validator Set
		for _, v := range voteSet.Votes {
			// If vote not reveal, bypass this vote
			if v.Amount == nil || v.Salt == "" || v.PubKey == nil {
				continue
>>>>>>> 6d6b90df
			}

			_, validator := validators.GetByAddress(v.Address[:])
			if validator == nil {
				// Add the new validator
				added := validators.Add(tmTypes.NewValidator(v.Address[:], v.PubKey, v.Amount))
				if !added {
					return nil, fmt.Errorf("Failed to add new validator %x with voting power %d", v.Address, v.Amount)
				}
				newValSize++
			} else if v.Amount.Sign() == 0 {
				refund = append(refund, &tmTypes.RefundValidatorAmount{Address: v.Address, Amount: validator.VotingPower, Voteout: false})
				// Remove the Validator
				_, removed := validators.Remove(validator.Address)
				if !removed {
					return nil, fmt.Errorf("Failed to remove validator %x", validator.Address)
				}
			} else {
				//refund if new amount less than the voting power
				if v.Amount.Cmp(validator.VotingPower) == -1 {
					refundAmount := new(big.Int).Sub(validator.VotingPower, v.Amount)
					refund = append(refund, &tmTypes.RefundValidatorAmount{Address: v.Address, Amount: refundAmount, Voteout: false})
				}

				// Update the Validator Amount
				validator.VotingPower = v.Amount
				updated := validators.Update(validator)
				if !updated {
					return nil, fmt.Errorf("Failed to update validator %x with voting power %d", validator.Address, v.Amount)
				}
			}
		}
	}

	// Determine the Validator Size
	valSize := oldValSize + newValSize/2
	if valSize > MaximumValidatorsSize {
		valSize = MaximumValidatorsSize
	} else if valSize < MinimumValidatorsSize {
		valSize = MinimumValidatorsSize
	}

	// Subtract the remaining epoch value
	for _, v := range validators.Validators {
		if v.RemainingEpoch > 0 {
			v.RemainingEpoch--
		}
	}

	// If actual size of Validators greater than Determine Validator Size
	// then sort the Validators with VotingPower and return the most top Validators
	if validators.Size() > valSize {
		// Sort the Validator Set with Amount
		sort.Slice(validators.Validators, func(i, j int) bool {
			// Compare with remaining epoch first then, voting power
			if validators.Validators[i].RemainingEpoch == validators.Validators[j].RemainingEpoch {
				return validators.Validators[i].VotingPower.Cmp(validators.Validators[j].VotingPower) == 1
			} else {
				return validators.Validators[i].RemainingEpoch > validators.Validators[j].RemainingEpoch
			}
		})
		// Add knockout validator to refund list
		knockout := validators.Validators[valSize:]
		for _, k := range knockout {
			refund = append(refund, &tmTypes.RefundValidatorAmount{Address: common.BytesToAddress(k.Address), Amount: nil, Voteout: true})
		}

		validators.Validators = validators.Validators[:valSize]
	}

	return refund, nil
}

func (epoch *Epoch) GetEpochByBlockNumber(blockNumber uint64) *Epoch {

	if blockNumber >= epoch.StartBlock && blockNumber <= epoch.EndBlock {
		return epoch
	}

	for number := epoch.Number - 1; number >= 0; number-- {

		ep := loadOneEpoch(epoch.db, number, epoch.logger)
		if ep == nil {
			return nil
		}

		if blockNumber >= ep.StartBlock && blockNumber <= ep.EndBlock {
			return ep
		}
	}

	return nil
}

func (epoch *Epoch) Copy() *Epoch {
	return epoch.copy(true)
}

func (epoch *Epoch) copy(copyPrevNext bool) *Epoch {

	var previousEpoch, nextEpoch *Epoch
	if copyPrevNext {
		if epoch.previousEpoch != nil {
			previousEpoch = epoch.previousEpoch.copy(false)
		}

		if epoch.nextEpoch != nil {
			nextEpoch = epoch.nextEpoch.copy(false)
		}
	}

	return &Epoch{
		mtx:    epoch.mtx,
		db:     epoch.db,
		logger: epoch.logger,

		rs: epoch.rs,

		Number:           epoch.Number,
		RewardPerBlock:   epoch.RewardPerBlock,
		StartBlock:       epoch.StartBlock,
		EndBlock:         epoch.EndBlock,
		StartTime:        epoch.StartTime,
		EndTime:          epoch.EndTime,
		BlockGenerated:   epoch.BlockGenerated,
		Status:           epoch.Status,
		Validators:       epoch.Validators.Copy(),
		validatorVoteSet: epoch.validatorVoteSet.Copy(),

		previousEpoch: previousEpoch,
		nextEpoch:     nextEpoch,
	}
}

func (epoch *Epoch) estimateForNextEpoch(lastBlockHeight uint64, lastBlockTime time.Time) (rewardPerBlock *big.Int, blocksOfNextEpoch uint64) {

	var rewardFirstYear = epoch.rs.RewardFirstYear       //20000000e+18 //2 + 1.8 + 1.6 + ... + 0.2；release all left 110000000 PI by 10 years
	var epochNumberPerYear = epoch.rs.EpochNumberPerYear //12
	var totalYear = epoch.rs.TotalYear                   // 23

	const EMERGENCY_BLOCKS_OF_NEXT_EPOCH uint64 = 10

	zeroEpoch := loadOneEpoch(epoch.db, 0, epoch.logger)
	initStartTime := zeroEpoch.StartTime

	//from 0 year
	thisYear := epoch.Number / epochNumberPerYear
	nextYear := thisYear + 1

	timePerBlockThisEpoch := lastBlockTime.Sub(epoch.StartTime).Nanoseconds() / int64(lastBlockHeight-epoch.StartBlock)

	epochLeftThisYear := epochNumberPerYear - epoch.Number%epochNumberPerYear - 1

	blocksOfNextEpoch = 0

	log.Info("estimateForNextEpoch",
		"epochLeftThisYear", epochLeftThisYear,
		"timePerBlockThisEpoch", timePerBlockThisEpoch)

	if epochLeftThisYear == 0 { //to another year

		nextYearStartTime := initStartTime.AddDate(int(nextYear), 0, 0)

		timeLeftNextYear := nextYearStartTime.AddDate(1, 0, 0).Sub(nextYearStartTime)

		epochLeftNextYear := epochNumberPerYear

		epochTimePerEpochLeftNextYear := timeLeftNextYear.Nanoseconds() / int64(epochLeftNextYear)

		blocksOfNextEpoch = uint64(epochTimePerEpochLeftNextYear / timePerBlockThisEpoch)

		log.Info("estimateForNextEpoch 0",
			"timePerBlockThisEpoch", timePerBlockThisEpoch,
			"nextYearStartTime", nextYearStartTime,
			"timeLeftNextYear", timeLeftNextYear,
			"epochLeftNextYear", epochLeftNextYear,
			"epochTimePerEpochLeftNextYear", epochTimePerEpochLeftNextYear,
			"blocksOfNextEpoch", blocksOfNextEpoch)

		if blocksOfNextEpoch == 0 {
			blocksOfNextEpoch = EMERGENCY_BLOCKS_OF_NEXT_EPOCH //make it move ahead
			epoch.logger.Error("EstimateForNextEpoch Error: Please check the epoch_no_per_year setup in Genesis")
		}

		rewardPerEpochNextYear := calculateRewardPerEpochByYear(rewardFirstYear, int64(nextYear), int64(totalYear), int64(epochNumberPerYear))

		rewardPerBlock = new(big.Int).Div(rewardPerEpochNextYear, big.NewInt(int64(blocksOfNextEpoch)))

	} else {

		nextYearStartTime := initStartTime.AddDate(int(nextYear), 0, 0)

		timeLeftThisYear := nextYearStartTime.Sub(lastBlockTime)

		epochTimePerEpochLeftThisYear := timeLeftThisYear.Nanoseconds() / int64(epochLeftThisYear)

		blocksOfNextEpoch = uint64(epochTimePerEpochLeftThisYear / timePerBlockThisEpoch)

		log.Info("estimateForNextEpoch 1",
			"timePerBlockThisEpoch", timePerBlockThisEpoch,
			"nextYearStartTime", nextYearStartTime,
			"timeLeftThisYear", timeLeftThisYear,
			"epochTimePerEpochLeftThisYear", epochTimePerEpochLeftThisYear,
			"blocksOfNextEpoch", blocksOfNextEpoch)

		if blocksOfNextEpoch == 0 {
			blocksOfNextEpoch = EMERGENCY_BLOCKS_OF_NEXT_EPOCH //make it move ahead
			epoch.logger.Error("EstimateForNextEpoch Error: Please check the epoch_no_per_year setup in Genesis")
		}

		epoch.logger.Debugf("Current Epoch Number %v, This Year %v, Next Year %v, Epoch No Per Year %v, Epoch Left This year %v\n"+
			"initStartTime %v ; nextYearStartTime %v\n"+
			"Time Left This year %v, timePerBlockThisEpoch %v, blocksOfNextEpoch %v\n", epoch.Number, thisYear, nextYear, epochNumberPerYear, epochLeftThisYear, initStartTime, nextYearStartTime, timeLeftThisYear, timePerBlockThisEpoch, blocksOfNextEpoch)

		rewardPerEpochThisYear := calculateRewardPerEpochByYear(rewardFirstYear, int64(thisYear), int64(totalYear), int64(epochNumberPerYear))

		rewardPerBlock = new(big.Int).Div(rewardPerEpochThisYear, big.NewInt(int64(blocksOfNextEpoch)))

	}
	return rewardPerBlock, blocksOfNextEpoch
}

/*
	Abstract function to calculate the reward of each Epoch by year

	factor = year / 4
switch factor
case 5
	factor = 4
default:
	rewardYear = rewardFirstYear / 2 ^ factor

	rewardYear / epochNumberPerYear (12)
*/
func calculateRewardPerEpochByYear(rewardFirstYear *big.Int, year, totalYear, epochNumberPerYear int64) *big.Int {
	if year > totalYear {
		return big.NewInt(0)
	}

	var rewardYear *big.Int

	power := year / 4
	switch power {
	case 5:
		power = 4
		fallthrough
	default:
		exp := new(big.Int).Exp(big.NewInt(2), big.NewInt(power), nil)
		rewardYear = new(big.Int).Div(rewardFirstYear, exp)
	}

	return new(big.Int).Div(rewardYear, big.NewInt(epochNumberPerYear))
}

func (epoch *Epoch) Equals(other *Epoch, checkPrevNext bool) bool {

	if (epoch == nil && other != nil) || (epoch != nil && other == nil) {
		return false
	}

	if epoch == nil && other == nil {
		return true
	}

	if !(epoch.Number == other.Number && epoch.RewardPerBlock.Cmp(other.RewardPerBlock) == 0 &&
		epoch.StartBlock == other.StartBlock && epoch.EndBlock == other.EndBlock &&
		epoch.Validators.Equals(other.Validators)) {
		return false
	}

	if checkPrevNext {
		if !epoch.previousEpoch.Equals(other.previousEpoch, false) ||
			!epoch.nextEpoch.Equals(other.nextEpoch, false) {
			return false
		}
	}

	return true
}

func (epoch *Epoch) String() string {
	return fmt.Sprintf("Epoch : {"+
		"Number : %v,\n"+
		"RewardPerBlock : %v,\n"+
		"StartBlock : %v,\n"+
		"EndBlock : %v,\n"+
		"StartTime : %v,\n"+
		"EndTime : %v,\n"+
		"BlockGenerated : %v,\n"+
		"Status : %v,\n"+
		"Next Epoch : %v,\n"+
		"Prev Epoch : %v,\n"+
		"Contains RS : %v, \n"+
		"}",
		epoch.Number,
		epoch.RewardPerBlock,
		epoch.StartBlock,
		epoch.EndBlock,
		epoch.StartTime,
		epoch.EndTime,
		epoch.BlockGenerated,
		epoch.Status,
		epoch.nextEpoch,
		epoch.previousEpoch,
		epoch.rs != nil,
	)
}

func UpdateEpochEndTime(db dbm.DB, epNumber uint64, endTime time.Time) {
	// Load Epoch from DB
	ep := loadOneEpoch(db, epNumber, nil)
	if ep != nil {
		ep.mtx.Lock()
		defer ep.mtx.Unlock()
		// Set End Time
		ep.EndTime = endTime
		// Save back to DB
		db.SetSync(calcEpochKeyWithHeight(epNumber), ep.Bytes())
	}
}<|MERGE_RESOLUTION|>--- conflicted
+++ resolved
@@ -499,28 +499,6 @@
 	var refund []*tmTypes.RefundValidatorAmount
 	oldValSize, newValSize := validators.Size(), 0
 
-<<<<<<< HEAD
-		_, validator := validators.GetByAddress(v.Address[:])
-		if validator == nil {
-			// Add the new validator
-			added := validators.Add(tmTypes.NewValidator(v.Address[:], v.PubKey, v.Amount))
-			if !added {
-				return nil, fmt.Errorf("Failed to add new validator %x with voting power %d", v.Address, v.Amount)
-			}
-			newValSize++
-		} else if v.Amount.Sign() == 0 {
-			refund = append(refund, &tmTypes.RefundValidatorAmount{Address: v.Address, Amount: validator.VotingPower, Voteout: false})
-			// Remove the Validator
-			_, removed := validators.Remove(validator.Address)
-			if !removed {
-				return nil, fmt.Errorf("Failed to remove validator %x", validator.Address)
-			}
-		} else {
-			//refund if new amount less than the voting power
-			if v.Amount.Cmp(validator.VotingPower) == -1 {
-				refundAmount := new(big.Int).Sub(validator.VotingPower, v.Amount)
-				refund = append(refund, &tmTypes.RefundValidatorAmount{Address: v.Address, Amount: refundAmount, Voteout: false})
-=======
 	// Process the Vote if vote set not empty
 	if !voteSet.IsEmpty() {
 		// Process the Votes and merge into the Validator Set
@@ -528,7 +506,6 @@
 			// If vote not reveal, bypass this vote
 			if v.Amount == nil || v.Salt == "" || v.PubKey == nil {
 				continue
->>>>>>> 6d6b90df
 			}
 
 			_, validator := validators.GetByAddress(v.Address[:])
