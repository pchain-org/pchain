package types

import (
	"math/big"
	"time"

	"github.com/ethereum/go-ethereum/common"
	. "github.com/tendermint/go-common"
	"github.com/tendermint/go-crypto"
	"github.com/tendermint/go-wire"
)

//------------------------------------------------------------
// we store the gendoc in the db

var GenDocKey = []byte("GenDocKey")

//------------------------------------------------------------
// core types for a genesis definition

var CONSENSUS_POS string = "pos"
var CONSENSUS_POW string = "pow"

type GenesisValidator struct {
	EthAccount     common.Address `json:"eth_account"`
	PubKey         crypto.PubKey  `json:"pub_key"`
	Amount         *big.Int       `json:"amount"`
	Name           string         `json:"name"`
	RemainingEpoch uint64         `json:"epoch"`
}

type OneEpochDoc struct {
	Number         string             `json:"number"`
	RewardPerBlock string             `json:"reward_per_block"`
	StartBlock     string             `json:"start_block"`
	EndBlock       string             `json:"end_block"`
	BlockGenerated string             `json:"block_generated"`
	Status         string             `json:"status"`
	Validators     []GenesisValidator `json:"validators"`
}

type RewardSchemeDoc struct {
	TotalReward        string `json:"total_reward"`
	RewardFirstYear    string `json:"reward_first_year"`
	EpochNumberPerYear string `json:"epoch_no_per_year"`
	TotalYear          string `json:"total_year"`
}

type GenesisDoc struct {
	AppHash      []byte          `json:"app_hash"`
	ChainID      string          `json:"chain_id"`
	Consensus    string          `json:"consensus"` //should be 'pos' or 'pow'
	GenesisTime  time.Time       `json:"genesis_time"`
	RewardScheme RewardSchemeDoc `json:"reward_scheme"`
	CurrentEpoch OneEpochDoc     `json:"current_epoch"`
}

// Utility method for saving GenensisDoc as JSON file.
func (genDoc *GenesisDoc) SaveAs(file string) error {
	genDocBytes := wire.JSONBytesPretty(genDoc)
	return WriteFile(file, genDocBytes, 0644)
}

//------------------------------------------------------------
// Make genesis state from file

func GenesisDocFromJSON(jsonBlob []byte) (genDoc *GenesisDoc, err error) {
	wire.ReadJSONPtr(&genDoc, jsonBlob, &err)
	return
}

var MainnetGenesisJSON string = `{
	"app_hash": "",
	"chain_id": "pchain",
	"consensus": "pos",
	"current_epoch": {
		"block_generated": "0",
		"end_block": "2592000",
		"number": "0",
		"reward_per_block": "1219698431069958847",
		"start_block": "0",
		"status": "0",
		"validators": [
			{
				"amount": "5027221",
				"eth_account": "d498329bda9dd1cddd397910e79baca72fae1e1c",
				"name": "",
				"pub_key": [
					4,
					"6EFECE72321773490F67F5B6F5104F699EE2EEC679EF8BDEE032CC7D2854B64D402933FA0D9A4D1254AD78043AF747DD568A6362E7DDE83267E04C542C053E1A072351B2347267AD33991E8D26D850F411CA490978C7FDDDA436BB13C6B3990D8632CA6E9A90D22D9EC6B370365CCDE58EC77733C78AFA1AD2E970D679174264"
				]
 			},
			{
				"amount": "10392399",
				"eth_account": "e218d242af2159e6aba5176a1c2564291a48da2d",
				"name": "",
				"pub_key": [
					4,
					"5695B283C0B256073F340D1DA58964448FA7CFF970D7D7CABEDC879FBBA2630C46EA0F6C0397E7CEFEE34A26C636A5193DAC095CFFCCA0E98E072551B31338F91E63106C22BAF75D9C6B1937D13C87B74A08F82590163F755B758ABC3AE9D0FE70C50A9A56D4DFCFB6050486A2DD6135C9D5025FE64C1DFBD3B649A36BB446D0"
				]
 			}
		]
	},
	"genesis_time": "2019-01-22T02:26:57.071Z",
	"reward_scheme": {
		"epoch_no_per_year": "12",
		"reward_first_year": "37937500000000000000000000",
		"total_reward": "303500000000000000000000000",
		"total_year": "23"
	}
}`

var TestnetGenesisJSON string = `{
  "app_hash": "",
  "chain_id": "testnet",
  "consensus": "pos",
  "current_epoch": {
    "block_generated": "0",
    "end_block": "172800",
    "number": "0",
    "reward_per_block": "1219698431069958847",
    "start_block": "0",
    "status": "0",
    "validators": [
      {
        "amount": "200000000000000000000000",
<<<<<<< HEAD
=======
        "epoch": 11,
>>>>>>> 59bd4fa7
        "eth_account": "D2FD09246E2CED295411F1F863E6E7B5929BCC59",
        "name": "",
        "pub_key": [
          4,
          "0C75143EB5952A46803215DAA3E8F53E2245501C2BCBA0285E624DE74C6DF703157710EBA5023EF1B082FC8ECA27670E131745ED01954A48892AD1F8CF2602303B2D37035353410982E31AC15BEF80902B38591593A312C9D917F2ED5C941164425FE4B19C1C65C3E2C31B544A3BABF85EE0BEEDE5D9E1F8C004C28A9C93E47F"
        ]
      },
      {
        "amount": "200000000000000000000000",
<<<<<<< HEAD
=======
        "epoch": 11,
>>>>>>> 59bd4fa7
        "eth_account": "C6179A651918888251380A4E3FEE6AF81CF091D1",
        "name": "",
        "pub_key": [
          4,
          "72747AFEE21059D6BE594C815A280EF64620EE0BA502DF5A064AB45AC2D633CA106E6439414C8CB688FC3699566472F3A056471581713EA09B5E9C6216744CC68CCCA0A390A0088248DBC2679C9B9CD699631472C4000F64D77919A8472A75716D690F669F53DE3ED2919A1457D75FABDFB4ACD7BD8BAB35B7D6CD8B59CFC4A5"
        ]
      },
      {
        "amount": "200000000000000000000000",
<<<<<<< HEAD
=======
        "epoch": 11,
>>>>>>> 59bd4fa7
        "eth_account": "79CD31B59E3FAAB6DEEA68FBBAAFA4DA748BBDF6",
        "name": "",
        "pub_key": [
          4,
          "7315DF293B07C52EF6C1FC05018A1CA4FB630F6DBD4F1216804FEDDC2F04CD2932A5AB72B6910145ED97A5FFA0CDCB818F928A8921FDAE8033BF4259AC3400552065951D2440C25A6994367E1DC60EE34B34CB85CD95304B24F9A07473163F1F24C79AC5CBEC240B5EAA80907F6B3EDD44FD8341BF6EB8179334105FEDE6E790"
        ]
      },
      {
        "amount": "200000000000000000000000",
<<<<<<< HEAD
=======
        "epoch": 0,
>>>>>>> 59bd4fa7
        "eth_account": "4CACBCBF218679DCC9574A90A2061BCA4A8D8B6C",
        "name": "",
        "pub_key": [
          4,
          "085586D41F70435700850E19B7DE54B3E793C5EC4C6EC502D19030EF4F2122823E5A765E56CBA7B4C57E50561F77B022313C39895CA303F3C95D7B7282412F334778B95ACE046A79AEA4DB148334527250C8895AC5DB80459BF5D367236B59AF2DB5C0254E30A6D8CD1FA10AB8A5D872F5EBD312D3160D3E4DD496973BDC75E0"
        ]
      }
    ]
  },
<<<<<<< HEAD
  "genesis_time": "2018-12-06T08:16:31.221Z",
=======
  "genesis_time": "2019-02-18T07:12:15.424Z",
>>>>>>> 59bd4fa7
  "reward_scheme": {
    "epoch_no_per_year": "183",
    "reward_first_year": "37937500000000000000000000",
    "total_reward": "303500000000000000000000000",
    "total_year": "23"
  }
}
`<|MERGE_RESOLUTION|>--- conflicted
+++ resolved
@@ -124,10 +124,7 @@
     "validators": [
       {
         "amount": "200000000000000000000000",
-<<<<<<< HEAD
-=======
         "epoch": 11,
->>>>>>> 59bd4fa7
         "eth_account": "D2FD09246E2CED295411F1F863E6E7B5929BCC59",
         "name": "",
         "pub_key": [
@@ -137,10 +134,7 @@
       },
       {
         "amount": "200000000000000000000000",
-<<<<<<< HEAD
-=======
         "epoch": 11,
->>>>>>> 59bd4fa7
         "eth_account": "C6179A651918888251380A4E3FEE6AF81CF091D1",
         "name": "",
         "pub_key": [
@@ -150,10 +144,7 @@
       },
       {
         "amount": "200000000000000000000000",
-<<<<<<< HEAD
-=======
         "epoch": 11,
->>>>>>> 59bd4fa7
         "eth_account": "79CD31B59E3FAAB6DEEA68FBBAAFA4DA748BBDF6",
         "name": "",
         "pub_key": [
@@ -163,10 +154,7 @@
       },
       {
         "amount": "200000000000000000000000",
-<<<<<<< HEAD
-=======
         "epoch": 0,
->>>>>>> 59bd4fa7
         "eth_account": "4CACBCBF218679DCC9574A90A2061BCA4A8D8B6C",
         "name": "",
         "pub_key": [
@@ -176,11 +164,7 @@
       }
     ]
   },
-<<<<<<< HEAD
-  "genesis_time": "2018-12-06T08:16:31.221Z",
-=======
   "genesis_time": "2019-02-18T07:12:15.424Z",
->>>>>>> 59bd4fa7
   "reward_scheme": {
     "epoch_no_per_year": "183",
     "reward_first_year": "37937500000000000000000000",
