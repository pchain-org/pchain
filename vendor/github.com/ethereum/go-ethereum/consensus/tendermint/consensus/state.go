package consensus

import (
	"bytes"
	"errors"
	"fmt"
	"github.com/ethereum/go-ethereum/common"
	"github.com/ethereum/go-ethereum/log"
	"math"
	"reflect"
	"sync"
	"time"

	"context"

	//	"github.com/ethereum/go-ethereum/common"
	consss "github.com/ethereum/go-ethereum/consensus"
	ep "github.com/ethereum/go-ethereum/consensus/tendermint/epoch"
	sm "github.com/ethereum/go-ethereum/consensus/tendermint/state"
	"github.com/ethereum/go-ethereum/consensus/tendermint/types"
	"github.com/ethereum/go-ethereum/core"
	ethTypes "github.com/ethereum/go-ethereum/core/types"
	"github.com/ethereum/go-ethereum/params"
	"github.com/ethereum/go-ethereum/rlp"
	pabi "github.com/pchain/abi"
	. "github.com/tendermint/go-common"
	cfg "github.com/tendermint/go-config"
	//	"github.com/ethereum/go-ethereum/crypto"
	"crypto/ecdsa"
	"crypto/sha256"
	//"encoding/binary"
	"github.com/ethereum/go-ethereum/crypto"
	tmdcrypto "github.com/tendermint/go-crypto"
	"math/big"
	//"github.com/pchain/chain"
)

type Backend interface {
	Commit(proposal *types.TdmBlock, seals [][]byte, isProposer func() bool) error
	ChainReader() consss.ChainReader
	GetBroadcaster() consss.Broadcaster
	GetLogger() log.Logger
}

//-----------------------------------------------------------------------------
// Timeout Parameters

// TimeoutParams holds timeouts and deltas for each round step.
// All timeouts and deltas in milliseconds.
type TimeoutParams struct {
	WaitForMinerBlock0 int
	Propose0           int
	ProposeDelta       int
	Prevote0           int
	PrevoteDelta       int
	Precommit0         int
	PrecommitDelta     int
	Commit0            int
	SkipTimeoutCommit  bool
}

// Wait this long for a proposal
func (tp *TimeoutParams) WaitForMinerBlock() time.Duration {
	return time.Duration(tp.WaitForMinerBlock0) * time.Millisecond
}

//In PDBFT, wait for this long for Proposer to send proposal
//the more round, the more time to wait for proposer's proposal
func (tp *TimeoutParams) Propose(round int) time.Duration {
	if round >= 5 {
		round = 4
	}
	return time.Duration(tp.Propose0+tp.ProposeDelta*round) * time.Millisecond
}

//In PDBFT, wait for this long for Non-Proposer validator to vote prevote
//the more round, the more time to wait for validator's prevote
func (tp *TimeoutParams) Prevote(round int) time.Duration {
	//if round is less than 5, we assume it is in network traffic jam,
	// we skip to another round to find another proposer who has better connection situation
	//if round is equal to or great than 5, we assume some validators are after the newest round,
	//we extends time every round to wait for them to catch up
	if round < 5 {
		return time.Duration(tp.Prevote0+tp.PrevoteDelta*round) * time.Millisecond
	} else {
		return time.Duration(tp.Prevote0+tp.PrevoteDelta*int(math.Pow(2.0, float64(round-2)))) * time.Millisecond
	}
}

//In PDBFT, wait for this long for Non-Proposer validator to vote precommit
func (tp *TimeoutParams) Precommit(round int) time.Duration {
	if round >= 5 {
		round = 4
	}
	return time.Duration(tp.Precommit0+tp.PrecommitDelta*round) * time.Millisecond
}

// After receiving +2/3 precommits for a single block (a commit), wait this long for stragglers in the next height's RoundStepNewHeight
func (tp *TimeoutParams) Commit(t time.Time) time.Time {
	return t.Add(time.Duration(tp.Commit0) * time.Millisecond)
}

// InitTimeoutParamsFromConfig initializes parameters from config
func InitTimeoutParamsFromConfig(config cfg.Config) *TimeoutParams {
	return &TimeoutParams{
		WaitForMinerBlock0: config.GetInt("timeout_wait_for_miner_block"),
		Propose0:           config.GetInt("timeout_propose"),
		ProposeDelta:       config.GetInt("timeout_propose_delta"),
		Prevote0:           config.GetInt("timeout_prevote"),
		PrevoteDelta:       config.GetInt("timeout_prevote_delta"),
		Precommit0:         config.GetInt("timeout_precommit"),
		PrecommitDelta:     config.GetInt("timeout_precommit_delta"),
		Commit0:            config.GetInt("timeout_commit"),
		SkipTimeoutCommit:  config.GetBool("skip_timeout_commit"),
	}
}

//-------------------------------------
type VRFProposer struct {
	Height uint64
	Round  int

	valIndex int
	Proposer *types.Validator
}

func (propser *VRFProposer) Validate(height uint64, round int) bool {
	if propser.Height == height && propser.Round == round {
		return true
	} else {
		return false
	}
}

//-----------------------------------------------------------------------------
// Errors

var (
	ErrMinerBlock               = errors.New("Miner block is nil")
	ErrInvalidProposalSignature = errors.New("Error invalid proposal signature")
	ErrInvalidProposalPOLRound  = errors.New("Error invalid proposal POL round")
	ErrAddingVote               = errors.New("Error adding vote")
	ErrVoteHeightMismatch       = errors.New("Error vote height mismatch")
	ErrInvalidSignatureAggr     = errors.New("Invalid signature aggregation")
	ErrDuplicateSignatureAggr   = errors.New("Duplicate signature aggregation")
	ErrNotMaj23SignatureAggr    = errors.New("Signature aggregation has no +2/3 power")
)

//-----------------------------------------------------------------------------
// RoundStepType enum type

type RoundStepType uint8 // These must be numeric, ordered.

const (
	RoundStepNewHeight         = RoundStepType(0x01) // Wait til CommitTime + timeoutCommit
	RoundStepNewRound          = RoundStepType(0x02) // Setup new round and go to RoundStepPropose
	RoundStepWaitForMinerBlock = RoundStepType(0x03) // wait proposal block from miner
	RoundStepPropose           = RoundStepType(0x04) // Did propose, gossip proposal
	RoundStepPrevote           = RoundStepType(0x05) // Did prevote, gossip prevotes
	RoundStepPrevoteWait       = RoundStepType(0x06) // Did receive any +2/3 prevotes, start timeout
	RoundStepPrecommit         = RoundStepType(0x07) // Did precommit, gossip precommits
	RoundStepPrecommitWait     = RoundStepType(0x08) // Did receive any +2/3 precommits, start timeout
	RoundStepCommit            = RoundStepType(0x09) // Entered commit state machine
	// NOTE: RoundStepNewHeight acts as RoundStepCommitWait.
)

func (rs RoundStepType) String() string {
	switch rs {
	case RoundStepNewHeight:
		return "RoundStepNewHeight"
	case RoundStepNewRound:
		return "RoundStepNewRound"
	case RoundStepPropose:
		return "RoundStepPropose"
	case RoundStepWaitForMinerBlock:
		return "RoundStepWaitForMinerBlock"
	case RoundStepPrevote:
		return "RoundStepPrevote"
	case RoundStepPrevoteWait:
		return "RoundStepPrevoteWait"
	case RoundStepPrecommit:
		return "RoundStepPrecommit"
	case RoundStepPrecommitWait:
		return "RoundStepPrecommitWait"
	case RoundStepCommit:
		return "RoundStepCommit"
	default:
		return "RoundStepUnknown" // Cannot panic.
	}
}

//-----------------------------------------------------------------------------

// Immutable when returned from ConsensusState.GetRoundState()
// TODO: Actually, only the top pointer is copied,
// so access to field pointers is still racey
type RoundState struct {
	Height             uint64 // Height we are working on
	Round              int
	Step               RoundStepType
	StartTime          time.Time
	CommitTime         time.Time // Subjective time when +2/3 precommits for Block at Round were found
	Validators         *types.ValidatorSet
	Proposal           *types.Proposal
	ProposalBlock      *types.TdmBlock
	ProposalBlockParts *types.PartSet
	ProposerPeerKey    string // Proposer's peer key
	LockedRound        int
	LockedBlock        *types.TdmBlock
	LockedBlockParts   *types.PartSet
	Votes              *HeightVoteSet
	VoteSignAggr       *HeightVoteSignAggr
	CommitRound        int //

	// Following fields are used for PDBFT/BLS signature aggregation
	PrevoteMaj23SignAggr   *types.SignAggr
	PrecommitMaj23SignAggr *types.SignAggr

	proposer *VRFProposer //proposer for current height||round
}

func (rs *RoundState) RoundStateEvent() types.EventDataRoundState {
	edrs := types.EventDataRoundState{
		Height:     rs.Height,
		Round:      rs.Round,
		Step:       rs.Step.String(),
		RoundState: rs,
	}
	return edrs
}

func (rs *RoundState) String() string {
	return rs.StringIndented("")
}

func (rs *RoundState) StringIndented(indent string) string {
	return fmt.Sprintf(`RoundState{
%s  H:%v R:%v S:%v
%s  StartTime:     %v
%s  CommitTime:    %v
%s  Validators:    %v
%s  Proposal:      %v
%s  ProposalBlock: %v %v
%s  LockedRound:   %v
%s  LockedBlock:   %v %v
%s  Votes:         %v
%s  LastCommit: %v
%s}`,
		indent, rs.Height, rs.Round, rs.Step,
		indent, rs.StartTime,
		indent, rs.CommitTime,
		indent, rs.Validators.StringIndented(indent+"    "),
		indent, rs.Proposal,
		indent, rs.ProposalBlockParts.StringShort(), rs.ProposalBlock.StringShort(),
		indent, rs.LockedRound,
		indent, rs.LockedBlockParts.StringShort(), rs.LockedBlock.StringShort(),
		indent, rs.Votes.StringIndented(indent+"    "),
		indent)
}

func (rs *RoundState) StringShort() string {
	return fmt.Sprintf(`RoundState{H:%v R:%v S:%v ST:%v}`,
		rs.Height, rs.Round, rs.Step, rs.StartTime)
}

//-----------------------------------------------------------------------------

var (
	msgQueueSize = 1000
)

// msgs from the reactor which may update the state
type msgInfo struct {
	Msg     ConsensusMessage `json:"msg"`
	PeerKey string           `json:"peer_key"`
}

// internally generated messages which may update the state
type timeoutInfo struct {
	Duration time.Duration `json:"duration"`
	Height   uint64        `json:"height"`
	Round    int           `json:"round"`
	Step     RoundStepType `json:"step"`
}

func (ti *timeoutInfo) String() string {
	return fmt.Sprintf("%v ; %d/%d %v", ti.Duration, ti.Height, ti.Round, ti.Step)
}

type PrivValidator interface {
	GetAddress() []byte
	GetPubKey() tmdcrypto.PubKey
	SignVote(chainID string, vote *types.Vote) error
	SignProposal(chainID string, proposal *types.Proposal) error
}

// Tracks consensus state across block heights and rounds.
type ConsensusState struct {
	BaseService

	chainConfig   *params.ChainConfig
	privValidator PrivValidator // for signing votes
	cch           core.CrossChainHelper

	mtx sync.Mutex
	RoundState
	Epoch *ep.Epoch // Current Epoch
	state *sm.State // State until height-1.

	peerMsgQueue     chan msgInfo   // serializes msgs affecting state (proposals, block parts, votes)
	internalMsgQueue chan msgInfo   // like peerMsgQueue but for our own proposals, parts, votes
	timeoutTicker    TimeoutTicker  // ticker for timeouts
	timeoutParams    *TimeoutParams // parameters and functions for timeout intervals

	evsw types.EventSwitch

	nSteps int // used for testing to limit the number of transitions the state makes

	// allow certain function to be overwritten for testing
	decideProposal func(height uint64, round int)
	doPrevote      func(height uint64, round int)
	setProposal    func(proposal *types.Proposal) error

	done chan struct{}

	blockFromMiner *ethTypes.Block
	backend        Backend

	conR *ConsensusReactor

	logger log.Logger
}

func NewConsensusState(backend Backend, config cfg.Config, chainConfig *params.ChainConfig, cch core.CrossChainHelper) *ConsensusState {
	cs := &ConsensusState{
		chainConfig:      chainConfig,
		cch:              cch,
		peerMsgQueue:     make(chan msgInfo, msgQueueSize),
		internalMsgQueue: make(chan msgInfo, msgQueueSize),
		timeoutTicker:    NewTimeoutTicker(backend.GetLogger()),
		timeoutParams:    InitTimeoutParamsFromConfig(config),
		//done:             make(chan struct{}),
		blockFromMiner: nil,
		backend:        backend,
		logger:         backend.GetLogger(),
	}

	// set function defaults (may be overwritten before calling Start)
	cs.decideProposal = cs.defaultDecideProposal
	cs.doPrevote = cs.defaultDoPrevote
	//cs.setProposal = cs.defaultSetProposal
	cs.setProposal = cs.newSetProposal

	// Don't call scheduleRound0 yet.
	// We do that upon Start().

	cs.BaseService = *NewBaseService(backend.GetLogger(), "ConsensusState", cs)
	return cs
}

//----------------------------------------
// Public interface

// SetEventSwitch implements events.Eventable
func (cs *ConsensusState) SetEventSwitch(evsw types.EventSwitch) {
	cs.evsw = evsw
}

func (cs *ConsensusState) String() string {
	// better not to access shared variables
	return Fmt("ConsensusState") //(H:%v R:%v S:%v", cs.Height, cs.Round, cs.Step)
}

func (cs *ConsensusState) GetState() *sm.State {
	cs.mtx.Lock()
	defer cs.mtx.Unlock()
	return cs.state.Copy()
}

func (cs *ConsensusState) GetRoundState() *RoundState {
	cs.mtx.Lock()
	defer cs.mtx.Unlock()
	return cs.getRoundState()
}

func (cs *ConsensusState) getRoundState() *RoundState {
	rs := cs.RoundState // copy
	return &rs
}

func (cs *ConsensusState) GetValidators() (uint64, []*types.Validator) {
	cs.mtx.Lock()
	defer cs.mtx.Unlock()

	_, val, _ := cs.state.GetValidators()
	return cs.state.TdmExtra.Height, val.Copy().Validators
}

// Sets our private validator account for signing votes.
func (cs *ConsensusState) SetPrivValidator(priv PrivValidator) {
	cs.mtx.Lock()
	defer cs.mtx.Unlock()
	cs.privValidator = priv
}

func BytesToBig(data []byte) *big.Int {
	n := new(big.Int)
	n.SetBytes(data)
	return n
}

//PDBFT VRF proposer selection
func (cs *ConsensusState) updateProposer() {

	//if need to re-initialize proposer, we use VRF
	//if select proposer for different round in one height, we use round-robin
	byVRF := false
	if cs.proposer == nil || cs.proposer.Proposer == nil || cs.Height != cs.proposer.Height {
		cs.proposer = &VRFProposer{}
		byVRF = true
	} else if cs.Round != cs.proposer.Round {
		log.Debug("update proposer for changing round",
			"cs.proposer.Round", cs.proposer.Round, "cs.Round", cs.Round)
	}

	cs.proposer.Height = cs.Height
	cs.proposer.Round = cs.Round

	idx := -1
	if byVRF {

		lastProposer, curProposer := cs.proposersByVRF()

		idx = curProposer

		//if current proposer was also last vrf proposer, but not voted within last height
		//just skip the proposer within this height
		if lastProposer >= 0 &&
			curProposer == lastProposer &&
			cs.state.TdmExtra != nil &&
			cs.state.TdmExtra.SeenCommit != nil &&
			cs.state.TdmExtra.SeenCommit.BitArray != nil &&
			!cs.state.TdmExtra.SeenCommit.BitArray.GetIndex(uint64(curProposer)) {
			idx = (idx + 1) % cs.Validators.Size()
		}

	} else {
		idx = (cs.proposer.valIndex + 1) % cs.Validators.Size()
	}

	if idx >= cs.Validators.Size() || idx < 0 {
		cs.proposer.Proposer = nil
		PanicConsensus(Fmt("The index of proposer out of range", "index:", idx, "range:", cs.Validators.Size()))
	} else {
		cs.proposer.valIndex = idx
		cs.proposer.Proposer = cs.Validators.Validators[idx]
	}
	log.Debug("update proposer", "height", cs.Height, "round", cs.Round, "idx", idx)
}

func (cs *ConsensusState) proposersByVRF() (lastProposer int, curProposer int) {

	chainReader := cs.backend.ChainReader()
	header := chainReader.CurrentHeader()
	headerHash := header.Hash()

	curProposer = cs.proposerByVRF(headerHash, cs.Validators.Validators)

	headerHeight := header.Number.Uint64()
	if headerHeight == cs.Epoch.StartBlock {
		return -1, curProposer
	}

	if headerHeight > 0 {
		lastHeader := chainReader.GetHeaderByNumber(headerHeight - 1)
		lastHeaderHash := lastHeader.Hash()
		lastProposer = cs.proposerByVRF(lastHeaderHash, cs.Validators.Validators)
		return lastProposer, curProposer
	}

	return -1, -1
}

func (cs *ConsensusState) proposerByVRF(headerHash common.Hash, validators []*types.Validator) (proposer int) {

	idx := -1

	var roundBytes = make([]byte, 8)
	vrfBytes := append(roundBytes, headerHash[:]...)
	hs := sha256.New()
	hs.Write(vrfBytes)
	hv := hs.Sum(nil)
	hash := new(big.Int)
	hash.SetBytes(hv[:])
	//n := big.NewInt(int64(cs.Validators.Size()))
	n := big.NewInt(0)
	for _, validator := range validators {
		n.Add(n, validator.VotingPower)
	}
	n.Mod(hash, n)

	for i, validator := range validators {
		n.Sub(n, validator.VotingPower)
		if n.Sign() == -1 {
			idx = i
			break
		}
	}

	return idx
}

// Sets our private validator account for signing votes.
func (cs *ConsensusState) GetProposer() *types.Validator {

	cs.logger.Infof("cs.proposer, cs.Height, cs.Round are (%v, %v, %v)\n", cs.proposer, cs.Height, cs.Round)

	if cs.proposer == nil || cs.proposer.Proposer == nil || cs.Height != cs.proposer.Height || cs.Round != cs.proposer.Round {
		cs.updateProposer()
	}
	return cs.proposer.Proposer
}

// Returns true if this validator is the proposer.
func (cs *ConsensusState) IsProposer() bool {

	proposer := cs.GetProposer()
	privalidator := cs.privValidator
	cs.logger.Debugf("proposer, privalidator are (%v, %v)\n", proposer, privalidator)
	if bytes.Equal(proposer.Address, privalidator.GetAddress()) {
		cs.logger.Debugf("IsProposer() return true\n")
		return true
	} else {
		cs.logger.Debugf("IsProposer() return false\n")
		return false
	}
}

// Set the local timer
func (cs *ConsensusState) SetTimeoutTicker(timeoutTicker TimeoutTicker) {
	cs.mtx.Lock()
	defer cs.mtx.Unlock()
	cs.timeoutTicker = timeoutTicker
}

func (cs *ConsensusState) LoadCommit(height uint64) *types.Commit {
	cs.mtx.Lock()
	defer cs.mtx.Unlock()

	tdmExtra, height := cs.LoadTendermintExtra(height)
	return tdmExtra.SeenCommit
}

func (cs *ConsensusState) OnStart() error {

	cs.done = make(chan struct{})

	// NOTE: we will get a build up of garbage go routines
	//  firing on the tockChan until the receiveRoutine is started
	//  to deal with them (by that point, at most one will be valid)
	cs.timeoutTicker.Start()

	// now start the receiveRoutine
	go cs.receiveRoutine(0)

	cs.StartNewHeight()

	//cs.id = chain.GetNodeID()

	return nil
}

// timeoutRoutine: receive requests for timeouts on tickChan and fire timeouts on tockChan
// receiveRoutine: serializes processing of proposoals, block parts, votes; coordinates state transitions
/*
func (cs *ConsensusState) startRoutines(maxSteps int) {
	cs.timeoutTicker.Start()
	go cs.receiveRoutine(maxSteps)
}
*/
func (cs *ConsensusState) OnStop() {

	cs.BaseService.OnStop()
	cs.timeoutTicker.Stop()
}

// NOTE: be sure to Stop() the event switch and drain
// any event channels or this may deadlock
func (cs *ConsensusState) Wait() {
	<-cs.done
}

//------------------------------------------------------------
// Public interface for passing messages into the consensus state,
// possibly causing a state transition
// TODO: should these return anything or let callers just use events?

// May block on send if queue is full.
func (cs *ConsensusState) AddVote(vote *types.Vote, peerKey string) (added bool, err error) {
	if peerKey == "" {
		cs.internalMsgQueue <- msgInfo{&VoteMessage{vote}, ""}
	} else {
		cs.peerMsgQueue <- msgInfo{&VoteMessage{vote}, peerKey}
	}

	// TODO: wait for event?!
	return false, nil
}

// May block on send if queue is full.
func (cs *ConsensusState) SetProposal(proposal *types.Proposal, peerKey string) error {

	if peerKey == "" {
		cs.internalMsgQueue <- msgInfo{&ProposalMessage{proposal}, ""}
	} else {
		cs.peerMsgQueue <- msgInfo{&ProposalMessage{proposal}, peerKey}
	}

	// TODO: wait for event?!
	return nil
}

// May block on send if queue is full.
func (cs *ConsensusState) AddProposalBlockPart(height uint64, round int, part *types.Part, peerKey string) error {

	if peerKey == "" {
		cs.internalMsgQueue <- msgInfo{&BlockPartMessage{height, round, part}, ""}
	} else {
		cs.peerMsgQueue <- msgInfo{&BlockPartMessage{height, round, part}, peerKey}
	}

	// TODO: wait for event?!
	return nil
}

// May block on send if queue is full.
func (cs *ConsensusState) SetProposalAndBlock(proposal *types.Proposal, block *types.TdmBlock, parts *types.PartSet, peerKey string) error {
	cs.SetProposal(proposal, peerKey)
	for i := 0; i < parts.Total(); i++ {
		part := parts.GetPart(i)
		cs.AddProposalBlockPart(proposal.Height, proposal.Round, part, peerKey)
	}
	return nil // TODO errors
}

//------------------------------------------------------------
// internal functions for managing the state

func (cs *ConsensusState) updateRoundStep(round int, step RoundStepType) {
	cs.Round = round
	cs.Step = step
}

// enterNewRound(height, 0) at cs.StartTime.
func (cs *ConsensusState) scheduleRound0(rs *RoundState) {
	//log.Info("scheduleRound0", "now", time.Now(), "startTime", cs.StartTime)
	sleepDuration := rs.StartTime.Sub(time.Now())
	cs.scheduleTimeout(sleepDuration, rs.Height, 0, RoundStepNewHeight)
}

// Attempt to schedule a timeout (by sending timeoutInfo on the tickChan)
func (cs *ConsensusState) scheduleTimeout(duration time.Duration, height uint64, round int, step RoundStepType) {
	cs.timeoutTicker.ScheduleTimeout(timeoutInfo{duration, height, round, step})
}

// send a msg into the receiveRoutine regarding our own proposal, block part, or vote
func (cs *ConsensusState) sendInternalMessage(mi msgInfo) {
	select {
	case cs.internalMsgQueue <- mi:
	default:
		// NOTE: using the go-routine means our votes can
		// be processed out of order.
		// TODO: use CList here for strict determinism and
		// attempt push to internalMsgQueue in receiveRoutine
		cs.logger.Warn("Internal msg queue is full. Using a go-routine")
		go func() { cs.internalMsgQueue <- mi }()
	}
}

// Reconstruct LastCommit from SeenCommit, which we saved along with the block,
// (which happens even before saving the state)
func (cs *ConsensusState) ReconstructLastCommit(state *sm.State) {

	state.TdmExtra, _ = cs.LoadLastTendermintExtra()
	if state.TdmExtra == nil {
		return
	}
}

func (cs *ConsensusState) newStep() {
	rs := cs.RoundStateEvent()
	//cs.wal.Save(rs)
	cs.nSteps += 1
	// newStep is called by updateToStep in NewConsensusState before the evsw is set!
	if cs.evsw != nil {
		types.FireEventNewRoundStep(cs.evsw, rs)
	}
}

//-----------------------------------------
// the main go routines

// receiveRoutine handles messages which may cause state transitions.
// it's argument (n) is the number of messages to process before exiting - use 0 to run forever
// It keeps the RoundState and is the only thing that updates it.
// Updates (state transitions) happen on timeouts, complete proposals, and 2/3 majorities
func (cs *ConsensusState) receiveRoutine(maxSteps int) {
	for {
		if maxSteps > 0 {
			if cs.nSteps >= maxSteps {
				cs.logger.Warn("receiveRoutine. reached max steps. exiting receive routine")
				cs.nSteps = 0
				return
			}
		}
		//rs := cs.RoundState
		var mi msgInfo

		select {
		case mi = <-cs.peerMsgQueue:
			//cs.wal.Save(mi)
			// handles proposals, block parts, votes
			// may generate internal events (votes, complete proposals, 2/3 majorities)
			rs := cs.RoundState
			cs.handleMsg(mi, rs)
		case mi = <-cs.internalMsgQueue:
			//cs.wal.Save(mi)
			// handles proposals, block parts, votes
			rs := cs.RoundState
			cs.handleMsg(mi, rs)
		case ti := <-cs.timeoutTicker.Chan(): // tockChan:
			//cs.wal.Save(ti)
			// if the timeout is relevant to the rs
			// go to the next step
			rs := cs.RoundState
			cs.handleTimeout(ti, rs)
		case <-cs.Quit:

			// NOTE: the internalMsgQueue may have signed messages from our
			// priv_val that haven't hit the WAL, but its ok because
			// priv_val tracks LastSig

			/*
				// close wal now that we're done writing to it
				if cs.wal != nil {
					cs.wal.Stop()
				}
			*/

			close(cs.done)
			return
		}
	}
}

// state transitions on complete-proposal, 2/3-any, 2/3-one
func (cs *ConsensusState) handleMsg(mi msgInfo, rs RoundState) {
	//	cs.mtx.Lock()
	//	defer cs.mtx.Unlock()

	var err error
	msg, peerKey := mi.Msg, mi.PeerKey
	switch msg := msg.(type) {
	case *ProposalMessage:
		// will not cause transition.
		// once proposal is set, we can receive block parts
		cs.logger.Debugf("handleMsg: Received proposal message %v", msg.Proposal)
		cs.mtx.Lock()
		err = cs.setProposal(msg.Proposal)
		cs.mtx.Unlock()
	case *BlockPartMessage:
		// if the proposal is complete, we'll enterPrevote or tryFinalizeCommit
		cs.logger.Infof("handleMsg. BlockPartMessage: %v", msg)
		cs.mtx.Lock()
		_, err = cs.addProposalBlockPart(msg.Height, msg.Round, msg.Part, peerKey != "")
		if err != nil && msg.Round != cs.Round {
			err = nil
		}
		cs.mtx.Unlock()
	case *Maj23SignAggrMessage:
		// Msg saying a set of 2/3+ signatures had been received
		cs.mtx.Lock()
		err = cs.handleSignAggr(msg.Maj23SignAggr)
		cs.mtx.Unlock()
	case *VoteMessage:
		// attempt to add the vote and dupeout the validator if its a duplicate signature
		// if the vote gives us a 2/3-any or 2/3-one, we transition
		cs.logger.Infof("handleMsg. VoteMessage: %v", msg)
		cs.mtx.Lock()
		err := cs.tryAddVote(msg.Vote, peerKey)
		cs.mtx.Unlock()
		if err == ErrAddingVote {
			// TODO: punish peer
		}

		// NOTE: the vote is broadcast to peers by the reactor listening
		// for vote events

		// TODO: If rs.Height == vote.Height && rs.Round < vote.Round,
		// the peer is sending us CatchupCommit precommits.
		// We could make note of this and help filter in broadcastHasVoteMessage().
	default:
		cs.logger.Warnf("handleMsg. Unknown msg type %v", reflect.TypeOf(msg))
	}

	if err != nil {
		cs.logger.Errorf("handleMsg. msg: %v, error: %v", msg, err)
	}
}

func (cs *ConsensusState) handleTimeout(ti timeoutInfo, rs RoundState) {
	cs.logger.Infof("Received tock. timeout: %v, (%v/%v/%v), Current: (%v/%v/%v)", ti.Duration, ti.Height, ti.Round, ti.Step, rs.Height, rs.Round, rs.Step)

	// timeouts must be for current height, round, step
	if ti.Height != rs.Height || ti.Round < rs.Round || (ti.Round == rs.Round && ti.Step < rs.Step) {
		cs.logger.Warn("Ignoring tock because we're ahead")
		return
	}

	// the timeout will now cause a state transition
	cs.mtx.Lock()
	defer cs.mtx.Unlock()

	cs.logger.Debugf("step is :%+v", ti.Step)
	switch ti.Step {
	case RoundStepNewHeight:
		// NewRound event fired from enterNewRound.
		// XXX: should we fire timeout here (for timeout commit)?
		cs.enterNewRound(ti.Height, 0)
	case RoundStepWaitForMinerBlock:
		types.FireEventTimeoutPropose(cs.evsw, cs.RoundStateEvent())
		if cs.blockFromMiner != nil {
			cs.logger.Warn("another round of RoundStepWaitForMinerBlock, something wrong!!!")
		}
		//only wait miner block for time of tp.WaitForMinerBlock, or we try to get another round
		cs.enterPropose(ti.Height, ti.Round)
	case RoundStepPropose:
		types.FireEventTimeoutPropose(cs.evsw, cs.RoundStateEvent())
		cs.enterPrevote(ti.Height, ti.Round)
	case RoundStepPrevoteWait:
		types.FireEventTimeoutWait(cs.evsw, cs.RoundStateEvent())
		cs.enterPrecommit(ti.Height, ti.Round)
	case RoundStepPrecommitWait:
		types.FireEventTimeoutWait(cs.evsw, cs.RoundStateEvent())
		cs.enterNewRound(ti.Height, ti.Round+1)
	default:
		panic(Fmt("Invalid timeout step: %v", ti.Step))
	}
}

//-----------------------------------------------------------------------------
// State functions
// Used internally by handleTimeout and handleMsg to make state transitions

// Enter: +2/3 precommits for nil at (height,round-1)
// Enter: `timeoutPrecommits` after any +2/3 precommits from (height,round-1)
// Enter: `startTime = commitTime+timeoutCommit` from NewHeight(height)
// NOTE: cs.StartTime was already set for height.
func (cs *ConsensusState) enterNewRound(height uint64, round int) {
	if cs.Height != height || round < cs.Round || (cs.Round == round && cs.Step != RoundStepNewHeight) {
		cs.logger.Warnf("enterNewRound(%v/%v): Invalid args. Current step: %v/%v/%v", height, round, cs.Height, cs.Round, cs.Step)
		return
	}

	if now := time.Now(); cs.StartTime.After(now) {
		cs.logger.Warn("Need to set a buffer and log.Warn() here for sanity.", "startTime", cs.StartTime, "now", now)
	}

	cs.logger.Infof("enterNewRound(%v/%v). Current: %v/%v/%v", height, round, cs.Height, cs.Round, cs.Step)
	cs.logger.Infof("Validators: %v", cs.Validators)

	// Setup new round
	// we don't fire newStep for this step,
	// but we fire an event, so update the round step first
	cs.updateRoundStep(round, RoundStepNewRound)
	if round == 0 {
		// We've already reset these upon new height,
		// and meanwhile we might have received a proposal
		// for round 0.
	} else {
		cs.Proposal = nil
		cs.ProposalBlock = nil
		cs.ProposalBlockParts = nil
		cs.ProposerPeerKey = ""
		cs.PrevoteMaj23SignAggr = nil
		cs.PrecommitMaj23SignAggr = nil
	}
	cs.VoteSignAggr.SetRound(round + 1) // also track next round (round+1) to allow round-skipping
	cs.Votes.SetRound(round + 1)
	types.FireEventNewRound(cs.evsw, cs.RoundStateEvent())

	// Immediately go to enterPropose.
	if cs.IsProposer() && (cs.blockFromMiner == nil || cs.Height != cs.blockFromMiner.NumberU64()) {

		if cs.blockFromMiner == nil {
			cs.logger.Info("we are proposer, but blockFromMiner is nil , let's wait a second!!!")
		} else {
			cs.logger.Info("we are proposer, but height mismatch",
				"cs.Height", cs.Height, "cs.blockFromMiner.NumberU64()", cs.blockFromMiner.NumberU64())
		}
		cs.scheduleTimeout(cs.timeoutParams.WaitForMinerBlock(), height, round, RoundStepWaitForMinerBlock)
		return
	}

	cs.enterPropose(height, round)
}

// Enter: from NewRound(height,round).
func (cs *ConsensusState) enterPropose(height uint64, round int) {
	if cs.Height != height || round < cs.Round || (cs.Round == round && RoundStepPropose <= cs.Step) {
		cs.logger.Warnf("enterPropose(%v/%v): Invalid args. Current step: %v/%v/%v", height, round, cs.Height, cs.Round, cs.Step)
		return
	}
	cs.logger.Infof("enterPropose(%v/%v). Current: %v/%v/%v", height, round, cs.Height, cs.Round, cs.Step)

	defer func() {

		// Done enterPropose:
		cs.updateRoundStep(round, RoundStepPropose)
		cs.newStep()

		// If we have the whole proposal + POL, then goto Prevote now.
		// else, we'll enterPrevote when the rest of the proposal is received (in AddProposalBlockPart),
		// or else after timeoutPropose
		if cs.isProposalComplete() {
			cs.enterPrevote(height, cs.Round)
		}
	}()

	// Save block to main chain (this happens only on validator node).
	// Note!!! This will BLOCK the WHOLE consensus stack since it blocks receiveRoutine.
	// TODO: what if there're more than one round for a height? 'saveBlockToMainChain' would be called more than once
	if cs.state.TdmExtra.NeedToSave &&
		(cs.state.TdmExtra.ChainID != params.MainnetChainConfig.PChainId && cs.state.TdmExtra.ChainID != params.TestnetChainConfig.PChainId) {
		if cs.privValidator != nil && cs.IsProposer() {
			cs.logger.Infof("enterPropose: saveBlockToMainChain height: %v", cs.state.TdmExtra.Height)
			lastBlock := cs.GetChainReader().GetBlockByNumber(cs.state.TdmExtra.Height)
			cs.saveBlockToMainChain(lastBlock)
			cs.state.TdmExtra.NeedToSave = false
		}
	}

	if cs.state.TdmExtra.NeedToBroadcast &&
		(cs.state.TdmExtra.ChainID != params.MainnetChainConfig.PChainId && cs.state.TdmExtra.ChainID != params.TestnetChainConfig.PChainId) {
		if cs.privValidator != nil && cs.IsProposer() {
			cs.logger.Infof("enterPropose: broadcastTX3ProofDataToMainChain height: %v", cs.state.TdmExtra.Height)
			lastBlock := cs.GetChainReader().GetBlockByNumber(cs.state.TdmExtra.Height)
			cs.broadcastTX3ProofDataToMainChain(lastBlock)
			cs.state.TdmExtra.NeedToBroadcast = false
		}
	}

	// If we don't get the proposal and all block parts quick enough, enterPrevote
	cs.scheduleTimeout(cs.timeoutParams.Propose(round), height, round, RoundStepPropose)

	// Nothing more to do if we're not a validator
	if cs.privValidator == nil {
		cs.logger.Info("we are not validator yet!!!!!!!!saaaaaaad")
		return
	}

	if !cs.IsProposer() {
		cs.logger.Info("enterPropose: Not our turn to propose", "proposer", cs.GetProposer(), "privValidator", cs.privValidator)
	} else {
		cs.logger.Info("enterPropose: Our turn to propose", "proposer", cs.GetProposer(), "privValidator", cs.privValidator)
		cs.decideProposal(height, round)
	}
}

func (cs *ConsensusState) defaultDecideProposal(height uint64, round int) {
	var block *types.TdmBlock
	var blockParts *types.PartSet
	var proposerPeerKey string

	// Decide on block
	if cs.LockedBlock != nil {
		// If we're locked onto a block, just choose that.
		block, blockParts = cs.LockedBlock, cs.LockedBlockParts
	} else {
		// Create a new proposal block from state/txs from the mempool.
		block, blockParts = cs.createProposalBlock()
		if block == nil { // on error
			return
		}
	}

	// Make proposal
	polRound, polBlockID := cs.VoteSignAggr.POLInfo()
	cs.logger.Debugf("proposal hash: %X", block.Hash())
	if NodeID == "" {
		panic("Node id is nil")
	}
	proposerPeerKey = NodeID

	// fmt.Println("defaultDecideProposal: cs nodeInfo %#v\n", cs.nodeInfo)
	cs.logger.Debugf("defaultDecideProposal: Proposer (peer key %s)", proposerPeerKey)

	proposal := types.NewProposal(height, round, block.Hash(), blockParts.Header(), polRound, polBlockID, proposerPeerKey)
	err := cs.privValidator.SignProposal(cs.state.TdmExtra.ChainID, proposal)
	if err == nil {

		cs.logger.Infof("Signed proposal block, height: %v", block.TdmExtra.Height)
		// send proposal and block parts on internal msg queue
		cs.sendInternalMessage(msgInfo{&ProposalMessage{proposal}, ""})
		for i := 0; i < blockParts.Total(); i++ {
			part := blockParts.GetPart(i)
			cs.sendInternalMessage(msgInfo{&BlockPartMessage{cs.Height, cs.Round, part}, ""})
		}
	} else {
		log.Warn("enterPropose: Error signing proposal", "height", height, "round", round, "error", err)
	}
}

// Returns true if the proposal block is complete &&
// (if POLRound was proposed, we have +2/3 prevotes from there).
func (cs *ConsensusState) isProposalComplete() bool {

	if cs.Proposal == nil || cs.ProposalBlock == nil {
		return false
	}
	// we have the proposal. if there's a POLRound,
	// make sure we have the prevotes from it too
	if cs.Proposal.POLRound < 0 {
		return true
	} else {
		// if this is false the proposer is lying or we haven't received the POL yet
		sa := cs.VoteSignAggr.Prevotes(cs.Proposal.POLRound)
		if sa != nil {
			return sa.HasTwoThirdsMajority(cs.Validators)
		} else {
			return false
		}
	}
}

// Create the next block to propose and return it.
// Returns nil block upon error.
// NOTE: keep it side-effect free for clarity.
func (cs *ConsensusState) createProposalBlock() (*types.TdmBlock, *types.PartSet) {

	//here we wait for ethereum block to propose
	if cs.blockFromMiner != nil {

		if cs.Height != cs.blockFromMiner.NumberU64() {
			log.Warn("createProposalBlock(), height mismatch", "cs.Height", cs.Height,
				"cs.blockFromMiner.NumberU64()", cs.blockFromMiner.NumberU64())
			return nil, nil
		}

		ethBlock := cs.blockFromMiner
		var commit = &types.Commit{}
		var epochBytes []byte

		// After Reveal vote end height + 1, next epoch validator will be updated at end of block insert
		// at height + 2, we should put the new epoch bytes into New Block
		if cs.Height == cs.Epoch.GetRevealVoteEndHeight()+2 {
			// Save the next epoch data into block and tell the main chain
			nextEp := cs.Epoch.GetNextEpoch()
			if nextEp == nil {
				panic("missing next epoch after reveal vote")
			}
			epochBytes = nextEp.Bytes()
		} else if cs.Height == cs.Epoch.StartBlock || cs.Height == 1 {
			// We're save the epoch data into block so that it'll be sent to the main chain.
			// When block height equal to first block of Chain or Epoch
			epochBytes = cs.Epoch.Bytes()
		} else {
			shouldProposeEpoch := cs.Epoch.ShouldProposeNextEpoch(cs.Height)
			if shouldProposeEpoch {
				lastHeight := cs.backend.ChainReader().CurrentBlock().Number().Uint64()
				lastBlockTime := time.Unix(int64(cs.backend.ChainReader().CurrentBlock().Time()), 0)
				epochBytes = cs.Epoch.ProposeNextEpoch(lastHeight, lastBlockTime).Bytes()
			}
		}

		_, val, _ := cs.state.GetValidators()

		//This block could be used for later round
		//cs.blockFromMiner = nil

		// retrieve TX3ProofData for TX4
		var tx3ProofData []*ethTypes.TX3ProofData
		txs := ethBlock.Transactions()
		for _, tx := range txs {
			if pabi.IsPChainContractAddr(tx.To()) {
				data := tx.Data()
				function, err := pabi.FunctionTypeFromId(data[:4])
				if err != nil {
					continue
				}

				if function == pabi.WithdrawFromMainChain {
					var args pabi.WithdrawFromMainChainArgs
					data := tx.Data()
					if err := pabi.ChainABI.UnpackMethodInputs(&args, pabi.WithdrawFromMainChain.String(), data[4:]); err != nil {
						continue
					}

					proof := cs.cch.GetTX3ProofData(args.ChainId, args.TxHash)
					if proof != nil {
						tx3ProofData = append(tx3ProofData, proof)
					}
				}
			}
		}

		return types.MakeBlock(cs.Height, cs.state.TdmExtra.ChainID, commit, ethBlock,
			val.Hash(), cs.Epoch.Number, epochBytes,
			tx3ProofData, 65536)
	} else {
		cs.logger.Warn("block from miner should not be nil, let's start another round")
		return nil, nil
	}
}

// Enter: `timeoutPropose` after entering Propose.
// Enter: proposal block and POL is ready.
// Enter: any +2/3 prevotes for future round.
// Prevote for LockedBlock if we're locked, or ProposalBlock if valid.
// Otherwise vote nil.
func (cs *ConsensusState) enterPrevote(height uint64, round int) {
	if cs.Height != height || round < cs.Round || (cs.Round == round && RoundStepPrevoteWait < cs.Step) {
		cs.logger.Warnf("enterPrevote(%v/%v): Invalid args. Current step: %v/%v/%v", height, round, cs.Height, cs.Round, cs.Step)
		return
	}

	defer func() {
		// Done enterPrevote:
		if cs.Step == RoundStepPropose {
			cs.updateRoundStep(round, RoundStepPrevote)
			cs.newStep()
		}

		//trigger the timer in bls-vote mode to make the steps go ahead
		cs.enterPrevoteWait(height, round)
	}()

	cs.logger.Infof("enterPrevote(%v/%v). Current: %v/%v/%v", height, round, cs.Height, cs.Round, cs.Step)

	// Sign and broadcast vote as necessary
	if cs.isProposalComplete() {
		cs.doPrevote(height, round)
	}

}

func (cs *ConsensusState) defaultDoPrevote(height uint64, round int) {
	// If a block is locked, prevote that.
	if cs.LockedBlock != nil {
		cs.logger.Info("enterPrevote: Block was locked")
		cs.signAddVote(types.VoteTypePrevote, cs.LockedBlock.Hash(), cs.LockedBlockParts.Header())
		return
	}

	// If ProposalBlock is nil, prevote nil.
	if cs.ProposalBlock == nil {
		cs.logger.Warn("enterPrevote: ProposalBlock is nil")
		cs.signAddVote(types.VoteTypePrevote, nil, types.PartSetHeader{})
		return
	}

	// Validate proposal block
	err := cs.ProposalBlock.ValidateBasic(cs.state.TdmExtra)
	if err != nil {
		// ProposalBlock is invalid, prevote nil.
		cs.logger.Warnf("enterPrevote: ProposalBlock is invalid, error: %v", err)
		cs.signAddVote(types.VoteTypePrevote, nil, types.PartSetHeader{})
		return
	}

	// Validate TX4
	err = cs.ValidateTX4(cs.ProposalBlock)
	if err != nil {
		// ProposalBlock is invalid, prevote nil.
		cs.logger.Warnf("enterPrevote: ProposalBlock is invalid, error: %v", err)
		cs.signAddVote(types.VoteTypePrevote, nil, types.PartSetHeader{})
		return
	}

	// non-proposer should validate and execute block here.
	if !cs.IsProposer() {
		if cv, ok := cs.backend.ChainReader().(consss.ChainValidator); ok {
			cs.logger.Info("enterPrevote: Validate/Execute Block")
			state, receipts, ops, err := cv.ValidateBlock(cs.ProposalBlock.Block)
			if err != nil {
				// ProposalBlock is invalid, prevote nil.
				cs.logger.Warnf("enterPrevote: ValidateBlock fail, error: %v", err)
				cs.signAddVote(types.VoteTypePrevote, nil, types.PartSetHeader{})
				return
			}
			cs.logger.Info("enterPrevote: Validate/Execute Block, Setup the IntermediateBlockResult")
			cs.ProposalBlock.IntermediateResult = &types.IntermediateBlockResult{
				State:    state,
				Receipts: receipts,
				Ops:      ops,
			}
		}
	}

	// Valdiate proposal block
	proposedNextEpoch := ep.FromBytes(cs.ProposalBlock.TdmExtra.EpochBytes)
	if proposedNextEpoch != nil && proposedNextEpoch.Number == cs.Epoch.Number+1 {
<<<<<<< HEAD
		if cs.Epoch.ShouldProposeNextEpoch(cs.Height) {
			lastHeight := cs.backend.ChainReader().CurrentBlock().Number().Uint64()
			lastBlockTime := time.Unix(cs.backend.ChainReader().CurrentBlock().Time().Int64(), 0)
			err = cs.Epoch.ValidateNextEpoch(proposedNextEpoch, lastHeight, lastBlockTime)
			if err != nil {
				// ProposalBlock is invalid, prevote nil.
				cs.logger.Warnf("enterPrevote: Proposal Next Epoch is invalid, error: %v", err)
				cs.signAddVote(types.VoteTypePrevote, nil, types.PartSetHeader{})
				return
			}
=======
		lastHeight := cs.backend.ChainReader().CurrentBlock().Number().Uint64()
		lastBlockTime := time.Unix(int64(cs.backend.ChainReader().CurrentBlock().Time()), 0)
		err = cs.Epoch.ValidateNextEpoch(proposedNextEpoch, lastHeight, lastBlockTime)
		if err != nil {
			// ProposalBlock is invalid, prevote nil.
			cs.logger.Warnf("enterPrevote: Proposal Next Epoch is invalid, error: %v", err)
			cs.signAddVote(types.VoteTypePrevote, nil, types.PartSetHeader{})
			return
>>>>>>> e5fd2e66
		}
	}

	// Prevote cs.ProposalBlock
	// NOTE: the proposal signature is validated when it is received,
	// and the proposal block parts are validated as they are received (against the merkle hash in the proposal)
	cs.signAddVote(types.VoteTypePrevote, cs.ProposalBlock.Hash(), cs.ProposalBlockParts.Header())
	return
}

// In PDBFT, wait for 2/3 votes for prevote
func (cs *ConsensusState) enterPrevoteWait(height uint64, round int) {
	if cs.Height != height || round < cs.Round || (cs.Round == round && RoundStepPrevoteWait <= cs.Step) {
		cs.logger.Warnf("enterPrevoteWait(%v/%v): Invalid args. Current step: %v/%v/%v", height, round, cs.Height, cs.Round, cs.Step)
		return
	}

	cs.logger.Infof("enterPrevoteWait(%v/%v). Current: %v/%v/%v", height, round, cs.Height, cs.Round, cs.Step)

	defer func() {
		// Done enterPrevoteWait:
		cs.updateRoundStep(round, RoundStepPrevoteWait)
		cs.newStep()
	}()

	// Wait for some more prevotes; enterPrecommit
	cs.scheduleTimeout(cs.timeoutParams.Prevote(round), height, round, RoundStepPrevoteWait)
}

// In PBDFT, when prevote round ends, enter to vote for precommit
func (cs *ConsensusState) enterPrecommit(height uint64, round int) {
	if cs.Height != height || round < cs.Round || (cs.Round == round && RoundStepPrecommit <= cs.Step) {
		cs.logger.Warnf("enterPrecommit(%v/%v): Invalid args. Current step: %v/%v/%v", height, round, cs.Height, cs.Round, cs.Step)
		return
	}

	cs.logger.Infof("enterPrecommit(%v/%v). Current: %v/%v/%v", height, round, cs.Height, cs.Round, cs.Step)

	defer func() {
		// Done enterPrecommit:
		cs.updateRoundStep(round, RoundStepPrecommit)
		cs.newStep()

		//trigger the timer in bls-vote mode to make the steps go ahead
		cs.enterPrecommitWait(height, round)
	}()

	blockID, ok := cs.VoteSignAggr.Prevotes(round).TwoThirdsMajority()

	// If we don't have a polka, we must precommit nil
	if !ok {
		if cs.LockedBlock != nil {
			cs.logger.Info("enterPrecommit: No +2/3 prevotes during enterPrecommit while we're locked. Precommitting nil")
		} else {
			cs.logger.Info("enterPrecommit: No +2/3 prevotes during enterPrecommit. Precommitting nil.")
		}
		cs.signAddVote(types.VoteTypePrecommit, nil, types.PartSetHeader{})
		return
	}

	// At this point +2/3 prevoted for a particular block or nil
	types.FireEventPolka(cs.evsw, cs.RoundStateEvent())

	// the latest POLRound should be this round
	polRound, _ := cs.VoteSignAggr.POLInfo()
	if polRound < round {
		PanicSanity(Fmt("This POLRound should be %v but got %", round, polRound))
	}

	// +2/3 prevoted nil. Unlock and precommit nil.
	if len(blockID.Hash) == 0 {
		if cs.LockedBlock == nil {
			cs.logger.Info("enterPrecommit: +2/3 prevoted for nil.")
		} else {
			cs.logger.Info("enterPrecommit: +2/3 prevoted for nil. Unlocking")
			cs.LockedRound = -1
			cs.LockedBlock = nil
			cs.LockedBlockParts = nil
			types.FireEventUnlock(cs.evsw, cs.RoundStateEvent())
		}
		cs.signAddVote(types.VoteTypePrecommit, nil, types.PartSetHeader{})
		return
	}

	// If we're already locked on that block, precommit it, and update the LockedRound
	if cs.LockedBlock.HashesTo(blockID.Hash) {
		cs.logger.Info("enterPrecommit: +2/3 prevoted locked block. Relocking")
		cs.LockedRound = round
		types.FireEventRelock(cs.evsw, cs.RoundStateEvent())
		cs.signAddVote(types.VoteTypePrecommit, blockID.Hash, blockID.PartsHeader)
		return
	}

	cs.logger.Debugf("cs proposal hash:%+v", cs.ProposalBlock.Hash())
	cs.logger.Debugf("block id:%+v", blockID.Hash)

	// If +2/3 prevoted for proposal block, stage and precommit it
	if cs.ProposalBlock.HashesTo(blockID.Hash) {
		cs.logger.Info("enterPrecommit: +2/3 prevoted proposal block. Locking", "hash", blockID.Hash)
		// Validate the block.
		if err := cs.ProposalBlock.ValidateBasic(cs.state.TdmExtra); err != nil {
			PanicConsensus(Fmt("enterPrecommit: +2/3 prevoted for an invalid block: %v", err))
		}
		cs.LockedRound = round
		cs.LockedBlock = cs.ProposalBlock
		cs.LockedBlockParts = cs.ProposalBlockParts
		types.FireEventLock(cs.evsw, cs.RoundStateEvent())
		cs.signAddVote(types.VoteTypePrecommit, blockID.Hash, blockID.PartsHeader)
		return
	}

	// There was a polka in this round for a block we don't have.
	// Fetch that block, unlock, and precommit nil.
	// The +2/3 prevotes for this round is the POL for our unlock.
	// TODO: In the future save the POL prevotes for justification.
	cs.LockedRound = -1
	cs.LockedBlock = nil
	cs.LockedBlockParts = nil
	if !cs.ProposalBlockParts.HasHeader(blockID.PartsHeader) {
		cs.ProposalBlock = nil
		cs.ProposalBlockParts = types.NewPartSetFromHeader(blockID.PartsHeader)
	}
	types.FireEventUnlock(cs.evsw, cs.RoundStateEvent())
	cs.signAddVote(types.VoteTypePrecommit, nil, types.PartSetHeader{})
	return
}

// In PDBFT, wait for 2/3 votes for precommit
func (cs *ConsensusState) enterPrecommitWait(height uint64, round int) {
	if cs.Height != height || round < cs.Round || (cs.Round == round && RoundStepPrecommitWait <= cs.Step) {
		cs.logger.Warnf("enterPrecommitWait(%v/%v): Invalid args. Current step: %v/%v/%v", height, round, cs.Height, cs.Round, cs.Step)
		return
	}
	/*
		// Temp use here, need to change it to use cs.VoteSignAggr finally
		if !cs.Votes.Precommits(round).HasTwoThirdsAny() {
			PanicSanity(Fmt("enterPrecommitWait(%v/%v), but Precommits does not have any +2/3 votes", height, round))
		}
	*/
	cs.logger.Infof("enterPrecommitWait(%v/%v). Current: %v/%v/%v", height, round, cs.Height, cs.Round, cs.Step)

	defer func() {
		// Done enterPrecommitWait:
		cs.updateRoundStep(round, RoundStepPrecommitWait)
		cs.newStep()
	}()

	// Wait for some more precommits; enterNewRound
	cs.scheduleTimeout(cs.timeoutParams.Precommit(round), height, round, RoundStepPrecommitWait)

}

// Enter: +2/3 precommits for block
func (cs *ConsensusState) enterCommit(height uint64, commitRound int) {
	if cs.Height != height || RoundStepCommit <= cs.Step {
		cs.logger.Warnf("enterCommit(%v/%v): Invalid args. Current step: %v/%v/%v", height, commitRound, cs.Height, cs.Round, cs.Step)
		return
	}
	cs.logger.Infof("enterCommit(%v/%v). Current: %v/%v/%v", height, commitRound, cs.Height, cs.Round, cs.Step)

	defer func() {
		// Done enterCommit:
		// keep cs.Round the same, commitRound points to the right Precommits set.
		cs.updateRoundStep(cs.Round, RoundStepCommit)
		cs.CommitRound = commitRound
		cs.CommitTime = time.Now()
		cs.newStep()

		// Maybe finalize immediately.
		cs.tryFinalizeCommit(height)
	}()

	blockID, ok := cs.VoteSignAggr.Precommits(commitRound).TwoThirdsMajority()
	if !ok {
		PanicSanity("RunActionCommit() expects +2/3 precommits")
	}

	// The Locked* fields no longer matter.
	// Move them over to ProposalBlock if they match the commit hash,
	// otherwise they'll be cleared in updateToState.
	if cs.LockedBlock.HashesTo(blockID.Hash) {
		cs.ProposalBlock = cs.LockedBlock
		cs.ProposalBlockParts = cs.LockedBlockParts
	}

	// If we don't have the block being committed, set up to get it.
	if !cs.ProposalBlock.HashesTo(blockID.Hash) {
		if !cs.ProposalBlockParts.HasHeader(blockID.PartsHeader) {
			// We're getting the wrong block.
			// Set up ProposalBlockParts and keep waiting.
			cs.ProposalBlock = nil
			cs.ProposalBlockParts = types.NewPartSetFromHeader(blockID.PartsHeader)
		} else {
			// We just need to keep waiting.
		}
	}

}

// If we have the block AND +2/3 commits for it, finalize.
func (cs *ConsensusState) tryFinalizeCommit(height uint64) {

	if cs.Height != height {
		PanicSanity(Fmt("tryFinalizeCommit() cs.Height: %v vs height: %v", cs.Height, height))
	}

	//blockID, ok := cs.Votes.Precommits(cs.CommitRound).TwoThirdsMajority()
	blockID, ok := cs.VoteSignAggr.Precommits(cs.CommitRound).TwoThirdsMajority()
	if !ok || len(blockID.Hash) == 0 {
		cs.logger.Warn("Attempt to finalize failed. There was no +2/3 majority, or +2/3 was for <nil>.", "height", height)
		return
	}
	if !cs.ProposalBlock.HashesTo(blockID.Hash) {
		// TODO: this happens every time if we're not a validator (ugly logs)
		// TODO: ^^ wait, why does it matter that we're a validator?
		cs.logger.Warn("Attempt to finalize failed. We don't have the commit block.", "height", height, "proposal-block", cs.ProposalBlock.Hash(), "commit-block", blockID.Hash)
		return
	}
	//	go
	cs.logger.Infof("do finalizeCommit at height: %v", height)
	cs.finalizeCommit(height)
}

// Increment height and goto RoundStepNewHeight
func (cs *ConsensusState) finalizeCommit(height uint64) {
	if cs.Height != height || cs.Step != RoundStepCommit {
		cs.logger.Warnf("finalizeCommit(%v): Invalid args. Current step: %v/%v/%v", height, cs.Height, cs.Round, cs.Step)
		return
	}

	// fmt.Println("precommits:", cs.VoteSignAggr.Precommits(cs.CommitRound))
	blockID, ok := cs.VoteSignAggr.Precommits(cs.CommitRound).TwoThirdsMajority()
	block, blockParts := cs.ProposalBlock, cs.ProposalBlockParts

	if !ok {
		PanicSanity(Fmt("Cannot finalizeCommit, commit does not have two thirds majority"))
	}
	if !blockParts.HasHeader(blockID.PartsHeader) {
		PanicSanity(Fmt("Expected ProposalBlockParts header to be commit header"))
	}
	if !block.HashesTo(blockID.Hash) {
		PanicSanity(Fmt("Cannot finalizeCommit, ProposalBlock does not hash to commit hash"))
	}
	if err := block.ValidateBasic(cs.state.TdmExtra); err != nil {
		PanicConsensus(Fmt("+2/3 committed an invalid block: %v", err))
	}

	// Save to blockStore.
	//if cs.blockStore.Height() < block.TdmExtra.Height {
	if cs.state.TdmExtra.Height < block.TdmExtra.Height {
		// NOTE: the seenCommit is local justification to commit this block,
		// but may differ from the LastCommit included in the next block
		precommits := cs.VoteSignAggr.Precommits(cs.CommitRound)
		seenCommit := precommits.MakeCommit()

		block.TdmExtra.SeenCommit = seenCommit
		block.TdmExtra.SeenCommitHash = seenCommit.Hash()

		// update 'NeedToSave' field here
		if block.TdmExtra.ChainID != params.MainnetChainConfig.PChainId && block.TdmExtra.ChainID != params.TestnetChainConfig.PChainId {
			// check epoch
			if len(block.TdmExtra.EpochBytes) > 0 {
				block.TdmExtra.NeedToSave = true
				cs.logger.Infof("NeedToSave set to true due to epoch. Chain: %s, Height: %v", block.TdmExtra.ChainID, block.TdmExtra.Height)
			}
			// check special cross-chain tx
			txs := block.Block.Transactions()
			for _, tx := range txs {
				if pabi.IsPChainContractAddr(tx.To()) {
					data := tx.Data()
					function, err := pabi.FunctionTypeFromId(data[:4])
					if err != nil {
						continue
					}

					if function == pabi.WithdrawFromChildChain {
						block.TdmExtra.NeedToBroadcast = true
						cs.logger.Infof("NeedToBroadcast set to true due to tx. Tx: %s, Chain: %s, Height: %v", function.String(), block.TdmExtra.ChainID, block.TdmExtra.Height)
						break
					}
				}
			}
		}

		// Fire event for new block.
		types.FireEventNewBlock(cs.evsw, types.EventDataNewBlock{block})
		types.FireEventNewBlockHeader(cs.evsw, types.EventDataNewBlockHeader{int(block.TdmExtra.Height)})

		//the second parameter as signature has been set above
		err := cs.backend.Commit(block, [][]byte{}, cs.IsProposer)
		if err != nil {
			cs.logger.Errorf("Commit fail. error: %v", err)
		}
	} else {
		cs.logger.Warn("Calling finalizeCommit on already stored block", "height", block.TdmExtra.Height)
	}

	return
}

//-----------------------------------------------------------------------------
func (cs *ConsensusState) newSetProposal(proposal *types.Proposal) error {
	// Already have one
	// TODO: possibly catch double proposals
	if cs.Proposal != nil {
		return nil
	}

	// Does not apply
	if proposal.Height != cs.Height || proposal.Round != cs.Round {
		return nil
	}

	// We don't care about the proposal if we're already in RoundStepCommit.
	if RoundStepCommit <= cs.Step {
		return nil
	}

	// Verify POLRound, which must be -1 or between 0 and proposal.Round exclusive.
	if proposal.POLRound != -1 &&
		(proposal.POLRound < 0 || proposal.Round <= proposal.POLRound) {
		return ErrInvalidProposalPOLRound
	}

	// Verify signature
	if !cs.GetProposer().PubKey.VerifyBytes(types.SignBytes(cs.chainConfig.PChainId, proposal), proposal.Signature) {
		return ErrInvalidProposalSignature
	}

	cs.Proposal = proposal
	cs.logger.Debugf("proposal is: %X", proposal.Hash)
	cs.ProposalBlockParts = types.NewPartSetFromHeader(proposal.BlockPartsHeader)
	cs.ProposerPeerKey = proposal.ProposerPeerKey
	return nil
}

func (cs *ConsensusState) defaultSetProposal(proposal *types.Proposal) error {
	// Already have one
	// TODO: possibly catch double proposals
	if cs.Proposal != nil {
		return nil
	}

	// Does not apply
	if proposal.Height != cs.Height || proposal.Round != cs.Round {
		return nil
	}

	// We don't care about the proposal if we're already in RoundStepCommit.
	if RoundStepCommit <= cs.Step {
		return nil
	}

	// Verify POLRound, which must be -1 or between 0 and proposal.Round exclusive.
	if proposal.POLRound != -1 &&
		(proposal.POLRound < 0 || proposal.Round <= proposal.POLRound) {
		return ErrInvalidProposalPOLRound
	}

	// Verify signature
	if !cs.GetProposer().PubKey.VerifyBytes(types.SignBytes(cs.state.TdmExtra.ChainID, proposal), proposal.Signature) {
		return ErrInvalidProposalSignature
	}

	cs.Proposal = proposal
	cs.ProposalBlockParts = types.NewPartSetFromHeader(proposal.BlockPartsHeader)
	return nil
}

// NOTE: block is not necessarily valid.
// Asynchronously triggers either enterPrevote (before we timeout of propose) or tryFinalizeCommit, once we have the full block.
func (cs *ConsensusState) addProposalBlockPart(height uint64, round int, part *types.Part, verify bool) (added bool, err error) {

	if cs.Height != height || cs.Round != round {
		return false, nil
	}

	// We're not expecting a block part.
	if cs.ProposalBlockParts == nil {
		return false, nil // TODO: bad peer? Return error?
	}

	added, err = cs.ProposalBlockParts.AddPart(part, verify)
	if err != nil {
		return added, err
	}
	if added && cs.ProposalBlockParts.IsComplete() {
		// Added and completed!
		tdmBlock := &types.TdmBlock{}
		cs.ProposalBlock, err = tdmBlock.FromBytes(cs.ProposalBlockParts.GetReader())

		cs.logger.Info("Received complete proposal block", "block", cs.ProposalBlock.String(), "err", err)

		// NOTE: it's possible to receive complete proposal blocks for future rounds without having the proposal
		//log.Info("Received complete proposal block", "height", cs.ProposalBlock.Height, "hash", cs.ProposalBlock.Hash())
		if RoundStepPropose <= cs.Step && cs.Step <= RoundStepPrevoteWait && cs.isProposalComplete() {
			// Move onto the next step
			cs.enterPrevote(height, cs.Round)
		} else if cs.Step == RoundStepCommit {
			// If we're waiting on the proposal block...
			cs.tryFinalizeCommit(height)
		}

		return true, err
	}
	return added, nil
}

// -----------------------------------------------------------------------------
func (cs *ConsensusState) setMaj23SignAggr(signAggr *types.SignAggr) (error, bool) {
	cs.logger.Debug("enter setMaj23SignAggr()")
	cs.logger.Debugf("Received SignAggr %#v", signAggr)

	// Does not apply
	if signAggr.Height != cs.Height {
		cs.logger.Debug("does not apply for this height")
		return nil, false
	}

	if signAggr.SignAggr() == nil {
		cs.logger.Debug("SignAggr() is nil ")
	}
	maj23, err := cs.blsVerifySignAggr(signAggr)

	if err != nil || maj23 == false {
		cs.logger.Warnf("verifyMaj23SignAggr: Invalid signature aggregation, error:%+v, maj23:%+v", err, maj23)
		cs.logger.Warnf("SignAggr:%+v", signAggr)
		return ErrInvalidSignatureAggr, false
	}

	if signAggr.Type == types.VoteTypePrevote ||
		signAggr.Type == types.VoteTypePrecommit {

		cs.VoteSignAggr.AddSignAggr(signAggr)
	} else {

		cs.logger.Warn(Fmt("setMaj23SignAggr: invalid type %d for signAggr %#v\n", signAggr.Type, signAggr))
		return ErrInvalidSignatureAggr, false
	}

	if signAggr.Round != cs.Round {
		cs.logger.Debug("does not apply for this round")
		return nil, false
	}

	if signAggr.Type == types.VoteTypePrevote {
		// How if the signagure aggregation is for another block
		if cs.PrevoteMaj23SignAggr != nil {
			return ErrDuplicateSignatureAggr, false
		}

		cs.PrevoteMaj23SignAggr = signAggr

		if (cs.LockedBlock != nil) && (cs.LockedRound < signAggr.Round) {
			blockID := cs.PrevoteMaj23SignAggr.Maj23
			if !cs.LockedBlock.HashesTo(blockID.Hash) {
				cs.logger.Info("Unlocking because of POL.", "lockedRound", cs.LockedRound, "POLRound", signAggr.Round)
				cs.LockedRound = -1
				cs.LockedBlock = nil
				cs.LockedBlockParts = nil
				types.FireEventUnlock(cs.evsw, cs.RoundStateEvent())
			}
		}

		cs.logger.Debugf("setMaj23SignAggr:prevote aggr %#v", cs.PrevoteMaj23SignAggr)
	} else if signAggr.Type == types.VoteTypePrecommit {
		if cs.PrecommitMaj23SignAggr != nil {
			return ErrDuplicateSignatureAggr, false
		}

		cs.PrecommitMaj23SignAggr = signAggr
		cs.logger.Debugf("setMaj23SignAggr:precommit aggr %#v", cs.PrecommitMaj23SignAggr)
	}

	if signAggr.Type == types.VoteTypePrevote {
		cs.logger.Infof("setMaj23SignAggr: Received 2/3+ prevotes for block %d, enter precommit", cs.Height)
		if cs.isProposalComplete() {
			cs.logger.Debugf("receive block:%+v", cs.ProposalBlock)
			cs.enterPrecommit(cs.Height, cs.Round)
			return nil, true

		} else {
			cs.logger.Debug("block is not completed")
			return nil, false
		}
	} else if signAggr.Type == types.VoteTypePrecommit {
		cs.logger.Info(Fmt("setMaj23SignAggr: Received 2/3+ precommits for block %d, enter commit\n", cs.Height))

		// TODO : Shall go to this state?
		// cs.tryFinalizeCommit(height)
		if cs.isProposalComplete() {
			cs.logger.Debug("block is completed")

			cs.enterCommit(cs.Height, cs.Round)
			return nil, true
		} else {
			cs.logger.Debug("block is not completed")
			return nil, false
		}

	} else {
		panic("Invalid signAggr type")
		return nil, false
	}
	return nil, false
}

func (cs *ConsensusState) handleSignAggr(signAggr *types.SignAggr) error {
	if signAggr == nil {
		return fmt.Errorf("SignAggr is nil")
	}
	if signAggr.Height == cs.Height /*&& signAggr.Round == cs.Round*/ {
		err, _ := cs.setMaj23SignAggr(signAggr)
		return err
	}
	return nil
}

func (cs *ConsensusState) BLSVerifySignAggr(signAggr *types.SignAggr) (bool, error) {
	cs.mtx.Lock()
	defer cs.mtx.Unlock()
	return cs.blsVerifySignAggr(signAggr)
}

func (cs *ConsensusState) blsVerifySignAggr(signAggr *types.SignAggr) (bool, error) {
	cs.logger.Debug("enter BLSVerifySignAggr()")
	cs.logger.Debugf("sign aggr bitmap:%+v", signAggr.BitArray)
	if signAggr == nil {
		cs.logger.Info("Invalid Sign(nil)")
		return false, fmt.Errorf("Invalid SignAggr(nil)")
	}

	if signAggr.SignAggr() == nil {
		cs.logger.Info("Invalid BLSSignature(nil)")
		return false, fmt.Errorf("Invalid BLSSignature(nil)")
	}

	bitMap := signAggr.BitArray
	validators := cs.Validators

	/*
		quorum := big.NewInt(0)
		quorum.Mul(cs.Validators.TotalVotingPower(), big.NewInt(2))
		quorum.Div(quorum, big.NewInt(3))
		quorum.Add(quorum, big.NewInt(1))
		if validators.Size() != (int)(bitMap.Size()) {
			cs.logger.Info("validators are not matched")
			return false, fmt.Errorf(Fmt("validators are not matched, consensus validators:%v, signAggr validators:%v"), validators.Validators, signAggr.BitArray)
		}
	*/
	powerSum, err := validators.TalliedVotingPower(bitMap)
	if err != nil {
		cs.logger.Info("tallied voting power")
		return false, err
	}

	quorum := types.Loose23MajorThreshold(validators.TotalVotingPower(), signAggr.Round)

	var maj23 bool
	if powerSum.Cmp(quorum) >= 0 {
		maj23 = true
	} else {
		maj23 = false
	}

	aggrPubKey := validators.AggrPubKey(bitMap)
	if aggrPubKey == nil {
		cs.logger.Info("can not aggregate pubkeys")
		return false, fmt.Errorf("can not aggregate pubkeys")
	}

	vote := &types.Vote{
		BlockID: signAggr.BlockID,
		Height:  signAggr.Height,
		Round:   (uint64)(signAggr.Round),
		Type:    signAggr.Type,
	}

	if !aggrPubKey.VerifyBytes(types.SignBytes(signAggr.ChainID, vote), (signAggr.SignAggr())) {
		cs.logger.Info("Invalid aggregate signature")
		return false, errors.New("Invalid aggregate signature")
	}

	return maj23, nil
}

// Attempt to add the vote. if its a duplicate signature, dupeout the validator
func (cs *ConsensusState) tryAddVote(vote *types.Vote, peerKey string) error {
	_, err := cs.addVote(vote, peerKey)
	if err != nil {
		// If the vote height is off, we'll just ignore it,
		// But if it's a conflicting sig, broadcast evidence tx for slashing.
		// If it's otherwise invalid, punish peer.
		if err == ErrVoteHeightMismatch {
			return err
		} else if _, ok := err.(*types.ErrVoteConflictingVotes); ok {
			if peerKey == "" {
				cs.logger.Warn("Found conflicting vote from ourselves. Did you unsafe_reset a validator?", "height", vote.Height, "round", vote.Round, "type", vote.Type)
				return err
			}
			return err
		} else {
			// Probably an invalid signature. Bad peer.
			cs.logger.Warn("Error attempting to add vote", "error", err)
			return ErrAddingVote
		}
	}
	return nil
}

//-----------------------------------------------------------------------------
//only proposer would invoke this function
func (cs *ConsensusState) addVote(vote *types.Vote, peerKey string) (added bool, err error) {
	cs.logger.Info("addVote", "voteHeight", vote.Height, "voteType", vote.Type, "csHeight", cs.Height)

	if !cs.IsProposer() {
		cs.logger.Warn("addVode should only happen if this node is proposer")
		return
	}

	// A precommit for the previous height or previous round, just ignore
	if vote.Height != cs.Height || int(vote.Round) != cs.Round {
		cs.logger.Warn("addVote, vote is for previous blocks or previous round, just ignore\n")
		return
	}

	if vote.Type == types.VoteTypePrevote {
		if cs.Votes.Prevotes(cs.Round).HasTwoThirdsMajority() {
			return
		}
	} else {
		if cs.Votes.Precommits(cs.Round).HasTwoThirdsMajority() {
			return
		}
	}

	added, err = cs.Votes.AddVote(vote, peerKey)
	if added {
		if vote.Type == types.VoteTypePrevote {
			// If 2/3+ votes received, send them to other validators
			if cs.Votes.Prevotes(cs.Round).HasTwoThirdsMajority() {
				cs.logger.Debug(Fmt("addVote: Got 2/3+ prevotes %+v\n", cs.Votes.Prevotes(cs.Round)))
				// Send signature aggregation
				cs.sendMaj23SignAggr(vote.Type)
			}
		} else if vote.Type == types.VoteTypePrecommit {
			if cs.Votes.Precommits(cs.Round).HasTwoThirdsMajority() {
				cs.logger.Debugf("addVote: Got 2/3+ precommits %+v", cs.Votes.Precommits(cs.Round))
				// Send signature aggregation
				cs.sendMaj23SignAggr(vote.Type)
			}
		}
	}

	return
	/*
		types.FireEventVote(cs.evsw, types.EventDataVote{vote})

		height := cs.Height
		switch vote.Type {
		case types.VoteTypePrevote:
			//prevotes := cs.Votes.Prevotes(int(vote.Round))
			prevotes := cs.VoteSignAggr.Prevotes(int(vote.Round))
			cs.logger.Info("Added to prevote", "vote", vote, "prevotes", prevotes.StringShort())
			// First, unlock if prevotes is a valid POL.
			// >> lockRound < POLRound <= unlockOrChangeLockRound (see spec)
			// NOTE: If (lockRound < POLRound) but !(POLRound <= unlockOrChangeLockRound),
			// we'll still enterNewRound(H,vote.R) and enterPrecommit(H,vote.R) to process it
			// there.
			if (cs.LockedBlock != nil) && (cs.LockedRound < int(vote.Round)) && (int(vote.Round) <= cs.Round) {
				blockID, ok := prevotes.TwoThirdsMajority()
				cs.logger.Info("(cs *ConsensusState) VoteTypePrevote 0")
				if ok && !cs.LockedBlock.HashesTo(blockID.Hash) {
					cs.logger.Info("(cs *ConsensusState) VoteTypePrevote 1")
					cs.logger.Info("Unlocking because of POL.", "lockedRound", cs.LockedRound, "POLRound", vote.Round)
					cs.LockedRound = -1
					cs.LockedBlock = nil
					cs.LockedBlockParts = nil
					types.FireEventUnlock(cs.evsw, cs.RoundStateEvent())
				}
			}

			if cs.Round <= int(vote.Round) && prevotes.HasTwoThirdsAny(cs.Validators) {
				// Round-skip over to PrevoteWait or goto Precommit.
				cs.logger.Info("(cs *ConsensusState) VoteTypePrevote 2")
				cs.enterNewRound(height, int(vote.Round)) // if the vote is ahead of us
				if prevotes.HasTwoThirdsMajority(cs.Validators) {
					cs.enterPrecommit(height, int(vote.Round))
				} else {
					cs.enterPrevote(height, int(vote.Round)) // if the vote is ahead of us
					cs.enterPrevoteWait(height, int(vote.Round))
				}
			} else if cs.Proposal != nil && 0 <= cs.Proposal.POLRound && cs.Proposal.POLRound == int(vote.Round) {
				// If the proposal is now complete, enter prevote of cs.Round.
				cs.logger.Info("(cs *ConsensusState) VoteTypePrevote 3")
				if cs.isProposalComplete() {
					cs.logger.Info("(cs *ConsensusState) VoteTypePrevote 4")
					cs.enterPrevote(height, cs.Round)
				}
			} else {
				//in other conditions, trigger prevote wait to make this round go ahead
				cs.logger.Info("(cs *ConsensusState) VoteTypePrevote 5")
				cs.enterPrevoteWait(height, int(vote.Round))
			}
		case types.VoteTypePrecommit:
			//precommits := cs.Votes.Precommits(int(vote.Round))
			precommits := cs.VoteSignAggr.Precommits(int(vote.Round))
			cs.logger.Info("Added to precommit", "vote", vote, "precommits", precommits.StringShort())

			blockID, ok := precommits.TwoThirdsMajority()
			if ok {
				cs.logger.Info("(cs *ConsensusState) VoteTypePrecommit 0")
				if len(blockID.Hash) == 0 {
					cs.logger.Info("(cs *ConsensusState) VoteTypePrecommit 1")
					cs.enterNewRound(height, int(vote.Round+1))
				} else {
					cs.logger.Info("(cs *ConsensusState) VoteTypePrecommit 2")
					cs.enterNewRound(height, int(vote.Round))
					cs.enterPrecommit(height, int(vote.Round))
					cs.enterCommit(height, int(vote.Round))

					if cs.timeoutParams.SkipTimeoutCommit && precommits.HasAll(cs.Validators) {
						cs.logger.Info("(cs *ConsensusState) VoteTypePrecommit 3")
						// if we have all the votes now,
						// go straight to new round (skip timeout commit)
						// cs.scheduleTimeout(time.Duration(0), cs.Height, 0, RoundStepNewHeight)
						cs.enterNewRound(cs.Height, 0)
					}
				}
			} else if cs.Round <= int(vote.Round) && precommits.HasTwoThirdsAny(cs.Validators) {
				cs.logger.Info("(cs *ConsensusState) VoteTypePrecommit 4")
				cs.enterNewRound(height, int(vote.Round))
				cs.enterPrecommit(height, int(vote.Round))
				cs.enterPrecommitWait(height, int(vote.Round))
			} else {
				//in other conditions, trigger precommit wait to make this round go ahead
				cs.logger.Info("(cs *ConsensusState) VoteTypePrevote 5")
				cs.enterPrecommitWait(height, int(vote.Round))
			}
		default:
			PanicSanity(Fmt("Unexpected vote type %X", vote.Type)) // Should not happen.
		}
	*/
}

func (cs *ConsensusState) signVote(type_ byte, hash []byte, header types.PartSetHeader) (*types.Vote, error) {
	addr := cs.privValidator.GetAddress()
	valIndex, _ := cs.Validators.GetByAddress(addr)
	vote := &types.Vote{
		ValidatorAddress: addr,
		ValidatorIndex:   uint64(valIndex),
		Height:           uint64(cs.Height),
		Round:            uint64(cs.Round),
		Type:             type_,
		BlockID:          types.BlockID{hash, header},
	}
	err := cs.privValidator.SignVote(cs.state.TdmExtra.ChainID, vote)
	return vote, err
}

// sign the vote and publish on internalMsgQueue
func (cs *ConsensusState) signAddVote(type_ byte, hash []byte, header types.PartSetHeader) *types.Vote {
	// if we don't have a key or we're not in the validator set, do nothing
	if cs.privValidator == nil || !cs.Validators.HasAddress(cs.privValidator.GetAddress()) {
		return nil
	}
	vote, err := cs.signVote(type_, hash, header)
	if err == nil {
		if !cs.IsProposer() {
			if cs.ProposerPeerKey != "" {
				v2pMsg := types.EventDataVote2Proposer{vote, cs.ProposerPeerKey}
				types.FireEventVote2Proposer(cs.evsw, v2pMsg)
			} else {
				cs.logger.Warn("sign and vote, Proposer key is nil")
			}
		} else {
			cs.sendInternalMessage(msgInfo{&VoteMessage{vote}, ""})
		}
		cs.logger.Info("Signed and pushed vote", "height", cs.Height, "round", cs.Round, "vote", vote, "error", err)
		cs.logger.Debugf("block is:%+v", vote.BlockID)
		return vote
	} else {
		cs.logger.Warn("Error signing vote", "height", cs.Height, "round", cs.Round, "vote", vote, "error", err)
		return nil
	}
}

// Build the 2/3+ signature aggregation based on vote set and send it to other validators
func (cs *ConsensusState) sendMaj23SignAggr(voteType byte) {
	cs.logger.Info("Enter sendMaj23SignAggr()")

	var votes []*types.Vote
	var maj23 types.BlockID
	var ok bool

	if voteType == types.VoteTypePrevote {
		votes = cs.Votes.Prevotes(cs.Round).Votes()
		maj23, ok = cs.Votes.Prevotes(cs.Round).TwoThirdsMajority()
	} else if voteType == types.VoteTypePrecommit {
		votes = cs.Votes.Precommits(cs.Round).Votes()
		maj23, ok = cs.Votes.Precommits(cs.Round).TwoThirdsMajority()
	}

	if ok == false {
		cs.logger.Error("Votset does not have +2/3 voting, not send")
		return
	}

	cs.logger.Debugf("vote len is: %v", len(votes))
	numValidators := cs.Validators.Size()
	signBitArray := NewBitArray((uint64)(numValidators))
	var sigs []*tmdcrypto.Signature
	var ss []byte

	for _, vote := range votes {
		if vote != nil && maj23.Equals(vote.BlockID) {
			ss = vote.SignBytes
			signBitArray.SetIndex(vote.ValidatorIndex, true)
			sigs = append(sigs, &(vote.Signature))
		}
	}
	cs.logger.Debugf("send maj block ID: %X", maj23.Hash)

	// step 1: build BLS signature aggregation based on signatures in votes
	// bitarray, signAggr := BuildSignAggr(votes)
	signature := tmdcrypto.BLSSignatureAggregate(sigs)
	if signature == nil {
		cs.logger.Error("Can not aggregate signature")
		return
	}

	signAggr := types.MakeSignAggr(cs.Height, cs.Round, voteType, numValidators, maj23, cs.Votes.chainID, signBitArray, signature)
	signAggr.SignBytes = ss

	// Set sign bitmap
	//signAggr.SetBitArray(signBitArray)

	if maj23.IsZero() == true {
		cs.logger.Debugf("The maj23 blockID is zero %+v", maj23)
		return
	}

	// Set ma23 block ID
	signAggr.SetMaj23(maj23)
	cs.logger.Debugf("Generate Maj23SignAggr %#v", signAggr)

	signEvent := types.EventDataSignAggr{SignAggr: signAggr}
	types.FireEventSignAggr(cs.evsw, signEvent)

	// send sign aggregate msg on internal msg queue
	cs.sendInternalMessage(msgInfo{&Maj23SignAggrMessage{signAggr}, ""})
}

//---------------------------------------------------------

func CompareHRS(h1 uint64, r1 int, s1 RoundStepType, h2 uint64, r2 int, s2 RoundStepType) int {
	if h1 < h2 {
		return -1
	} else if h1 > h2 {
		return 1
	}
	if r1 < r2 {
		return -1
	} else if r1 > r2 {
		return 1
	}
	if s1 < s2 {
		return -1
	} else if s1 > s2 {
		return 1
	}
	return 0
}

func (cs *ConsensusState) ValidateTX4(b *types.TdmBlock) error {
	var index int

	txs := b.Block.Transactions()
	for _, tx := range txs {
		if pabi.IsPChainContractAddr(tx.To()) {
			data := tx.Data()
			function, err := pabi.FunctionTypeFromId(data[:4])
			if err != nil {
				continue
			}

			if function == pabi.WithdrawFromMainChain {
				// index of tx4 and tx3ProofData should exactly match one by one.
				if index >= len(b.TX3ProofData) {
					return errors.New("tx3 proof data missing")
				}
				tx3ProofData := b.TX3ProofData[index]
				index++

				if err := cs.cch.ValidateTX3ProofData(tx3ProofData); err != nil {
					return err
				}

				if err := cs.cch.ValidateTX4WithInMemTX3ProofData(tx, tx3ProofData); err != nil {
					return err
				}
			}
		}
	}

	return nil
}

func (cs *ConsensusState) saveBlockToMainChain(block *ethTypes.Block) {

	client := cs.cch.GetClient()
	ctx, _ := context.WithTimeout(context.Background(), 30*time.Second)
	//ctx := context.Background() // testing only!

	proofData, err := ethTypes.NewChildChainProofData(block)
	if err != nil {
		cs.logger.Error("saveDataToMainChain: failed to create proof data", "block", block, "err", err)
		return
	}

	bs, err := rlp.EncodeToBytes(proofData)
	if err != nil {
		cs.logger.Error("saveDataToMainChain: failed to encode proof data", "proof data", proofData, "err", err)
		return
	}
	cs.logger.Infof("saveDataToMainChain proof data length: %d", len(bs))

	number, err := client.BlockNumber(ctx)
	if err != nil {
		cs.logger.Error("saveDataToMainChain: failed to get BlockNumber at the beginning.", "err", err)
		return
	}

	// We use BLS Consensus PrivateKey to sign the digest data
	var prv *ecdsa.PrivateKey
	if prvValidator, ok := cs.privValidator.(*types.PrivValidator); ok {
		prv, err = crypto.ToECDSA(prvValidator.PrivKey.(tmdcrypto.BLSPrivKey).Bytes())
		if err != nil {
			cs.logger.Error("saveDataToMainChain: failed to get PrivateKey", "err", err)
			return
		}
	} else {
		panic("saveDataToMainChain: unexpected privValidator type")
	}
	hash, err := client.SendDataToMainChain(ctx, bs, prv, cs.cch.GetMainChainId())
	if err != nil {
		cs.logger.Error("saveDataToMainChain(rpc) failed", "err", err)
		return
	} else {
		cs.logger.Infof("saveDataToMainChain(rpc) success, hash: %x", hash)
	}

	//we wait for 3 blocks, if not write to main chain, just return
	curNumber := number
	for new(big.Int).Sub(curNumber, number).Int64() < 3 {

		tmpNumber, err := client.BlockNumber(ctx)
		if err != nil {
			cs.logger.Error("saveDataToMainChain: failed to get BlockNumber, abort to wait for 3 blocks", "err", err)
			return
		}

		if tmpNumber.Cmp(curNumber) > 0 {
			_, isPending, err := client.TransactionByHash(ctx, hash)
			if !isPending && err == nil {
				cs.logger.Info("saveDataToMainChain: tx packaged in block in main chain")
				return
			}

			curNumber = tmpNumber
		} else {
			// we don't want to make too many rpc calls
			// TODO: estimate the right interval
			time.Sleep(1 * time.Second)
		}
	}

	cs.logger.Error("saveDataToMainChain: tx not packaged in any block after 3 blocks in main chain")
}

func (cs *ConsensusState) broadcastTX3ProofDataToMainChain(block *ethTypes.Block) {
	client := cs.cch.GetClient()
	ctx, _ := context.WithTimeout(context.Background(), 30*time.Second)
	//ctx := context.Background() // testing only!

	proofData, err := ethTypes.NewTX3ProofData(block)
	if err != nil {
		cs.logger.Error("broadcastTX3ProofDataToMainChain: failed to create proof data", "block", block, "err", err)
		return
	}

	bs, err := rlp.EncodeToBytes(proofData)
	if err != nil {
		cs.logger.Error("broadcastTX3ProofDataToMainChain: failed to encode proof data", "proof data", proofData, "err", err)
		return
	}
	cs.logger.Infof("broadcastTX3ProofDataToMainChain proof data length: %d", len(bs))

	err = client.BroadcastDataToMainChain(ctx, cs.state.TdmExtra.ChainID, bs)
	if err != nil {
		cs.logger.Error("broadcastTX3ProofDataToMainChain(rpc) failed", "err", err)
		return
	}
}<|MERGE_RESOLUTION|>--- conflicted
+++ resolved
@@ -1200,7 +1200,6 @@
 	// Valdiate proposal block
 	proposedNextEpoch := ep.FromBytes(cs.ProposalBlock.TdmExtra.EpochBytes)
 	if proposedNextEpoch != nil && proposedNextEpoch.Number == cs.Epoch.Number+1 {
-<<<<<<< HEAD
 		if cs.Epoch.ShouldProposeNextEpoch(cs.Height) {
 			lastHeight := cs.backend.ChainReader().CurrentBlock().Number().Uint64()
 			lastBlockTime := time.Unix(cs.backend.ChainReader().CurrentBlock().Time().Int64(), 0)
@@ -1211,16 +1210,6 @@
 				cs.signAddVote(types.VoteTypePrevote, nil, types.PartSetHeader{})
 				return
 			}
-=======
-		lastHeight := cs.backend.ChainReader().CurrentBlock().Number().Uint64()
-		lastBlockTime := time.Unix(int64(cs.backend.ChainReader().CurrentBlock().Time()), 0)
-		err = cs.Epoch.ValidateNextEpoch(proposedNextEpoch, lastHeight, lastBlockTime)
-		if err != nil {
-			// ProposalBlock is invalid, prevote nil.
-			cs.logger.Warnf("enterPrevote: Proposal Next Epoch is invalid, error: %v", err)
-			cs.signAddVote(types.VoteTypePrevote, nil, types.PartSetHeader{})
-			return
->>>>>>> e5fd2e66
 		}
 	}
 
