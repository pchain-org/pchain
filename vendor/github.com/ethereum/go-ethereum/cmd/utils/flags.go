--- conflicted
+++ resolved
@@ -1,4 +1,3 @@
-<<<<<<< HEAD
 // Copyright 2015 The go-ethereum Authors
 // This file is part of go-ethereum.
 //
@@ -778,13 +777,13 @@
 
 	if ethConf.LightMode {
 		if err := stack.Register(func(ctx *node.ServiceContext) (node.Service, error) {
-			return les.New(ctx, ethConf, nil)
+			return les.New(ctx, ethConf, nil, nil)
 		}); err != nil {
 			Fatalf("Failed to register the Ethereum light node service: %v", err)
 		}
 	} else {
 		if err := stack.Register(func(ctx *node.ServiceContext) (node.Service, error) {
-			fullNode, err := eth.New(ctx, ethConf, nil, nil)
+			fullNode, err := eth.New(ctx, ethConf, nil, nil, nil)
 			if fullNode != nil && ethConf.LightServ > 0 {
 				ls, _ := les.NewLesServer(fullNode, ethConf)
 				fullNode.AddLesServer(ls)
@@ -831,6 +830,19 @@
 	defer db.Close()
 
 	return MakeChainConfigFromDb(ctx, db)
+}
+
+// MakeChainConfig reads the chain configuration from the database in ctx.Datadir.
+func MakeChainConfigWithPChainId(ctx *cli.Context, stack *node.Node, pchainId string) *params.ChainConfig {
+	db := MakeChainDatabase(ctx, stack)
+	defer db.Close()
+
+	config := MakeChainConfigFromDb(ctx, db)
+	if config != nil {
+		config.PChainId = pchainId
+	}
+
+	return config
 }
 
 // MakeChainConfigFromDb reads the chain configuration from the given database.
@@ -925,7 +937,7 @@
 	if !ctx.GlobalBool(FakePoWFlag.Name) {
 		pow = ethash.New()
 	}
-	chain, err = core.NewBlockChain(chainDb, chainConfig, pow, new(event.TypeMux), vm.Config{EnablePreimageRecording: ctx.GlobalBool(VMEnableDebugFlag.Name)})
+	chain, err = core.NewBlockChain(chainDb, chainConfig, pow, new(event.TypeMux), vm.Config{EnablePreimageRecording: ctx.GlobalBool(VMEnableDebugFlag.Name)}, nil)
 	if err != nil {
 		Fatalf("Could not start chainmanager: %v", err)
 	}
@@ -947,967 +959,4 @@
 		preloads = append(preloads, common.AbsolutePath(assets, strings.TrimSpace(file)))
 	}
 	return preloads
-}
-=======
-// Copyright 2015 The go-ethereum Authors
-// This file is part of go-ethereum.
-//
-// go-ethereum is free software: you can redistribute it and/or modify
-// it under the terms of the GNU General Public License as published by
-// the Free Software Foundation, either version 3 of the License, or
-// (at your option) any later version.
-//
-// go-ethereum is distributed in the hope that it will be useful,
-// but WITHOUT ANY WARRANTY; without even the implied warranty of
-// MERCHANTABILITY or FITNESS FOR A PARTICULAR PURPOSE. See the
-// GNU General Public License for more details.
-//
-// You should have received a copy of the GNU General Public License
-// along with go-ethereum. If not, see <http://www.gnu.org/licenses/>.
-
-// Package utils contains internal helper functions for go-ethereum commands.
-package utils
-
-import (
-	"crypto/ecdsa"
-	"fmt"
-	"io/ioutil"
-	"math/big"
-	"os"
-	"path/filepath"
-	"runtime"
-	"strconv"
-	"strings"
-
-	"github.com/ethereum/ethash"
-	"github.com/ethereum/go-ethereum/accounts"
-	"github.com/ethereum/go-ethereum/accounts/keystore"
-	"github.com/ethereum/go-ethereum/common"
-	"github.com/ethereum/go-ethereum/core"
-	"github.com/ethereum/go-ethereum/core/state"
-	"github.com/ethereum/go-ethereum/core/vm"
-	"github.com/ethereum/go-ethereum/crypto"
-	"github.com/ethereum/go-ethereum/eth"
-	"github.com/ethereum/go-ethereum/ethdb"
-	"github.com/ethereum/go-ethereum/ethstats"
-	"github.com/ethereum/go-ethereum/event"
-	"github.com/ethereum/go-ethereum/les"
-	"github.com/ethereum/go-ethereum/logger"
-	"github.com/ethereum/go-ethereum/logger/glog"
-	"github.com/ethereum/go-ethereum/metrics"
-	"github.com/ethereum/go-ethereum/node"
-	"github.com/ethereum/go-ethereum/p2p/discover"
-	"github.com/ethereum/go-ethereum/p2p/discv5"
-	"github.com/ethereum/go-ethereum/p2p/nat"
-	"github.com/ethereum/go-ethereum/p2p/netutil"
-	"github.com/ethereum/go-ethereum/params"
-	"github.com/ethereum/go-ethereum/pow"
-	"github.com/ethereum/go-ethereum/rpc"
-	whisper "github.com/ethereum/go-ethereum/whisper/whisperv2"
-	"gopkg.in/urfave/cli.v1"
-)
-
-func init() {
-	cli.AppHelpTemplate = `{{.Name}} {{if .Flags}}[global options] {{end}}command{{if .Flags}} [command options]{{end}} [arguments...]
-
-VERSION:
-   {{.Version}}
-
-COMMANDS:
-   {{range .Commands}}{{.Name}}{{with .ShortName}}, {{.}}{{end}}{{ "\t" }}{{.Usage}}
-   {{end}}{{if .Flags}}
-GLOBAL OPTIONS:
-   {{range .Flags}}{{.}}
-   {{end}}{{end}}
-`
-
-	cli.CommandHelpTemplate = `{{.Name}}{{if .Subcommands}} command{{end}}{{if .Flags}} [command options]{{end}} [arguments...]
-{{if .Description}}{{.Description}}
-{{end}}{{if .Subcommands}}
-SUBCOMMANDS:
-	{{range .Subcommands}}{{.Name}}{{with .ShortName}}, {{.}}{{end}}{{ "\t" }}{{.Usage}}
-	{{end}}{{end}}{{if .Flags}}
-OPTIONS:
-	{{range .Flags}}{{.}}
-	{{end}}{{end}}
-`
-}
-
-// NewApp creates an app with sane defaults.
-func NewApp(gitCommit, usage string) *cli.App {
-	app := cli.NewApp()
-	app.Name = filepath.Base(os.Args[0])
-	app.Author = ""
-	//app.Authors = nil
-	app.Email = ""
-	app.Version = params.Version
-	if gitCommit != "" {
-		app.Version += "-" + gitCommit[:8]
-	}
-	app.Usage = usage
-	return app
-}
-
-// These are all the command line flags we support.
-// If you add to this list, please remember to include the
-// flag in the appropriate command definition.
-//
-// The flags are defined here so their names and help texts
-// are the same for all commands.
-
-var (
-	// General settings
-	DataDirFlag = DirectoryFlag{
-		Name:  "datadir",
-		Usage: "Data directory for the databases and keystore",
-		Value: DirectoryString{node.DefaultDataDir()},
-	}
-	KeyStoreDirFlag = DirectoryFlag{
-		Name:  "keystore",
-		Usage: "Directory for the keystore (default = inside the datadir)",
-	}
-	NetworkIdFlag = cli.IntFlag{
-		Name:  "networkid",
-		Usage: "Network identifier (integer, 1=Frontier, 2=Morden (disused), 3=Ropsten)",
-		Value: eth.NetworkId,
-	}
-	TestNetFlag = cli.BoolFlag{
-		Name:  "testnet",
-		Usage: "Ropsten network: pre-configured test network",
-	}
-	DevModeFlag = cli.BoolFlag{
-		Name:  "dev",
-		Usage: "Developer mode: pre-configured private network with several debugging flags",
-	}
-	IdentityFlag = cli.StringFlag{
-		Name:  "identity",
-		Usage: "Custom node name",
-	}
-	DocRootFlag = DirectoryFlag{
-		Name:  "docroot",
-		Usage: "Document Root for HTTPClient file scheme",
-		Value: DirectoryString{homeDir()},
-	}
-	FastSyncFlag = cli.BoolFlag{
-		Name:  "fast",
-		Usage: "Enable fast syncing through state downloads",
-	}
-	LightModeFlag = cli.BoolFlag{
-		Name:  "light",
-		Usage: "Enable light client mode",
-	}
-	LightServFlag = cli.IntFlag{
-		Name:  "lightserv",
-		Usage: "Maximum percentage of time allowed for serving LES requests (0-90)",
-		Value: 0,
-	}
-	LightPeersFlag = cli.IntFlag{
-		Name:  "lightpeers",
-		Usage: "Maximum number of LES client peers",
-		Value: 20,
-	}
-	LightKDFFlag = cli.BoolFlag{
-		Name:  "lightkdf",
-		Usage: "Reduce key-derivation RAM & CPU usage at some expense of KDF strength",
-	}
-	// Performance tuning settings
-	CacheFlag = cli.IntFlag{
-		Name:  "cache",
-		Usage: "Megabytes of memory allocated to internal caching (min 16MB / database forced)",
-		Value: 128,
-	}
-	TrieCacheGenFlag = cli.IntFlag{
-		Name:  "trie-cache-gens",
-		Usage: "Number of trie node generations to keep in memory",
-		Value: int(state.MaxTrieCacheGen),
-	}
-	// Miner settings
-	MiningEnabledFlag = cli.BoolFlag{
-		Name:  "mine",
-		Usage: "Enable mining",
-	}
-	MinerThreadsFlag = cli.IntFlag{
-		Name:  "minerthreads",
-		Usage: "Number of CPU threads to use for mining",
-		Value: runtime.NumCPU(),
-	}
-	TargetGasLimitFlag = cli.StringFlag{
-		Name:  "targetgaslimit",
-		Usage: "Target gas limit sets the artificial target gas floor for the blocks to mine",
-		Value: params.GenesisGasLimit.String(),
-	}
-	AutoDAGFlag = cli.BoolFlag{
-		Name:  "autodag",
-		Usage: "Enable automatic DAG pregeneration",
-	}
-	EtherbaseFlag = cli.StringFlag{
-		Name:  "etherbase",
-		Usage: "Public address for block mining rewards (default = first account created)",
-		Value: "0",
-	}
-	GasPriceFlag = cli.StringFlag{
-		Name:  "gasprice",
-		Usage: "Minimal gas price to accept for mining a transactions",
-		Value: new(big.Int).Mul(big.NewInt(20), common.Shannon).String(),
-	}
-	ExtraDataFlag = cli.StringFlag{
-		Name:  "extradata",
-		Usage: "Block extra data set by the miner (default = client version)",
-	}
-	// Account settings
-	UnlockedAccountFlag = cli.StringFlag{
-		Name:  "unlock",
-		Usage: "Comma separated list of accounts to unlock",
-		Value: "",
-	}
-	PasswordFileFlag = cli.StringFlag{
-		Name:  "password",
-		Usage: "Password file to use for non-inteactive password input",
-		Value: "",
-	}
-
-	VMForceJitFlag = cli.BoolFlag{
-		Name:  "forcejit",
-		Usage: "Force the JIT VM to take precedence",
-	}
-	VMJitCacheFlag = cli.IntFlag{
-		Name:  "jitcache",
-		Usage: "Amount of cached JIT VM programs",
-		Value: 64,
-	}
-	VMEnableJitFlag = cli.BoolFlag{
-		Name:  "jitvm",
-		Usage: "Enable the JIT VM",
-	}
-	VMEnableDebugFlag = cli.BoolFlag{
-		Name:  "vmdebug",
-		Usage: "Record information useful for VM and contract debugging",
-	}
-	// Logging and debug settings
-	EthStatsURLFlag = cli.StringFlag{
-		Name:  "ethstats",
-		Usage: "Reporting URL of a ethstats service (nodename:secret@host:port)",
-	}
-	MetricsEnabledFlag = cli.BoolFlag{
-		Name:  metrics.MetricsEnabledFlag,
-		Usage: "Enable metrics collection and reporting",
-	}
-	FakePoWFlag = cli.BoolFlag{
-		Name:  "fakepow",
-		Usage: "Disables proof-of-work verification",
-	}
-
-	// RPC settings
-	RPCEnabledFlag = cli.BoolFlag{
-		Name:  "rpc",
-		Usage: "Enable the HTTP-RPC server",
-	}
-	RPCListenAddrFlag = cli.StringFlag{
-		Name:  "rpcaddr",
-		Usage: "HTTP-RPC server listening interface",
-		Value: node.DefaultHTTPHost,
-	}
-	RPCPortFlag = cli.IntFlag{
-		Name:  "rpcport",
-		Usage: "HTTP-RPC server listening port",
-		Value: node.DefaultHTTPPort,
-	}
-	RPCCORSDomainFlag = cli.StringFlag{
-		Name:  "rpccorsdomain",
-		Usage: "Comma separated list of domains from which to accept cross origin requests (browser enforced)",
-		Value: "",
-	}
-	RPCApiFlag = cli.StringFlag{
-		Name:  "rpcapi",
-		Usage: "API's offered over the HTTP-RPC interface",
-		Value: rpc.DefaultHTTPApis,
-	}
-	IPCDisabledFlag = cli.BoolFlag{
-		Name:  "ipcdisable",
-		Usage: "Disable the IPC-RPC server",
-	}
-	IPCApiFlag = cli.StringFlag{
-		Name:  "ipcapi",
-		Usage: "APIs offered over the IPC-RPC interface",
-		Value: rpc.DefaultIPCApis,
-	}
-	IPCPathFlag = DirectoryFlag{
-		Name:  "ipcpath",
-		Usage: "Filename for IPC socket/pipe within the datadir (explicit paths escape it)",
-		Value: DirectoryString{"geth.ipc"},
-	}
-	WSEnabledFlag = cli.BoolFlag{
-		Name:  "ws",
-		Usage: "Enable the WS-RPC server",
-	}
-	WSListenAddrFlag = cli.StringFlag{
-		Name:  "wsaddr",
-		Usage: "WS-RPC server listening interface",
-		Value: node.DefaultWSHost,
-	}
-	WSPortFlag = cli.IntFlag{
-		Name:  "wsport",
-		Usage: "WS-RPC server listening port",
-		Value: node.DefaultWSPort,
-	}
-	WSApiFlag = cli.StringFlag{
-		Name:  "wsapi",
-		Usage: "API's offered over the WS-RPC interface",
-		Value: rpc.DefaultHTTPApis,
-	}
-	WSAllowedOriginsFlag = cli.StringFlag{
-		Name:  "wsorigins",
-		Usage: "Origins from which to accept websockets requests",
-		Value: "",
-	}
-	ExecFlag = cli.StringFlag{
-		Name:  "exec",
-		Usage: "Execute JavaScript statement (only in combination with console/attach)",
-	}
-	PreloadJSFlag = cli.StringFlag{
-		Name:  "preload",
-		Usage: "Comma separated list of JavaScript files to preload into the console",
-	}
-
-	// Network Settings
-	MaxPeersFlag = cli.IntFlag{
-		Name:  "maxpeers",
-		Usage: "Maximum number of network peers (network disabled if set to 0)",
-		Value: 25,
-	}
-	MaxPendingPeersFlag = cli.IntFlag{
-		Name:  "maxpendpeers",
-		Usage: "Maximum number of pending connection attempts (defaults used if set to 0)",
-		Value: 0,
-	}
-	ListenPortFlag = cli.IntFlag{
-		Name:  "port",
-		Usage: "Network listening port",
-		Value: 30303,
-	}
-	BootnodesFlag = cli.StringFlag{
-		Name:  "bootnodes",
-		Usage: "Comma separated enode URLs for P2P discovery bootstrap",
-		Value: "",
-	}
-	NodeKeyFileFlag = cli.StringFlag{
-		Name:  "nodekey",
-		Usage: "P2P node key file",
-	}
-	NodeKeyHexFlag = cli.StringFlag{
-		Name:  "nodekeyhex",
-		Usage: "P2P node key as hex (for testing)",
-	}
-	NATFlag = cli.StringFlag{
-		Name:  "nat",
-		Usage: "NAT port mapping mechanism (any|none|upnp|pmp|extip:<IP>)",
-		Value: "any",
-	}
-	NoDiscoverFlag = cli.BoolFlag{
-		Name:  "nodiscover",
-		Usage: "Disables the peer discovery mechanism (manual peer addition)",
-	}
-	DiscoveryV5Flag = cli.BoolFlag{
-		Name:  "v5disc",
-		Usage: "Enables the experimental RLPx V5 (Topic Discovery) mechanism",
-	}
-	NetrestrictFlag = cli.StringFlag{
-		Name:  "netrestrict",
-		Usage: "Restricts network communication to the given IP networks (CIDR masks)",
-	}
-
-	WhisperEnabledFlag = cli.BoolFlag{
-		Name:  "shh",
-		Usage: "Enable Whisper",
-	}
-
-	// ATM the url is left to the user and deployment to
-	JSpathFlag = cli.StringFlag{
-		Name:  "jspath",
-		Usage: "JavaScript root path for `loadScript`",
-		Value: ".",
-	}
-	SolcPathFlag = cli.StringFlag{
-		Name:  "solc",
-		Usage: "Solidity compiler command to be used",
-		Value: "solc",
-	}
-
-	// Gas price oracle settings
-	GpoMinGasPriceFlag = cli.StringFlag{
-		Name:  "gpomin",
-		Usage: "Minimum suggested gas price",
-		Value: new(big.Int).Mul(big.NewInt(20), common.Shannon).String(),
-	}
-	GpoMaxGasPriceFlag = cli.StringFlag{
-		Name:  "gpomax",
-		Usage: "Maximum suggested gas price",
-		Value: new(big.Int).Mul(big.NewInt(500), common.Shannon).String(),
-	}
-	GpoFullBlockRatioFlag = cli.IntFlag{
-		Name:  "gpofull",
-		Usage: "Full block threshold for gas price calculation (%)",
-		Value: 80,
-	}
-	GpobaseStepDownFlag = cli.IntFlag{
-		Name:  "gpobasedown",
-		Usage: "Suggested gas price base step down ratio (1/1000)",
-		Value: 10,
-	}
-	GpobaseStepUpFlag = cli.IntFlag{
-		Name:  "gpobaseup",
-		Usage: "Suggested gas price base step up ratio (1/1000)",
-		Value: 100,
-	}
-	GpobaseCorrectionFactorFlag = cli.IntFlag{
-		Name:  "gpobasecf",
-		Usage: "Suggested gas price base correction factor (%)",
-		Value: 110,
-	}
-)
-
-// MakeDataDir retrieves the currently requested data directory, terminating
-// if none (or the empty string) is specified. If the node is starting a testnet,
-// the a subdirectory of the specified datadir will be used.
-func MakeDataDir(ctx *cli.Context) string {
-	if path := ctx.GlobalString(DataDirFlag.Name); path != "" {
-		// TODO: choose a different location outside of the regular datadir.
-		if ctx.GlobalBool(TestNetFlag.Name) {
-			return filepath.Join(path, "testnet")
-		}
-		return path
-	}
-	Fatalf("Cannot determine default data directory, please set manually (--datadir)")
-	return ""
-}
-
-// MakeIPCPath creates an IPC path configuration from the set command line flags,
-// returning an empty string if IPC was explicitly disabled, or the set path.
-func MakeIPCPath(ctx *cli.Context) string {
-	if ctx.GlobalBool(IPCDisabledFlag.Name) {
-		return ""
-	}
-	return ctx.GlobalString(IPCPathFlag.Name)
-}
-
-// MakeNodeKey creates a node key from set command line flags, either loading it
-// from a file or as a specified hex value. If neither flags were provided, this
-// method returns nil and an emphemeral key is to be generated.
-func MakeNodeKey(ctx *cli.Context) *ecdsa.PrivateKey {
-	var (
-		hex  = ctx.GlobalString(NodeKeyHexFlag.Name)
-		file = ctx.GlobalString(NodeKeyFileFlag.Name)
-
-		key *ecdsa.PrivateKey
-		err error
-	)
-	switch {
-	case file != "" && hex != "":
-		Fatalf("Options %q and %q are mutually exclusive", NodeKeyFileFlag.Name, NodeKeyHexFlag.Name)
-
-	case file != "":
-		if key, err = crypto.LoadECDSA(file); err != nil {
-			Fatalf("Option %q: %v", NodeKeyFileFlag.Name, err)
-		}
-
-	case hex != "":
-		if key, err = crypto.HexToECDSA(hex); err != nil {
-			Fatalf("Option %q: %v", NodeKeyHexFlag.Name, err)
-		}
-	}
-	return key
-}
-
-// makeNodeUserIdent creates the user identifier from CLI flags.
-func makeNodeUserIdent(ctx *cli.Context) string {
-	var comps []string
-	if identity := ctx.GlobalString(IdentityFlag.Name); len(identity) > 0 {
-		comps = append(comps, identity)
-	}
-	if ctx.GlobalBool(VMEnableJitFlag.Name) {
-		comps = append(comps, "JIT")
-	}
-	return strings.Join(comps, "/")
-}
-
-// MakeBootstrapNodes creates a list of bootstrap nodes from the command line
-// flags, reverting to pre-configured ones if none have been specified.
-func MakeBootstrapNodes(ctx *cli.Context) []*discover.Node {
-	urls := params.MainnetBootnodes
-	if ctx.GlobalIsSet(BootnodesFlag.Name) {
-		urls = strings.Split(ctx.GlobalString(BootnodesFlag.Name), ",")
-	} else if ctx.GlobalBool(TestNetFlag.Name) {
-		urls = params.TestnetBootnodes
-	}
-
-	bootnodes := make([]*discover.Node, 0, len(urls))
-	for _, url := range urls {
-		node, err := discover.ParseNode(url)
-		if err != nil {
-			glog.V(logger.Error).Infof("Bootstrap URL %s: %v\n", url, err)
-			continue
-		}
-		bootnodes = append(bootnodes, node)
-	}
-	return bootnodes
-}
-
-// MakeBootstrapNodesV5 creates a list of bootstrap nodes from the command line
-// flags, reverting to pre-configured ones if none have been specified.
-func MakeBootstrapNodesV5(ctx *cli.Context) []*discv5.Node {
-	urls := params.DiscoveryV5Bootnodes
-	if ctx.GlobalIsSet(BootnodesFlag.Name) {
-		urls = strings.Split(ctx.GlobalString(BootnodesFlag.Name), ",")
-	}
-
-	bootnodes := make([]*discv5.Node, 0, len(urls))
-	for _, url := range urls {
-		node, err := discv5.ParseNode(url)
-		if err != nil {
-			glog.V(logger.Error).Infof("Bootstrap URL %s: %v\n", url, err)
-			continue
-		}
-		bootnodes = append(bootnodes, node)
-	}
-	return bootnodes
-}
-
-// MakeListenAddress creates a TCP listening address string from set command
-// line flags.
-func MakeListenAddress(ctx *cli.Context) string {
-	return fmt.Sprintf(":%d", ctx.GlobalInt(ListenPortFlag.Name))
-}
-
-// MakeDiscoveryV5Address creates a UDP listening address string from set command
-// line flags for the V5 discovery protocol.
-func MakeDiscoveryV5Address(ctx *cli.Context) string {
-	return fmt.Sprintf(":%d", ctx.GlobalInt(ListenPortFlag.Name)+1)
-}
-
-// MakeNAT creates a port mapper from set command line flags.
-func MakeNAT(ctx *cli.Context) nat.Interface {
-	natif, err := nat.Parse(ctx.GlobalString(NATFlag.Name))
-	if err != nil {
-		Fatalf("Option %s: %v", NATFlag.Name, err)
-	}
-	return natif
-}
-
-// MakeRPCModules splits input separated by a comma and trims excessive white
-// space from the substrings.
-func MakeRPCModules(input string) []string {
-	result := strings.Split(input, ",")
-	for i, r := range result {
-		result[i] = strings.TrimSpace(r)
-	}
-	return result
-}
-
-// MakeHTTPRpcHost creates the HTTP RPC listener interface string from the set
-// command line flags, returning empty if the HTTP endpoint is disabled.
-func MakeHTTPRpcHost(ctx *cli.Context) string {
-	if !ctx.GlobalBool(RPCEnabledFlag.Name) {
-		return ""
-	}
-	return ctx.GlobalString(RPCListenAddrFlag.Name)
-}
-
-// MakeWSRpcHost creates the WebSocket RPC listener interface string from the set
-// command line flags, returning empty if the HTTP endpoint is disabled.
-func MakeWSRpcHost(ctx *cli.Context) string {
-	if !ctx.GlobalBool(WSEnabledFlag.Name) {
-		return ""
-	}
-	return ctx.GlobalString(WSListenAddrFlag.Name)
-}
-
-// MakeDatabaseHandles raises out the number of allowed file handles per process
-// for Geth and returns half of the allowance to assign to the database.
-func MakeDatabaseHandles() int {
-	if err := raiseFdLimit(2048); err != nil {
-		Fatalf("Failed to raise file descriptor allowance: %v", err)
-	}
-	limit, err := getFdLimit()
-	if err != nil {
-		Fatalf("Failed to retrieve file descriptor allowance: %v", err)
-	}
-	if limit > 2048 { // cap database file descriptors even if more is available
-		limit = 2048
-	}
-	return limit / 2 // Leave half for networking and other stuff
-}
-
-// MakeAddress converts an account specified directly as a hex encoded string or
-// a key index in the key store to an internal account representation.
-func MakeAddress(ks *keystore.KeyStore, account string) (accounts.Account, error) {
-	// If the specified account is a valid address, return it
-	if common.IsHexAddress(account) {
-		return accounts.Account{Address: common.HexToAddress(account)}, nil
-	}
-	// Otherwise try to interpret the account as a keystore index
-	index, err := strconv.Atoi(account)
-	if err != nil || index < 0 {
-		return accounts.Account{}, fmt.Errorf("invalid account address or index %q", account)
-	}
-	accs := ks.Accounts()
-	if len(accs) <= index {
-		return accounts.Account{}, fmt.Errorf("index %d higher than number of accounts %d", index, len(accs))
-	}
-	return accs[index], nil
-}
-
-// MakeEtherbase retrieves the etherbase either from the directly specified
-// command line flags or from the keystore if CLI indexed.
-func MakeEtherbase(ks *keystore.KeyStore, ctx *cli.Context) common.Address {
-	accounts := ks.Accounts()
-	if !ctx.GlobalIsSet(EtherbaseFlag.Name) && len(accounts) == 0 {
-		glog.V(logger.Error).Infoln("WARNING: No etherbase set and no accounts found as default")
-		return common.Address{}
-	}
-	etherbase := ctx.GlobalString(EtherbaseFlag.Name)
-	if etherbase == "" {
-		return common.Address{}
-	}
-	// If the specified etherbase is a valid address, return it
-	account, err := MakeAddress(ks, etherbase)
-	if err != nil {
-		Fatalf("Option %q: %v", EtherbaseFlag.Name, err)
-	}
-	return account.Address
-}
-
-// MakeMinerExtra resolves extradata for the miner from the set command line flags
-// or returns a default one composed on the client, runtime and OS metadata.
-func MakeMinerExtra(extra []byte, ctx *cli.Context) []byte {
-	if ctx.GlobalIsSet(ExtraDataFlag.Name) {
-		return []byte(ctx.GlobalString(ExtraDataFlag.Name))
-	}
-	return extra
-}
-
-// MakePasswordList reads password lines from the file specified by --password.
-func MakePasswordList(ctx *cli.Context) []string {
-	path := ctx.GlobalString(PasswordFileFlag.Name)
-	if path == "" {
-		return nil
-	}
-	text, err := ioutil.ReadFile(path)
-	if err != nil {
-		Fatalf("Failed to read password file: %v", err)
-	}
-	lines := strings.Split(string(text), "\n")
-	// Sanitise DOS line endings.
-	for i := range lines {
-		lines[i] = strings.TrimRight(lines[i], "\r")
-	}
-	return lines
-}
-
-// MakeNode configures a node with no services from command line flags.
-func MakeNode(ctx *cli.Context, name, gitCommit string) *node.Node {
-	vsn := params.Version
-	if gitCommit != "" {
-		vsn += "-" + gitCommit[:8]
-	}
-
-	// if we're running a light client or server, force enable the v5 peer discovery unless it is explicitly disabled with --nodiscover
-	// note that explicitly specifying --v5disc overrides --nodiscover, in which case the later only disables v4 discovery
-	forceV5Discovery := (ctx.GlobalBool(LightModeFlag.Name) || ctx.GlobalInt(LightServFlag.Name) > 0) && !ctx.GlobalBool(NoDiscoverFlag.Name)
-
-	config := &node.Config{
-		DataDir:           MakeDataDir(ctx),
-		KeyStoreDir:       ctx.GlobalString(KeyStoreDirFlag.Name),
-		UseLightweightKDF: ctx.GlobalBool(LightKDFFlag.Name),
-		PrivateKey:        MakeNodeKey(ctx),
-		Name:              name,
-		Version:           vsn,
-		UserIdent:         makeNodeUserIdent(ctx),
-		NoDiscovery:       ctx.GlobalBool(NoDiscoverFlag.Name) || ctx.GlobalBool(LightModeFlag.Name), // always disable v4 discovery in light client mode
-		DiscoveryV5:       ctx.GlobalBool(DiscoveryV5Flag.Name) || forceV5Discovery,
-		DiscoveryV5Addr:   MakeDiscoveryV5Address(ctx),
-		BootstrapNodes:    MakeBootstrapNodes(ctx),
-		BootstrapNodesV5:  MakeBootstrapNodesV5(ctx),
-		ListenAddr:        MakeListenAddress(ctx),
-		NAT:               MakeNAT(ctx),
-		MaxPeers:          ctx.GlobalInt(MaxPeersFlag.Name),
-		MaxPendingPeers:   ctx.GlobalInt(MaxPendingPeersFlag.Name),
-		IPCPath:           MakeIPCPath(ctx),
-		HTTPHost:          MakeHTTPRpcHost(ctx),
-		HTTPPort:          ctx.GlobalInt(RPCPortFlag.Name),
-		HTTPCors:          ctx.GlobalString(RPCCORSDomainFlag.Name),
-		HTTPModules:       MakeRPCModules(ctx.GlobalString(RPCApiFlag.Name)),
-		WSHost:            MakeWSRpcHost(ctx),
-		WSPort:            ctx.GlobalInt(WSPortFlag.Name),
-		WSOrigins:         ctx.GlobalString(WSAllowedOriginsFlag.Name),
-		WSModules:         MakeRPCModules(ctx.GlobalString(WSApiFlag.Name)),
-	}
-	if ctx.GlobalBool(DevModeFlag.Name) {
-		if !ctx.GlobalIsSet(DataDirFlag.Name) {
-			config.DataDir = filepath.Join(os.TempDir(), "/ethereum_dev_mode")
-		}
-		// --dev mode does not need p2p networking.
-		config.MaxPeers = 0
-		config.ListenAddr = ":0"
-	}
-	if netrestrict := ctx.GlobalString(NetrestrictFlag.Name); netrestrict != "" {
-		list, err := netutil.ParseNetlist(netrestrict)
-		if err != nil {
-			Fatalf("Option %q: %v", NetrestrictFlag.Name, err)
-		}
-		config.NetRestrict = list
-	}
-
-	stack, err := node.New(config)
-	if err != nil {
-		Fatalf("Failed to create the protocol stack: %v", err)
-	}
-	return stack
-}
-
-// RegisterEthService configures eth.Ethereum from command line flags and adds it to the
-// given node.
-func RegisterEthService(ctx *cli.Context, stack *node.Node, extra []byte) {
-	// Avoid conflicting network flags
-	networks, netFlags := 0, []cli.BoolFlag{DevModeFlag, TestNetFlag}
-	for _, flag := range netFlags {
-		if ctx.GlobalBool(flag.Name) {
-			networks++
-		}
-	}
-	if networks > 1 {
-		Fatalf("The %v flags are mutually exclusive", netFlags)
-	}
-	ks := stack.AccountManager().Backends(keystore.KeyStoreType)[0].(*keystore.KeyStore)
-
-	ethConf := &eth.Config{
-		Etherbase:               MakeEtherbase(ks, ctx),
-		ChainConfig:             MakeChainConfig(ctx, stack),
-		FastSync:                ctx.GlobalBool(FastSyncFlag.Name),
-		LightMode:               ctx.GlobalBool(LightModeFlag.Name),
-		LightServ:               ctx.GlobalInt(LightServFlag.Name),
-		LightPeers:              ctx.GlobalInt(LightPeersFlag.Name),
-		MaxPeers:                ctx.GlobalInt(MaxPeersFlag.Name),
-		DatabaseCache:           ctx.GlobalInt(CacheFlag.Name),
-		DatabaseHandles:         MakeDatabaseHandles(),
-		NetworkId:               ctx.GlobalInt(NetworkIdFlag.Name),
-		MinerThreads:            ctx.GlobalInt(MinerThreadsFlag.Name),
-		ExtraData:               MakeMinerExtra(extra, ctx),
-		DocRoot:                 ctx.GlobalString(DocRootFlag.Name),
-		GasPrice:                common.String2Big(ctx.GlobalString(GasPriceFlag.Name)),
-		GpoMinGasPrice:          common.String2Big(ctx.GlobalString(GpoMinGasPriceFlag.Name)),
-		GpoMaxGasPrice:          common.String2Big(ctx.GlobalString(GpoMaxGasPriceFlag.Name)),
-		GpoFullBlockRatio:       ctx.GlobalInt(GpoFullBlockRatioFlag.Name),
-		GpobaseStepDown:         ctx.GlobalInt(GpobaseStepDownFlag.Name),
-		GpobaseStepUp:           ctx.GlobalInt(GpobaseStepUpFlag.Name),
-		GpobaseCorrectionFactor: ctx.GlobalInt(GpobaseCorrectionFactorFlag.Name),
-		SolcPath:                ctx.GlobalString(SolcPathFlag.Name),
-		AutoDAG:                 ctx.GlobalBool(AutoDAGFlag.Name) || ctx.GlobalBool(MiningEnabledFlag.Name),
-		EnablePreimageRecording: ctx.GlobalBool(VMEnableDebugFlag.Name),
-	}
-
-	// Override any default configs in dev mode or the test net
-	switch {
-	case ctx.GlobalBool(TestNetFlag.Name):
-		if !ctx.GlobalIsSet(NetworkIdFlag.Name) {
-			ethConf.NetworkId = 3
-		}
-		ethConf.Genesis = core.DefaultTestnetGenesisBlock()
-
-	case ctx.GlobalBool(DevModeFlag.Name):
-		ethConf.Genesis = core.DevGenesisBlock()
-		if !ctx.GlobalIsSet(GasPriceFlag.Name) {
-			ethConf.GasPrice = new(big.Int)
-		}
-		ethConf.PowTest = true
-	}
-	// Override any global options pertaining to the Ethereum protocol
-	if gen := ctx.GlobalInt(TrieCacheGenFlag.Name); gen > 0 {
-		state.MaxTrieCacheGen = uint16(gen)
-	}
-
-	if ethConf.LightMode {
-		if err := stack.Register(func(ctx *node.ServiceContext) (node.Service, error) {
-			return les.New(ctx, ethConf, nil, nil)
-		}); err != nil {
-			Fatalf("Failed to register the Ethereum light node service: %v", err)
-		}
-	} else {
-		if err := stack.Register(func(ctx *node.ServiceContext) (node.Service, error) {
-			fullNode, err := eth.New(ctx, ethConf, nil, nil, nil)
-			if fullNode != nil && ethConf.LightServ > 0 {
-				ls, _ := les.NewLesServer(fullNode, ethConf)
-				fullNode.AddLesServer(ls)
-			}
-			return fullNode, err
-		}); err != nil {
-			Fatalf("Failed to register the Ethereum full node service: %v", err)
-		}
-	}
-}
-
-// RegisterShhService configures Whisper and adds it to the given node.
-func RegisterShhService(stack *node.Node) {
-	if err := stack.Register(func(*node.ServiceContext) (node.Service, error) { return whisper.New(), nil }); err != nil {
-		Fatalf("Failed to register the Whisper service: %v", err)
-	}
-}
-
-// RegisterEthStatsService configures the Ethereum Stats daemon and adds it to
-// th egiven node.
-func RegisterEthStatsService(stack *node.Node, url string) {
-	if err := stack.Register(func(ctx *node.ServiceContext) (node.Service, error) {
-		// Retrieve both eth and les services
-		var ethServ *eth.Ethereum
-		ctx.Service(&ethServ)
-
-		var lesServ *les.LightEthereum
-		ctx.Service(&lesServ)
-
-		return ethstats.New(url, ethServ, lesServ)
-	}); err != nil {
-		Fatalf("Failed to register the Ethereum Stats service: %v", err)
-	}
-}
-
-// SetupNetwork configures the system for either the main net or some test network.
-func SetupNetwork(ctx *cli.Context) {
-	params.TargetGasLimit = common.String2Big(ctx.GlobalString(TargetGasLimitFlag.Name))
-}
-
-// MakeChainConfig reads the chain configuration from the database in ctx.Datadir.
-func MakeChainConfig(ctx *cli.Context, stack *node.Node) *params.ChainConfig {
-	db := MakeChainDatabase(ctx, stack)
-	defer db.Close()
-
-	return MakeChainConfigFromDb(ctx, db)
-}
-
-// MakeChainConfig reads the chain configuration from the database in ctx.Datadir.
-func MakeChainConfigWithPChainId(ctx *cli.Context, stack *node.Node, pchainId string) *params.ChainConfig {
-	db := MakeChainDatabase(ctx, stack)
-	defer db.Close()
-
-	config := MakeChainConfigFromDb(ctx, db)
-	if config != nil {
-		config.PChainId = pchainId
-	}
-
-	return config
-}
-
-// MakeChainConfigFromDb reads the chain configuration from the given database.
-func MakeChainConfigFromDb(ctx *cli.Context, db ethdb.Database) *params.ChainConfig {
-	// If the chain is already initialized, use any existing chain configs
-	config := new(params.ChainConfig)
-
-	genesis := core.GetBlock(db, core.GetCanonicalHash(db, 0), 0)
-	if genesis != nil {
-		storedConfig, err := core.GetChainConfig(db, genesis.Hash())
-		switch err {
-		case nil:
-			config = storedConfig
-		case core.ChainConfigNotFoundErr:
-			// No configs found, use empty, will populate below
-		default:
-			Fatalf("Could not make chain configuration: %v", err)
-		}
-	}
-	// set chain id in case it's zero.
-	if config.ChainId == nil {
-		config.ChainId = new(big.Int)
-	}
-	// Check whether we are allowed to set default config params or not:
-	//  - If no genesis is set, we're running either mainnet or testnet (private nets use `geth init`)
-	//  - If a genesis is already set, ensure we have a configuration for it (mainnet or testnet)
-	defaults := genesis == nil ||
-		(genesis.Hash() == params.MainNetGenesisHash && !ctx.GlobalBool(TestNetFlag.Name)) ||
-		(genesis.Hash() == params.TestNetGenesisHash && ctx.GlobalBool(TestNetFlag.Name))
-
-	if defaults {
-		if ctx.GlobalBool(TestNetFlag.Name) {
-			config = params.TestnetChainConfig
-		} else {
-			// Homestead fork
-			config.HomesteadBlock = params.MainNetHomesteadBlock
-			// DAO fork
-			config.DAOForkBlock = params.MainNetDAOForkBlock
-			config.DAOForkSupport = true
-
-			// DoS reprice fork
-			config.EIP150Block = params.MainNetHomesteadGasRepriceBlock
-			config.EIP150Hash = params.MainNetHomesteadGasRepriceHash
-
-			// DoS state cleanup fork
-			config.EIP155Block = params.MainNetSpuriousDragon
-			config.EIP158Block = params.MainNetSpuriousDragon
-			config.ChainId = params.MainNetChainID
-		}
-	}
-	return config
-}
-
-func ChainDbName(ctx *cli.Context) string {
-	if ctx.GlobalBool(LightModeFlag.Name) {
-		return "lightchaindata"
-	} else {
-		return "chaindata"
-	}
-}
-
-// MakeChainDatabase open an LevelDB using the flags passed to the client and will hard crash if it fails.
-func MakeChainDatabase(ctx *cli.Context, stack *node.Node) ethdb.Database {
-	var (
-		cache   = ctx.GlobalInt(CacheFlag.Name)
-		handles = MakeDatabaseHandles()
-		name    = ChainDbName(ctx)
-	)
-
-	chainDb, err := stack.OpenDatabase(name, cache, handles)
-	if err != nil {
-		Fatalf("Could not open database: %v", err)
-	}
-	return chainDb
-}
-
-// MakeChain creates a chain manager from set command line flags.
-func MakeChain(ctx *cli.Context, stack *node.Node) (chain *core.BlockChain, chainDb ethdb.Database) {
-	var err error
-	chainDb = MakeChainDatabase(ctx, stack)
-
-	if ctx.GlobalBool(TestNetFlag.Name) {
-		_, err := core.WriteTestNetGenesisBlock(chainDb)
-		if err != nil {
-			glog.Fatalln(err)
-		}
-	}
-
-	chainConfig := MakeChainConfigFromDb(ctx, chainDb)
-
-	pow := pow.PoW(core.FakePow{})
-	if !ctx.GlobalBool(FakePoWFlag.Name) {
-		pow = ethash.New()
-	}
-	chain, err = core.NewBlockChain(chainDb, chainConfig, pow, new(event.TypeMux), vm.Config{EnablePreimageRecording: ctx.GlobalBool(VMEnableDebugFlag.Name)}, nil)
-	if err != nil {
-		Fatalf("Could not start chainmanager: %v", err)
-	}
-	return chain, chainDb
-}
-
-// MakeConsolePreloads retrieves the absolute paths for the console JavaScript
-// scripts to preload before starting.
-func MakeConsolePreloads(ctx *cli.Context) []string {
-	// Skip preloading if there's nothing to preload
-	if ctx.GlobalString(PreloadJSFlag.Name) == "" {
-		return nil
-	}
-	// Otherwise resolve absolute paths and return them
-	preloads := []string{}
-
-	assets := ctx.GlobalString(JSpathFlag.Name)
-	for _, file := range strings.Split(ctx.GlobalString(PreloadJSFlag.Name), ",") {
-		preloads = append(preloads, common.AbsolutePath(assets, strings.TrimSpace(file)))
-	}
-	return preloads
-}
->>>>>>> d27c8bbc
+}