package blockchain

import (
	"math"
	"sync"
	"sync/atomic"
	"time"

	. "github.com/tendermint/go-common"
	flow "github.com/tendermint/go-flowrate/flowrate"
	"github.com/tendermint/tendermint/types"
)

const (
	requestIntervalMS         = 250
	maxTotalRequesters        = 300
	maxPendingRequests        = maxTotalRequesters
	maxPendingRequestsPerPeer = 75
	minRecvRate               = 10240 // 10Kb/s
)

var peerTimeoutSeconds = time.Duration(15) // not const so we can override with tests

/*
	Peers self report their heights when we join the block pool.
	Starting from our latest pool.height, we request blocks
	in sequence from peers that reported higher heights than ours.
	Every so often we ask peers what height they're on so we can keep going.

	Requests are continuously made for blocks of higher heights until
	the limits. If most of the requests have no available peers, and we
	are not at peer limits, we can probably switch to consensus reactor
*/

type BlockPool struct {
	BaseService
	startTime time.Time

	mtx sync.Mutex
	// block requests
	requesters map[int]*bpRequester
	height     int   // the lowest key in requesters.
	numPending int32 // number of requests pending assignment or block response
	// peers
	peers map[string]*bpPeer

	requestsCh chan<- BlockRequest
	timeoutsCh chan<- string
}

func NewBlockPool(start int, requestsCh chan<- BlockRequest, timeoutsCh chan<- string) *BlockPool {
	bp := &BlockPool{
		peers: make(map[string]*bpPeer),

		requesters: make(map[int]*bpRequester),
		height:     start,
		numPending: 0,

		requestsCh: requestsCh,
		timeoutsCh: timeoutsCh,
	}
	bp.BaseService = *NewBaseService(logger, "BlockPool", bp)
	return bp
}

func (pool *BlockPool) OnStart() error {
	go pool.makeRequestersRoutine()
	pool.startTime = time.Now()
	return nil
}

func (pool *BlockPool) OnStop() {
	pool.BaseService.OnStop()
}

// Run spawns requesters as needed.
func (pool *BlockPool) makeRequestersRoutine() {
	for {
		if !pool.IsRunning() {
			break
		}
		_, numPending, lenRequesters := pool.GetStatus()
		if numPending >= maxPendingRequests {
			// sleep for a bit.
			time.Sleep(requestIntervalMS * time.Millisecond)
			// check for timed out peers
			pool.removeTimedoutPeers()
		} else if lenRequesters >= maxTotalRequesters {
			// sleep for a bit.
			time.Sleep(requestIntervalMS * time.Millisecond)
			// check for timed out peers
			pool.removeTimedoutPeers()
		} else {
			// request for more blocks.
			pool.makeNextRequester()
		}
	}
}

func (pool *BlockPool) removeTimedoutPeers() {
	pool.mtx.Lock()
	defer pool.mtx.Unlock()

	for _, peer := range pool.peers {
		if !peer.didTimeout && peer.numPending > 0 {
			curRate := peer.recvMonitor.Status().CurRate
			// XXX remove curRate != 0
			if curRate != 0 && curRate < minRecvRate {
				pool.sendTimeout(peer.id)
				logger.Warn("SendTimeout", " peer:", peer.id, " reason ", "curRate too low")
				peer.didTimeout = true
			}
		}
		if peer.didTimeout {
			pool.removePeer(peer.id)
		}
	}
}

func (pool *BlockPool) GetStatus() (height int, numPending int32, lenRequesters int) {
	pool.mtx.Lock()
	defer pool.mtx.Unlock()

	return pool.height, pool.numPending, len(pool.requesters)
}

// TODO: relax conditions, prevent abuse.
func (pool *BlockPool) IsCaughtUp() bool {
	pool.mtx.Lock()
	defer pool.mtx.Unlock()

	height := pool.height

	// Need at least 1 peer to be considered caught up.
	if len(pool.peers) == 0 {
		logger.Debug("Blockpool has no peers")
		return false
	}

	maxPeerHeight := 0
	for _, peer := range pool.peers {
		maxPeerHeight = MaxInt(maxPeerHeight, peer.height)
	}

	isCaughtUp := (height > 0 || time.Now().Sub(pool.startTime) > 5*time.Second) && (maxPeerHeight == 0 || height >= maxPeerHeight)
	logger.Info("IsCaughtUp: ", isCaughtUp, " height: ", height, " maxPeerHeight: ", maxPeerHeight)
	return isCaughtUp
}

// We need to see the second block's Commit to validate the first block.
// So we peek two blocks at a time.
// The caller will verify the commit.
func (pool *BlockPool) PeekTwoBlocks() (first *types.Block, second *types.Block) {
	pool.mtx.Lock()
	defer pool.mtx.Unlock()

	if r := pool.requesters[pool.height]; r != nil {
		first = r.getBlock()
	}
	if r := pool.requesters[pool.height+1]; r != nil {
		second = r.getBlock()
	}
	return
}

// Pop the first block at pool.height
// It must have been validated by 'second'.Commit from PeekTwoBlocks().
func (pool *BlockPool) PopRequest() {
	pool.mtx.Lock()
	defer pool.mtx.Unlock()

	if r := pool.requesters[pool.height]; r != nil {
		/*  The block can disappear at any time, due to removePeer().
		if r := pool.requesters[pool.height]; r == nil || r.block == nil {
			PanicSanity("PopRequest() requires a valid block")
		}
		*/
		r.Stop()
		delete(pool.requesters, pool.height)
		pool.height++
	} else {
		PanicSanity(Fmt("Expected requester to pop, got nothing at height %v", pool.height))
	}
}

// Invalidates the block at pool.height,
// Remove the peer and redo request from others.
func (pool *BlockPool) RedoRequest(height int) {
	pool.mtx.Lock()
	request := pool.requesters[height]
	pool.mtx.Unlock()

	if request.block == nil {
		PanicSanity("Expected block to be non-nil")
	}
	// RemovePeer will redo all requesters associated with this peer.
	// TODO: record this malfeasance
	pool.RemovePeer(request.peerID)
}

// TODO: ensure that blocks come in order for each peer.
func (pool *BlockPool) AddBlock(peerID string, block *types.Block, blockSize int) {
	pool.mtx.Lock()
	defer pool.mtx.Unlock()

	logger.Info("(pool *BlockPool) AddBlock 0")
	requester := pool.requesters[block.Height]
	if requester == nil {
		logger.Info("(pool *BlockPool) AddBlock 1")
		return
	}

	if requester.setBlock(block, peerID) {
		atomic.AddInt32(&pool.numPending, -1)
		peer := pool.peers[peerID]
<<<<<<< HEAD
		peer.decrPending(blockSize)
		logger.Info("(pool *BlockPool) AddBlock 2")
=======
		if peer != nil {
			peer.decrPending(blockSize)
		}
		log.Info("(pool *BlockPool) AddBlock 2")
>>>>>>> d27c8bbc
	} else {
		// Bad peer?
		logger.Info("(pool *BlockPool) AddBlock 3")
	}
}

// Sets the peer's alleged blockchain height.
func (pool *BlockPool) SetPeerHeight(peerID string, height int) {
	pool.mtx.Lock()
	defer pool.mtx.Unlock()

	peer := pool.peers[peerID]
	if peer != nil {
		peer.height = height
	} else {
		peer = newBPPeer(pool, peerID, height)
		pool.peers[peerID] = peer
	}
}

func (pool *BlockPool) RemovePeer(peerID string) {
	pool.mtx.Lock()
	defer pool.mtx.Unlock()

	pool.removePeer(peerID)
}

func (pool *BlockPool) removePeer(peerID string) {
	for _, requester := range pool.requesters {
		if requester.getPeerID() == peerID {
			if requester.getBlock() != nil {
				pool.numPending++
			}
			go requester.redo() // pick another peer and ...
		}
	}
	delete(pool.peers, peerID)
}

// Pick an available peer with at least the given minHeight.
// If no peers are available, returns nil.
func (pool *BlockPool) pickIncrAvailablePeer(minHeight int) *bpPeer {
	pool.mtx.Lock()
	defer pool.mtx.Unlock()

	for _, peer := range pool.peers {
		if peer.didTimeout {
			pool.removePeer(peer.id)
			continue
		} else {
		}
		if peer.numPending >= maxPendingRequestsPerPeer {
			continue
		}
		if peer.height < minHeight {
			continue
		}
		peer.incrPending()
		return peer
	}
	return nil
}

func (pool *BlockPool) makeNextRequester() {
	pool.mtx.Lock()
	defer pool.mtx.Unlock()

	nextHeight := pool.height + len(pool.requesters)
	request := newBPRequester(pool, nextHeight)

	pool.requesters[nextHeight] = request
	pool.numPending++

	request.Start()
}

func (pool *BlockPool) sendRequest(height int, peerID string) {
	if !pool.IsRunning() {
		return
	}
	pool.requestsCh <- BlockRequest{height, peerID}
}

func (pool *BlockPool) sendTimeout(peerID string) {
	if !pool.IsRunning() {
		return
	}
	pool.timeoutsCh <- peerID
}

func (pool *BlockPool) debug() string {
	pool.mtx.Lock() // Lock
	defer pool.mtx.Unlock()

	str := ""
	for h := pool.height; h < pool.height+len(pool.requesters); h++ {
		if pool.requesters[h] == nil {
			str += Fmt("H(%v):X ", h)
		} else {
			str += Fmt("H(%v):", h)
			str += Fmt("B?(%v) ", pool.requesters[h].block != nil)
		}
	}
	return str
}

//-------------------------------------

type bpPeer struct {
	pool        *BlockPool
	id          string
	recvMonitor *flow.Monitor

	mtx        sync.Mutex
	height     int
	numPending int32
	timeout    *time.Timer
	didTimeout bool
}

func newBPPeer(pool *BlockPool, peerID string, height int) *bpPeer {
	peer := &bpPeer{
		pool:       pool,
		id:         peerID,
		height:     height,
		numPending: 0,
	}
	return peer
}

func (peer *bpPeer) resetMonitor() {
	peer.recvMonitor = flow.New(time.Second, time.Second*40)
	var initialValue = float64(minRecvRate) * math.E
	peer.recvMonitor.SetREMA(initialValue)
}

func (peer *bpPeer) resetTimeout() {
	if peer.timeout == nil {
		peer.timeout = time.AfterFunc(time.Second*peerTimeoutSeconds, peer.onTimeout)
	} else {
		peer.timeout.Reset(time.Second * peerTimeoutSeconds)
	}
}

func (peer *bpPeer) incrPending() {
	if peer.numPending == 0 {
		peer.resetMonitor()
		peer.resetTimeout()
	}
	peer.numPending++
}

func (peer *bpPeer) decrPending(recvSize int) {
	peer.numPending--
	if peer.numPending == 0 {
		peer.timeout.Stop()
	} else {
		peer.recvMonitor.Update(recvSize)
		peer.resetTimeout()
	}
}

func (peer *bpPeer) onTimeout() {
	peer.pool.mtx.Lock()
	defer peer.pool.mtx.Unlock()

	peer.pool.sendTimeout(peer.id)
	logger.Warn("SendTimeout", " peer:", peer.id, " reason", " onTimeout")
	peer.didTimeout = true
}

//-------------------------------------

type bpRequester struct {
	BaseService
	pool       *BlockPool
	height     int
	gotBlockCh chan struct{}
	redoCh     chan struct{}

	mtx    sync.Mutex
	peerID string
	block  *types.Block
}

func newBPRequester(pool *BlockPool, height int) *bpRequester {
	bpr := &bpRequester{
		pool:       pool,
		height:     height,
		gotBlockCh: make(chan struct{}),
		redoCh:     make(chan struct{}),

		peerID: "",
		block:  nil,
	}
	bpr.BaseService = *NewBaseService(nil, "bpRequester", bpr)
	return bpr
}

func (bpr *bpRequester) OnStart() error {
	go bpr.requestRoutine()
	return nil
}

// Returns true if the peer matches
func (bpr *bpRequester) setBlock(block *types.Block, peerID string) bool {
	bpr.mtx.Lock()
	if bpr.block != nil || bpr.peerID != peerID {
		bpr.mtx.Unlock()
		return false
	}
	bpr.block = block
	bpr.mtx.Unlock()

	bpr.gotBlockCh <- struct{}{}
	return true
}

func (bpr *bpRequester) getBlock() *types.Block {
	bpr.mtx.Lock()
	defer bpr.mtx.Unlock()
	return bpr.block
}

func (bpr *bpRequester) getPeerID() string {
	bpr.mtx.Lock()
	defer bpr.mtx.Unlock()
	return bpr.peerID
}

func (bpr *bpRequester) reset() {
	bpr.mtx.Lock()
	bpr.peerID = ""
	bpr.block = nil
	bpr.mtx.Unlock()
}

// Tells bpRequester to pick another peer and try again.
// NOTE: blocking
func (bpr *bpRequester) redo() {
	bpr.redoCh <- struct{}{}
}

// Responsible for making more requests as necessary
// Returns only when a block is found (e.g. AddBlock() is called)
func (bpr *bpRequester) requestRoutine() {
OUTER_LOOP:
	for {
		// Pick a peer to send request to.
		var peer *bpPeer = nil
	PICK_PEER_LOOP:
		for {
			if !bpr.IsRunning() || !bpr.pool.IsRunning() {
				return
			}
			peer = bpr.pool.pickIncrAvailablePeer(bpr.height)
			if peer == nil {
				//logger.Info("No peers available", "height", height)
				time.Sleep(requestIntervalMS * time.Millisecond)
				continue PICK_PEER_LOOP
			}
			break PICK_PEER_LOOP
		}
		bpr.mtx.Lock()
		bpr.peerID = peer.id
		bpr.mtx.Unlock()

		// Send request and wait.
		bpr.pool.sendRequest(bpr.height, peer.id)
		select {
		case <-bpr.pool.Quit:
			bpr.Stop()
			return
		case <-bpr.Quit:
			return
		case <-bpr.redoCh:
			bpr.reset()
			continue OUTER_LOOP // When peer is removed
		case <-bpr.gotBlockCh:
			// We got the block, now see if it's good.
			select {
			case <-bpr.pool.Quit:
				bpr.Stop()
				return
			case <-bpr.Quit:
				return
			case <-bpr.redoCh:
				bpr.reset()
				continue OUTER_LOOP
			}
		}
	}
}

//-------------------------------------

type BlockRequest struct {
	Height int
	PeerID string
}<|MERGE_RESOLUTION|>--- conflicted
+++ resolved
@@ -213,15 +213,10 @@
 	if requester.setBlock(block, peerID) {
 		atomic.AddInt32(&pool.numPending, -1)
 		peer := pool.peers[peerID]
-<<<<<<< HEAD
-		peer.decrPending(blockSize)
-		logger.Info("(pool *BlockPool) AddBlock 2")
-=======
 		if peer != nil {
 			peer.decrPending(blockSize)
 		}
-		log.Info("(pool *BlockPool) AddBlock 2")
->>>>>>> d27c8bbc
+		logger.Info("(pool *BlockPool) AddBlock 2")
 	} else {
 		// Bad peer?
 		logger.Info("(pool *BlockPool) AddBlock 3")
