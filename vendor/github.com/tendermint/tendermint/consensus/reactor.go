--- conflicted
+++ resolved
@@ -545,50 +545,30 @@
 		if rs.Height == prs.Height {
 			// If there are lastCommits to send...
 			if prs.Step == RoundStepNewHeight {
-<<<<<<< HEAD
-				if ps.PickSendVote(rs.LastCommit) {
+				if ps.PickSendVote(conR.conS.state.ChainID, rs.LastCommit) {
 					logger.Debug("Picked rs.LastCommit to send")
-=======
-				if ps.PickSendVote(conR.conS.state.ChainID, rs.LastCommit) {
-					log.Debug("Picked rs.LastCommit to send")
->>>>>>> d27c8bbc
 					continue OUTER_LOOP
 				}
 			}
 			// If there are prevotes to send...
 			if prs.Step <= RoundStepPrevote && prs.Round != -1 && prs.Round <= rs.Round {
-<<<<<<< HEAD
-				if ps.PickSendVote(rs.Votes.Prevotes(prs.Round)) {
+				if ps.PickSendVote(conR.conS.state.ChainID, rs.Votes.Prevotes(prs.Round)) {
 					logger.Debug("Picked rs.Prevotes(prs.Round) to send")
-=======
-				if ps.PickSendVote(conR.conS.state.ChainID, rs.Votes.Prevotes(prs.Round)) {
-					log.Debug("Picked rs.Prevotes(prs.Round) to send")
->>>>>>> d27c8bbc
 					continue OUTER_LOOP
 				}
 			}
 			// If there are precommits to send...
 			if prs.Step <= RoundStepPrecommit && prs.Round != -1 && prs.Round <= rs.Round {
-<<<<<<< HEAD
-				if ps.PickSendVote(rs.Votes.Precommits(prs.Round)) {
+				if ps.PickSendVote(conR.conS.state.ChainID, rs.Votes.Precommits(prs.Round)) {
 					logger.Debug("Picked rs.Precommits(prs.Round) to send")
-=======
-				if ps.PickSendVote(conR.conS.state.ChainID, rs.Votes.Precommits(prs.Round)) {
-					log.Debug("Picked rs.Precommits(prs.Round) to send")
->>>>>>> d27c8bbc
 					continue OUTER_LOOP
 				}
 			}
 			// If there are POLPrevotes to send...
 			if prs.ProposalPOLRound != -1 {
 				if polPrevotes := rs.Votes.Prevotes(prs.ProposalPOLRound); polPrevotes != nil {
-<<<<<<< HEAD
-					if ps.PickSendVote(polPrevotes) {
+					if ps.PickSendVote(conR.conS.state.ChainID, polPrevotes) {
 						logger.Debug("Picked rs.Prevotes(prs.ProposalPOLRound) to send")
-=======
-					if ps.PickSendVote(conR.conS.state.ChainID, polPrevotes) {
-						log.Debug("Picked rs.Prevotes(prs.ProposalPOLRound) to send")
->>>>>>> d27c8bbc
 						continue OUTER_LOOP
 					}
 				}
@@ -598,13 +578,8 @@
 		// Special catchup logic.
 		// If peer is lagging by height 1, send LastCommit.
 		if prs.Height != 0 && rs.Height == prs.Height+1 {
-<<<<<<< HEAD
-			if ps.PickSendVote(rs.LastCommit) {
+			if ps.PickSendVote(conR.conS.state.ChainID, rs.LastCommit) {
 				logger.Debug("Picked rs.LastCommit to send")
-=======
-			if ps.PickSendVote(conR.conS.state.ChainID, rs.LastCommit) {
-				log.Debug("Picked rs.LastCommit to send")
->>>>>>> d27c8bbc
 				continue OUTER_LOOP
 			}
 		}
@@ -615,15 +590,9 @@
 			// Load the block commit for prs.Height,
 			// which contains precommit signatures for prs.Height.
 			commit := conR.conS.blockStore.LoadBlockCommit(prs.Height)
-<<<<<<< HEAD
-			logger.Info("Loaded BlockCommit for catch-up", " height:", prs.Height, " commit:", commit)
-			if ps.PickSendVote(commit) {
+			logger.Info("Loaded BlockCommit for catch-up", "height", prs.Height, "commit", commit)
+			if ps.PickSendVote(conR.conS.state.ChainID, commit) {
 				logger.Debug("Picked Catchup commit to send")
-=======
-			log.Info("Loaded BlockCommit for catch-up", "height", prs.Height, "commit", commit)
-			if ps.PickSendVote(conR.conS.state.ChainID, commit) {
-				log.Debug("Picked Catchup commit to send")
->>>>>>> d27c8bbc
 				continue OUTER_LOOP
 			}
 		}
