--- conflicted
+++ resolved
@@ -185,11 +185,7 @@
 		abciResponses.EndBlock.Diffs = <-types.EndChannel
 		// fmt.Println("Diffs after:", abciResponses.EndBlock.Diffs)
 
-<<<<<<< HEAD
-		s.Epoch, _ = s.Epoch.EnterNewEpoch(block.Height, abciResponses.EndBlock.Diffs)
-=======
-		s.Epoch.EnterNewEpoch(block.Height)
->>>>>>> c14f8855
+		s.Epoch, _ = s.Epoch.EnterNewEpoch(block.Height)
 
 	} else if err != nil {
 		log.Warn(Fmt("ApplyBlock(%v): Invalid epoch. Current epoch: %v, error: %v",
