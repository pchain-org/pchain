package state

import (
	"errors"
	"fmt"

	fail "github.com/ebuchman/fail-test"
	"github.com/pchain/common/plogger"
	abci "github.com/tendermint/abci/types"
	. "github.com/tendermint/go-common"
	"github.com/tendermint/tendermint/epoch"
	tdmMempool "github.com/tendermint/tendermint/mempool"
	"github.com/tendermint/tendermint/proxy"
	rpcTxHook "github.com/tendermint/tendermint/rpc/core/txhook"
	"github.com/tendermint/tendermint/state/txindex"
	"github.com/tendermint/tendermint/types"
)

var plog = plogger.GetLogger("tendermint/execution")

//--------------------------------------------------
// Execute the block

// ValExecBlock executes the block, but does NOT mutate State.
// + validates the block
// + executes block.Txs on the proxyAppConn
func (s *State) ValExecBlock(eventCache types.Fireable, proxyAppConn proxy.AppConnConsensus, block *types.Block,
	cch rpcTxHook.CrossChainHelper) (*ABCIResponses, error) {
	// Validate the block.
	if err := s.validateBlock(block); err != nil {
		return nil, ErrInvalidBlock(err)
	}

	// Execute the block txs
	abciResponses, err := execBlockOnProxyApp(eventCache, proxyAppConn, s, block, cch)
	if err != nil {
		// There was some error in proxyApp
		// TODO Report error and wait for proxyApp to be available.
		return nil, ErrProxyAppConn(err)
	}

	return abciResponses, nil
}

// Executes block's transactions on proxyAppConn.
// Returns a list of transaction results and updates to the validator set
// TODO: Generate a bitmap or otherwise store tx validity in state.
func execBlockOnProxyApp(eventCache types.Fireable, proxyAppConn proxy.AppConnConsensus,
	state *State, block *types.Block, cch rpcTxHook.CrossChainHelper) (*ABCIResponses, error) {

	abciResponses := RefreshABCIResponses(block, state, eventCache, proxyAppConn, cch)

	// Begin block
	err := proxyAppConn.BeginBlockSync(block.Hash().Bytes(), types.TM2PB.Header(block.Header))
	if err != nil {
		logger.Warn("Error in proxyAppConn.BeginBlock", " error:", err)
		return nil, err
	}

	// Run txs of block
	for _, tx := range block.Txs {
		res := proxyAppConn.DeliverTxSync(tx)
		if res.IsErr() {
			return nil, errors.New(res.Error())
		}
		/*
			proxyAppConn.DeliverTxAsync(tx)
			if err := proxyAppConn.Error(); err != nil {
				return nil, err
			}
		*/
	}

	// End block
	abciResponses.EndBlock, err = proxyAppConn.EndBlockSync(uint64(block.Height))
	if err != nil {
		logger.Warn("Error in proxyAppConn.EndBlock", " error:", err)
		return nil, err
	}

	valDiff := abciResponses.EndBlock.Diffs

	logger.Info("Executed block", " height:", block.Height, " valid txs:", abciResponses.ValidTxs, " invalid txs:", abciResponses.InvalidTxs)
	if len(valDiff) > 0 {
		logger.Info("Update to validator set", " updates:", abci.ValidatorsString(valDiff))
	}

	return abciResponses, nil
}

// return a bit array of validators that signed the last commit
// NOTE: assumes commits have already been authenticated
func commitBitArrayFromBlock(block *types.Block) *BitArray {
	signed := NewBitArray(len(block.LastCommit.Precommits))
	for i, precommit := range block.LastCommit.Precommits {
		if precommit != nil {
			signed.SetIndex(i, true) // val_.LastCommitHeight = block.Height - 1
		}
	}
	return signed
}

//-----------------------------------------------------
// Validate block

func (s *State) ValidateBlock(block *types.Block) error {
	return s.validateBlock(block)
}

func (s *State) validateBlock(block *types.Block) error {
	// Basic block validation.
	err := block.ValidateBasic(s.ChainID, s.LastBlockHeight, s.LastBlockID, s.LastBlockTime, s.AppHash)
	if err != nil {
		return err
	}

	// Validate block LastCommit.
	if block.Height == 1 {
		if len(block.LastCommit.Precommits) != 0 {
			return errors.New("Block at height 1 (first block) should have no LastCommit precommits")
		}
	} else {
		/*
			if len(block.LastCommit.Precommits) != s.LastValidators.Size() {
				fmt.Printf("validateBlock(), LastCommit.Precommits are: %v, LastValidators are: %v\n",
					block.LastCommit.Precommits, s.LastValidators)
				return errors.New(Fmt("Invalid block commit size. Expected %v, got %v",
					s.LastValidators.Size(), len(block.LastCommit.Precommits)))
			}
		*/
		//fmt.Printf("(s *State) validateBlock(), avoid LastValidators and LastCommit.Precommits size check for validatorset change\n")
		lastValidators, _, err := s.GetValidators()

		if err != nil && lastValidators != nil {
			err = lastValidators.VerifyCommit(
				s.ChainID, s.LastBlockID, block.Height-1, block.LastCommit)
		}

		if err != nil {
			return err
		}
	}

	return nil
}

//-----------------------------------------------------------------------------
// ApplyBlock validates & executes the block, updates state w/ ABCI responses,
// then commits and updates the mempool atomically, then saves state.
// Transaction results are optionally indexed.

// Validate, execute, and commit block against app, save block and state
func (s *State) ApplyBlock(eventCache types.Fireable, proxyAppConn proxy.AppConnConsensus,
	block *types.Block, partsHeader types.PartSetHeader, mempool types.Mempool, cch rpcTxHook.CrossChainHelper) error {

	abciResponses, err := s.ValExecBlock(eventCache, proxyAppConn, block, cch)
	if err != nil {
		return fmt.Errorf("Exec failed for application: %v", err)
	}

	fail.Fail() // XXX

	// index txs. This could run in the background
	s.indexTxs(abciResponses)

	// save the results before we commit
	saveABCIResponses(s.db, block.Height, abciResponses)

	fail.Fail() // XXX

	//here handles the proposed next epoch
	nextEpochInBlock := epoch.FromBytes(block.ExData.BlockExData)
	if nextEpochInBlock != nil && nextEpochInBlock.Number != 0 {

		nextEpochInBlock.RS = s.Epoch.RS
		nextEpochInBlock.SetEpochValidatorVoteSet(epoch.NewEpochValidatorVoteSet())
		nextEpochInBlock.Status = epoch.EPOCH_VOTED_NOT_SAVED
		s.Epoch.SetNextEpoch(nextEpochInBlock)

		s.Epoch.Save()
	}

	fail.Fail() // XXX

	plog.Infof("Apply Block height %d, Epoch No %d", block.Height, s.Epoch.Number)
	// Check if need to enter next epoch
	ok, err := s.Epoch.ShouldEnterNewEpoch(block.Height)
<<<<<<< HEAD
	if ok && err == nil {

		// now update the block and validators
		// fmt.Println("Diffs before:", abciResponses.EndBlock.Diffs)
		// types.ValidatorChannel <- abciResponses.EndBlock.Diffs
		types.ValidatorChannel <- s.Epoch.Number
		abciResponses.EndBlock.Diffs = <-types.EndChannel
		// fmt.Println("Diffs after:", abciResponses.EndBlock.Diffs)

		s.Epoch, _ = s.Epoch.EnterNewEpoch(block.Height)

	} else if err != nil {
		logger.Warnf(Fmt("ApplyBlock(%v): Invalid epoch. Current epoch: %v, error: %v",
			block.Height, s.Epoch, err))
=======
	if err != nil {
		log.Warn(Fmt("ApplyBlock(%v): Check Enter new Epoch Failed. Current epoch: %v, error: %v", block.Height, s.Epoch, err))
>>>>>>> d27c8bbc
		return err
	}
	var refund []*abci.RefundValidatorAmount
	var nextEpoch *epoch.Epoch
	if ok {
		// Yes, let create the next epoch and calculate the new validator set and refund list
		nextEpoch, refund, err = s.Epoch.EnterNewEpoch(block.Height)
		if err != nil {
			log.Warn(Fmt("ApplyBlock(%v): Enter New Epoch Failed. Current epoch: %v, error: %v", block.Height, s.Epoch, err))
			return err
		}
	}
	plog.Infof("Apply Block after switch epoch. height %d, Epoch No %d", block.Height, s.Epoch.Number)

	// lock mempool, commit state, update mempoool
	err = s.CommitStateUpdateMempool(proxyAppConn, block, mempool, refund)
	if err != nil {
		return fmt.Errorf("Commit failed for application: %v", err)
	}

	fail.Fail() // XXX

	//here handles when enter new epoch
	s.SetBlockAndEpoch(block.Header, partsHeader)

	// if next Epoch is not nil, let's move to the next Epoch
	if nextEpoch != nil {
		s.Epoch = nextEpoch
		// Update the Epoch in Mempool
		if mem, ok := mempool.(*tdmMempool.Mempool); ok {
			mem.SetEpoch(nextEpoch)
		}
	}

	// save the state
	s.Epoch.Save()
	s.Save()
	return nil
}

// mempool must be locked during commit and update
// because state is typically reset on Commit and old txs must be replayed
// against committed state before new txs are run in the mempool, lest they be invalid
func (s *State) CommitStateUpdateMempool(proxyAppConn proxy.AppConnConsensus, block *types.Block, mempool types.Mempool,
	refundList []*abci.RefundValidatorAmount) error {
	mempool.Lock()
	defer mempool.Unlock()

	// Commit block, get hash back
	lastValidators, _, _ := s.GetValidators()
	res := proxyAppConn.CommitSync(lastValidators.ToAbciValidators(), s.Epoch.RewardPerBlock, refundList)
	if res.IsErr() {
		logger.Warn("Error in proxyAppConn.CommitSync", " error:", res)
		return res
	}
	if res.Log != "" {
		logger.Debug("Commit.Log: " + res.Log)
	}

	logger.Info("Committed state", " hash:", res.Data)
	// Set the state's new AppHash
	s.AppHash = res.Data

	// Update mempool.
	mempool.Update(block.Height, block.Txs)

	return nil
}

func (s *State) indexTxs(abciResponses *ABCIResponses) {
	// save the tx results using the TxIndexer
	// NOTE: these may be overwriting, but the values should be the same.
	batch := txindex.NewBatch(len(abciResponses.DeliverTx))
	for i, d := range abciResponses.DeliverTx {
		tx := abciResponses.txs[i]
		batch.Add(types.TxResult{
			Height: uint64(abciResponses.Height),
			Index:  uint32(i),
			Tx:     tx,
			Result: *d,
		})
	}
	s.TxIndexer.AddBatch(batch)
}

// Exec and commit a block on the proxyApp without validating or mutating the state
// Returns the application root hash (result of abci.Commit)
func ExecCommitBlock(appConnConsensus proxy.AppConnConsensus, state *State, block *types.Block, cch rpcTxHook.CrossChainHelper) ([]byte, error) {
	var eventCache types.Fireable // nil
	_, err := execBlockOnProxyApp(eventCache, appConnConsensus, state, block, cch)
	if err != nil {
		logger.Warn("Error executing block on proxy app", " height:", block.Height, "err", err)
		return nil, err
	}
	// TODO Add Epoch Logic in Replay process

	// Commit block, get hash back
	lastValidators, _, _ := state.GetValidators()
	res := appConnConsensus.CommitSync(lastValidators.ToAbciValidators(), state.Epoch.RewardPerBlock, nil)
	if res.IsErr() {
		logger.Warn("Error in proxyAppConn.CommitSync", " error:", res)
		return nil, res
	}
	if res.Log != "" {
		logger.Info("Commit.Log: " + res.Log)
	}
	return res.Data, nil
}<|MERGE_RESOLUTION|>--- conflicted
+++ resolved
@@ -185,25 +185,8 @@
 	plog.Infof("Apply Block height %d, Epoch No %d", block.Height, s.Epoch.Number)
 	// Check if need to enter next epoch
 	ok, err := s.Epoch.ShouldEnterNewEpoch(block.Height)
-<<<<<<< HEAD
-	if ok && err == nil {
-
-		// now update the block and validators
-		// fmt.Println("Diffs before:", abciResponses.EndBlock.Diffs)
-		// types.ValidatorChannel <- abciResponses.EndBlock.Diffs
-		types.ValidatorChannel <- s.Epoch.Number
-		abciResponses.EndBlock.Diffs = <-types.EndChannel
-		// fmt.Println("Diffs after:", abciResponses.EndBlock.Diffs)
-
-		s.Epoch, _ = s.Epoch.EnterNewEpoch(block.Height)
-
-	} else if err != nil {
-		logger.Warnf(Fmt("ApplyBlock(%v): Invalid epoch. Current epoch: %v, error: %v",
-			block.Height, s.Epoch, err))
-=======
-	if err != nil {
-		log.Warn(Fmt("ApplyBlock(%v): Check Enter new Epoch Failed. Current epoch: %v, error: %v", block.Height, s.Epoch, err))
->>>>>>> d27c8bbc
+	if err != nil {
+		logger.Warn(Fmt("ApplyBlock(%v): Check Enter new Epoch Failed. Current epoch: %v, error: %v", block.Height, s.Epoch, err))
 		return err
 	}
 	var refund []*abci.RefundValidatorAmount
@@ -212,7 +195,7 @@
 		// Yes, let create the next epoch and calculate the new validator set and refund list
 		nextEpoch, refund, err = s.Epoch.EnterNewEpoch(block.Height)
 		if err != nil {
-			log.Warn(Fmt("ApplyBlock(%v): Enter New Epoch Failed. Current epoch: %v, error: %v", block.Height, s.Epoch, err))
+			logger.Warn(Fmt("ApplyBlock(%v): Enter New Epoch Failed. Current epoch: %v, error: %v", block.Height, s.Epoch, err))
 			return err
 		}
 	}
