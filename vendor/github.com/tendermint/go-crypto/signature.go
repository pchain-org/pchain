--- conflicted
+++ resolved
@@ -7,10 +7,7 @@
 	. "github.com/tendermint/go-common"
 	"github.com/tendermint/go-data"
 	"github.com/tendermint/go-wire"
-<<<<<<< HEAD
 	//"github.com/Nik-U/pbc"
-=======
->>>>>>> 7f2d1d36
 	"bls"
 )
 
@@ -166,7 +163,6 @@
 	return err
 }
 
-<<<<<<< HEAD
 /*
 //-------------------------------------
 // Implements Signature
@@ -262,9 +258,6 @@
 	return err
 }
 */
-=======
-//-------------------------------------
->>>>>>> 7f2d1d36
 type BLSSignature []byte
 
 
@@ -315,9 +308,4 @@
 	err := data.Encoder.Unmarshal(&ref, enc)
 	copy(*p, ref)
 	return err
-<<<<<<< HEAD
-}
-=======
-}
-
->>>>>>> 7f2d1d36
+}