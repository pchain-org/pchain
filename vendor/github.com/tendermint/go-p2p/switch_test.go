<<<<<<< HEAD
package p2p

import (
	"bytes"
	"fmt"
	"net"
	"sync"
	"testing"
	"time"

	"github.com/stretchr/testify/assert"
	"github.com/stretchr/testify/require"
	. "github.com/tendermint/go-common"
	cfg "github.com/tendermint/go-config"
	crypto "github.com/tendermint/go-crypto"
	wire "github.com/tendermint/go-wire"
)

var (
	config cfg.Config
)

func init() {
	config = cfg.NewMapConfig(nil)
	setConfigDefaults(config)
}

type PeerMessage struct {
	PeerKey string
	Bytes   []byte
	Counter int
}

type TestReactor struct {
	BaseReactor

	mtx          sync.Mutex
	channels     []*ChannelDescriptor
	peersAdded   []*Peer
	peersRemoved []*Peer
	logMessages  bool
	msgsCounter  int
	msgsReceived map[byte][]PeerMessage
}

func NewTestReactor(channels []*ChannelDescriptor, logMessages bool) *TestReactor {
	tr := &TestReactor{
		channels:     channels,
		logMessages:  logMessages,
		msgsReceived: make(map[byte][]PeerMessage),
	}
	tr.BaseReactor = *NewBaseReactor(logger, "TestReactor", tr)
	return tr
}

func (tr *TestReactor) GetChannels() []*ChannelDescriptor {
	return tr.channels
}

func (tr *TestReactor) AddPeer(peer *Peer) {
	tr.mtx.Lock()
	defer tr.mtx.Unlock()
	tr.peersAdded = append(tr.peersAdded, peer)
}

func (tr *TestReactor) RemovePeer(peer *Peer, reason interface{}) {
	tr.mtx.Lock()
	defer tr.mtx.Unlock()
	tr.peersRemoved = append(tr.peersRemoved, peer)
}

func (tr *TestReactor) Receive(chID byte, peer *Peer, msgBytes []byte) {
	if tr.logMessages {
		tr.mtx.Lock()
		defer tr.mtx.Unlock()
		//fmt.Printf("Received: %X, %X\n", chID, msgBytes)
		tr.msgsReceived[chID] = append(tr.msgsReceived[chID], PeerMessage{peer.Key, msgBytes, tr.msgsCounter})
		tr.msgsCounter++
	}
}

func (tr *TestReactor) getMsgs(chID byte) []PeerMessage {
	tr.mtx.Lock()
	defer tr.mtx.Unlock()
	return tr.msgsReceived[chID]
}

//-----------------------------------------------------------------------------

// convenience method for creating two switches connected to each other.
// XXX: note this uses net.Pipe and not a proper TCP conn
func makeSwitchPair(t testing.TB, initSwitch func(int, *Switch) *Switch) (*Switch, *Switch) {
	// Create two switches that will be interconnected.
	switches := MakeConnectedSwitches(2, initSwitch, Connect2Switches)
	return switches[0], switches[1]
}

func initSwitchFunc(i int, sw *Switch) *Switch {
	// Make two reactors of two channels each
	sw.AddReactor("foo", NewTestReactor([]*ChannelDescriptor{
		&ChannelDescriptor{ID: byte(0x00), Priority: 10},
		&ChannelDescriptor{ID: byte(0x01), Priority: 10},
	}, true))
	sw.AddReactor("bar", NewTestReactor([]*ChannelDescriptor{
		&ChannelDescriptor{ID: byte(0x02), Priority: 10},
		&ChannelDescriptor{ID: byte(0x03), Priority: 10},
	}, true))
	return sw
}

func TestSwitches(t *testing.T) {
	s1, s2 := makeSwitchPair(t, initSwitchFunc)
	defer s1.Stop()
	defer s2.Stop()

	if s1.Peers().Size() != 1 {
		t.Errorf("Expected exactly 1 peer in s1, got %v", s1.Peers().Size())
	}
	if s2.Peers().Size() != 1 {
		t.Errorf("Expected exactly 1 peer in s2, got %v", s2.Peers().Size())
	}

	// Lets send some messages
	ch0Msg := "channel zero"
	ch1Msg := "channel foo"
	ch2Msg := "channel bar"

	s1.Broadcast(byte(0x00), ch0Msg)
	s1.Broadcast(byte(0x01), ch1Msg)
	s1.Broadcast(byte(0x02), ch2Msg)

	// Wait for things to settle...
	time.Sleep(5000 * time.Millisecond)

	// Check message on ch0
	ch0Msgs := s2.Reactor("foo").(*TestReactor).getMsgs(byte(0x00))
	if len(ch0Msgs) != 1 {
		t.Errorf("Expected to have received 1 message in ch0")
	}
	if !bytes.Equal(ch0Msgs[0].Bytes, wire.BinaryBytes(ch0Msg)) {
		t.Errorf("Unexpected message bytes. Wanted: %X, Got: %X", wire.BinaryBytes(ch0Msg), ch0Msgs[0].Bytes)
	}

	// Check message on ch1
	ch1Msgs := s2.Reactor("foo").(*TestReactor).getMsgs(byte(0x01))
	if len(ch1Msgs) != 1 {
		t.Errorf("Expected to have received 1 message in ch1")
	}
	if !bytes.Equal(ch1Msgs[0].Bytes, wire.BinaryBytes(ch1Msg)) {
		t.Errorf("Unexpected message bytes. Wanted: %X, Got: %X", wire.BinaryBytes(ch1Msg), ch1Msgs[0].Bytes)
	}

	// Check message on ch2
	ch2Msgs := s2.Reactor("bar").(*TestReactor).getMsgs(byte(0x02))
	if len(ch2Msgs) != 1 {
		t.Errorf("Expected to have received 1 message in ch2")
	}
	if !bytes.Equal(ch2Msgs[0].Bytes, wire.BinaryBytes(ch2Msg)) {
		t.Errorf("Unexpected message bytes. Wanted: %X, Got: %X", wire.BinaryBytes(ch2Msg), ch2Msgs[0].Bytes)
	}

}

func TestConnAddrFilter(t *testing.T) {
	s1 := makeSwitch(1, "testing", "123.123.123", initSwitchFunc)
	s2 := makeSwitch(1, "testing", "123.123.123", initSwitchFunc)

	c1, c2 := net.Pipe()

	s1.SetAddrFilter(func(addr net.Addr) error {
		if addr.String() == c1.RemoteAddr().String() {
			return fmt.Errorf("Error: pipe is blacklisted")
		}
		return nil
	})

	// connect to good peer
	go func() {
		s1.addPeerWithConnection(c1)
	}()
	go func() {
		s2.addPeerWithConnection(c2)
	}()

	// Wait for things to happen, peers to get added...
	time.Sleep(100 * time.Millisecond * time.Duration(4))

	defer s1.Stop()
	defer s2.Stop()
	if s1.Peers().Size() != 0 {
		t.Errorf("Expected s1 not to connect to peers, got %d", s1.Peers().Size())
	}
	if s2.Peers().Size() != 0 {
		t.Errorf("Expected s2 not to connect to peers, got %d", s2.Peers().Size())
	}
}

func TestConnPubKeyFilter(t *testing.T) {
	s1 := makeSwitch(1, "testing", "123.123.123", initSwitchFunc)
	s2 := makeSwitch(1, "testing", "123.123.123", initSwitchFunc)

	c1, c2 := net.Pipe()

	// set pubkey filter
	s1.SetPubKeyFilter(func(pubkey crypto.PubKeyEd25519) error {
		if bytes.Equal(pubkey.Bytes(), s2.nodeInfo.PubKey.Bytes()) {
			return fmt.Errorf("Error: pipe is blacklisted")
		}
		return nil
	})

	// connect to good peer
	go func() {
		s1.addPeerWithConnection(c1)
	}()
	go func() {
		s2.addPeerWithConnection(c2)
	}()

	// Wait for things to happen, peers to get added...
	time.Sleep(100 * time.Millisecond * time.Duration(4))

	defer s1.Stop()
	defer s2.Stop()
	if s1.Peers().Size() != 0 {
		t.Errorf("Expected s1 not to connect to peers, got %d", s1.Peers().Size())
	}
	if s2.Peers().Size() != 0 {
		t.Errorf("Expected s2 not to connect to peers, got %d", s2.Peers().Size())
	}
}

func TestSwitchStopsNonPersistentPeerOnError(t *testing.T) {
	assert, require := assert.New(t), require.New(t)

	sw := makeSwitch(1, "testing", "123.123.123", initSwitchFunc)
	sw.Start()
	defer sw.Stop()

	// simulate remote peer
	rp := &remotePeer{PrivKey: crypto.GenPrivKeyEd25519(), Config: DefaultPeerConfig()}
	rp.Start()
	defer rp.Stop()

	peer, err := newOutboundPeer(rp.Addr(), sw.reactorsByCh, sw.chDescs, sw.StopPeerForError, sw.nodePrivKey)
	require.Nil(err)
	err = sw.AddPeer(peer)
	require.Nil(err)

	// simulate failure by closing connection
	peer.CloseConn()

	time.Sleep(100 * time.Millisecond)

	assert.Zero(sw.Peers().Size())
	assert.False(peer.IsRunning())
}

func TestSwitchReconnectsToPersistentPeer(t *testing.T) {
	assert, require := assert.New(t), require.New(t)

	sw := makeSwitch(1, "testing", "123.123.123", initSwitchFunc)
	sw.Start()
	defer sw.Stop()

	// simulate remote peer
	rp := &remotePeer{PrivKey: crypto.GenPrivKeyEd25519(), Config: DefaultPeerConfig()}
	rp.Start()
	defer rp.Stop()

	peer, err := newOutboundPeer(rp.Addr(), sw.reactorsByCh, sw.chDescs, sw.StopPeerForError, sw.nodePrivKey)
	peer.makePersistent()
	require.Nil(err)
	err = sw.AddPeer(peer)
	require.Nil(err)

	// simulate failure by closing connection
	peer.CloseConn()

	time.Sleep(100 * time.Millisecond)

	assert.NotZero(sw.Peers().Size())
	assert.False(peer.IsRunning())
}

func BenchmarkSwitches(b *testing.B) {

	b.StopTimer()

	s1, s2 := makeSwitchPair(b, func(i int, sw *Switch) *Switch {
		// Make bar reactors of bar channels each
		sw.AddReactor("foo", NewTestReactor([]*ChannelDescriptor{
			&ChannelDescriptor{ID: byte(0x00), Priority: 10},
			&ChannelDescriptor{ID: byte(0x01), Priority: 10},
		}, false))
		sw.AddReactor("bar", NewTestReactor([]*ChannelDescriptor{
			&ChannelDescriptor{ID: byte(0x02), Priority: 10},
			&ChannelDescriptor{ID: byte(0x03), Priority: 10},
		}, false))
		return sw
	})
	defer s1.Stop()
	defer s2.Stop()

	// Allow time for goroutines to boot up
	time.Sleep(1000 * time.Millisecond)
	b.StartTimer()

	numSuccess, numFailure := 0, 0

	// Send random message from foo channel to another
	for i := 0; i < b.N; i++ {
		chID := byte(i % 4)
		successChan := s1.Broadcast(chID, "test data")
		for s := range successChan {
			if s {
				numSuccess++
			} else {
				numFailure++
			}
		}
	}

	logger.Warn("success: ", numSuccess, " failure: ", numFailure)

	// Allow everything to flush before stopping switches & closing connections.
	b.StopTimer()
	time.Sleep(1000 * time.Millisecond)

}
=======
package p2p

import (
	"bytes"
	"fmt"
	"net"
	"sync"
	"testing"
	"time"

	"github.com/stretchr/testify/assert"
	"github.com/stretchr/testify/require"
	. "github.com/tendermint/go-common"
	cfg "github.com/tendermint/go-config"
	crypto "github.com/tendermint/go-crypto"
	wire "github.com/tendermint/go-wire"
)

var (
	config cfg.Config
)

func init() {
	config = cfg.NewMapConfig(nil)
	setConfigDefaults(config)
}

type PeerMessage struct {
	PeerKey string
	Bytes   []byte
	Counter int
}

type TestReactor struct {
	BaseReactor

	mtx          sync.Mutex
	channels     []*ChannelDescriptor
	peersAdded   []*Peer
	peersRemoved []*Peer
	logMessages  bool
	msgsCounter  int
	msgsReceived map[byte][]PeerMessage
}

func NewTestReactor(channels []*ChannelDescriptor, logMessages bool) *TestReactor {
	tr := &TestReactor{
		channels:     channels,
		logMessages:  logMessages,
		msgsReceived: make(map[byte][]PeerMessage),
	}
	tr.BaseReactor = *NewBaseReactor(log, "TestReactor", tr)
	return tr
}

func (tr *TestReactor) GetChannels() []*ChannelDescriptor {
	return tr.channels
}

func (tr *TestReactor) AddPeer(peer *Peer) {
	tr.mtx.Lock()
	defer tr.mtx.Unlock()
	tr.peersAdded = append(tr.peersAdded, peer)
}

func (tr *TestReactor) RemovePeer(peer *Peer, reason interface{}) {
	tr.mtx.Lock()
	defer tr.mtx.Unlock()
	tr.peersRemoved = append(tr.peersRemoved, peer)
}

func (tr *TestReactor) Receive(chID byte, peer *Peer, msgBytes []byte) {
	if tr.logMessages {
		tr.mtx.Lock()
		defer tr.mtx.Unlock()
		//fmt.Printf("Received: %X, %X\n", chID, msgBytes)
		tr.msgsReceived[chID] = append(tr.msgsReceived[chID], PeerMessage{peer.Key, msgBytes, tr.msgsCounter})
		tr.msgsCounter++
	}
}

func (tr *TestReactor) getMsgs(chID byte) []PeerMessage {
	tr.mtx.Lock()
	defer tr.mtx.Unlock()
	return tr.msgsReceived[chID]
}

//-----------------------------------------------------------------------------

// convenience method for creating two switches connected to each other.
// XXX: note this uses net.Pipe and not a proper TCP conn
func makeSwitchPair(t testing.TB, initSwitch func(int, *Switch) *Switch) (*Switch, *Switch) {
	// Create two switches that will be interconnected.
	switches := MakeConnectedSwitches(2, initSwitch, Connect2Switches)
	return switches[0], switches[1]
}

func initSwitchFunc(i int, sw *Switch) *Switch {
	// Make two reactors of two channels each
	sw.AddReactor("pchain","foo", NewTestReactor([]*ChannelDescriptor{
		&ChannelDescriptor{ID: byte(0x00), Priority: 10},
		&ChannelDescriptor{ID: byte(0x01), Priority: 10},
	}, true))
	sw.AddReactor("pchain","bar", NewTestReactor([]*ChannelDescriptor{
		&ChannelDescriptor{ID: byte(0x02), Priority: 10},
		&ChannelDescriptor{ID: byte(0x03), Priority: 10},
	}, true))
	return sw
}

func TestSwitches(t *testing.T) {
	s1, s2 := makeSwitchPair(t, initSwitchFunc)
	defer s1.Stop()
	defer s2.Stop()

	if s1.Peers().Size() != 1 {
		t.Errorf("Expected exactly 1 peer in s1, got %v", s1.Peers().Size())
	}
	if s2.Peers().Size() != 1 {
		t.Errorf("Expected exactly 1 peer in s2, got %v", s2.Peers().Size())
	}

	// Lets send some messages
	ch0Msg := "channel zero"
	ch1Msg := "channel foo"
	ch2Msg := "channel bar"

	s1.Broadcast("pchain", byte(0x00), ch0Msg)
	s1.Broadcast("pchain", byte(0x01), ch1Msg)
	s1.Broadcast("pchain", byte(0x02), ch2Msg)

	// Wait for things to settle...
	time.Sleep(5000 * time.Millisecond)

	// Check message on ch0
	ch0Msgs := s2.Reactor("pchain","foo").(*TestReactor).getMsgs(byte(0x00))
	if len(ch0Msgs) != 1 {
		t.Errorf("Expected to have received 1 message in ch0")
	}
	if !bytes.Equal(ch0Msgs[0].Bytes, wire.BinaryBytes(ch0Msg)) {
		t.Errorf("Unexpected message bytes. Wanted: %X, Got: %X", wire.BinaryBytes(ch0Msg), ch0Msgs[0].Bytes)
	}

	// Check message on ch1
	ch1Msgs := s2.Reactor("pchain","foo").(*TestReactor).getMsgs(byte(0x01))
	if len(ch1Msgs) != 1 {
		t.Errorf("Expected to have received 1 message in ch1")
	}
	if !bytes.Equal(ch1Msgs[0].Bytes, wire.BinaryBytes(ch1Msg)) {
		t.Errorf("Unexpected message bytes. Wanted: %X, Got: %X", wire.BinaryBytes(ch1Msg), ch1Msgs[0].Bytes)
	}

	// Check message on ch2
	ch2Msgs := s2.Reactor("pchain","bar").(*TestReactor).getMsgs(byte(0x02))
	if len(ch2Msgs) != 1 {
		t.Errorf("Expected to have received 1 message in ch2")
	}
	if !bytes.Equal(ch2Msgs[0].Bytes, wire.BinaryBytes(ch2Msg)) {
		t.Errorf("Unexpected message bytes. Wanted: %X, Got: %X", wire.BinaryBytes(ch2Msg), ch2Msgs[0].Bytes)
	}

}

func TestConnAddrFilter(t *testing.T) {
	s1 := makeSwitch(1, "testing", "123.123.123", initSwitchFunc)
	s2 := makeSwitch(1, "testing", "123.123.123", initSwitchFunc)

	c1, c2 := net.Pipe()

	s1.SetAddrFilter(func(addr net.Addr) error {
		if addr.String() == c1.RemoteAddr().String() {
			return fmt.Errorf("Error: pipe is blacklisted")
		}
		return nil
	})

	// connect to good peer
	go func() {
		s1.addPeerWithConnection(c1)
	}()
	go func() {
		s2.addPeerWithConnection(c2)
	}()

	// Wait for things to happen, peers to get added...
	time.Sleep(100 * time.Millisecond * time.Duration(4))

	defer s1.Stop()
	defer s2.Stop()
	if s1.Peers().Size() != 0 {
		t.Errorf("Expected s1 not to connect to peers, got %d", s1.Peers().Size())
	}
	if s2.Peers().Size() != 0 {
		t.Errorf("Expected s2 not to connect to peers, got %d", s2.Peers().Size())
	}
}

func TestConnPubKeyFilter(t *testing.T) {
	s1 := makeSwitch(1, "testing", "123.123.123", initSwitchFunc)
	s2 := makeSwitch(1, "testing", "123.123.123", initSwitchFunc)

	c1, c2 := net.Pipe()

	// set pubkey filter
	s1.SetPubKeyFilter(func(pubkey crypto.PubKeyEd25519) error {
		if bytes.Equal(pubkey.Bytes(), s2.nodeInfo.PubKey.Bytes()) {
			return fmt.Errorf("Error: pipe is blacklisted")
		}
		return nil
	})

	// connect to good peer
	go func() {
		s1.addPeerWithConnection(c1)
	}()
	go func() {
		s2.addPeerWithConnection(c2)
	}()

	// Wait for things to happen, peers to get added...
	time.Sleep(100 * time.Millisecond * time.Duration(4))

	defer s1.Stop()
	defer s2.Stop()
	if s1.Peers().Size() != 0 {
		t.Errorf("Expected s1 not to connect to peers, got %d", s1.Peers().Size())
	}
	if s2.Peers().Size() != 0 {
		t.Errorf("Expected s2 not to connect to peers, got %d", s2.Peers().Size())
	}
}

func TestSwitchStopsNonPersistentPeerOnError(t *testing.T) {
	assert, require := assert.New(t), require.New(t)

	sw := makeSwitch(1, "testing", "123.123.123", initSwitchFunc)
	sw.Start()
	defer sw.Stop()

	// simulate remote peer
	rp := &remotePeer{PrivKey: crypto.GenPrivKeyEd25519(), Config: DefaultPeerConfig()}
	rp.Start()
	defer rp.Stop()

	peer, err := newOutboundPeer(rp.Addr(), sw.reactorsByCh, sw.chDescs, sw.StopPeerForError, sw.nodePrivKey)
	require.Nil(err)
	err = sw.AddPeer(peer)
	require.Nil(err)

	// simulate failure by closing connection
	peer.CloseConn()

	time.Sleep(100 * time.Millisecond)

	assert.Zero(sw.Peers().Size())
	assert.False(peer.IsRunning())
}

func TestSwitchReconnectsToPersistentPeer(t *testing.T) {
	assert, require := assert.New(t), require.New(t)

	sw := makeSwitch(1, "testing", "123.123.123", initSwitchFunc)
	sw.Start()
	defer sw.Stop()

	// simulate remote peer
	rp := &remotePeer{PrivKey: crypto.GenPrivKeyEd25519(), Config: DefaultPeerConfig()}
	rp.Start()
	defer rp.Stop()

	peer, err := newOutboundPeer(rp.Addr(), sw.reactorsByCh, sw.chDescs, sw.StopPeerForError, sw.nodePrivKey)
	peer.makePersistent()
	require.Nil(err)
	err = sw.AddPeer(peer)
	require.Nil(err)

	// simulate failure by closing connection
	peer.CloseConn()

	time.Sleep(100 * time.Millisecond)

	assert.NotZero(sw.Peers().Size())
	assert.False(peer.IsRunning())
}

func BenchmarkSwitches(b *testing.B) {

	b.StopTimer()

	s1, s2 := makeSwitchPair(b, func(i int, sw *Switch) *Switch {
		// Make bar reactors of bar channels each
		sw.AddReactor("pchain","foo", NewTestReactor([]*ChannelDescriptor{
			&ChannelDescriptor{ID: byte(0x00), Priority: 10},
			&ChannelDescriptor{ID: byte(0x01), Priority: 10},
		}, false))
		sw.AddReactor("pchain","bar", NewTestReactor([]*ChannelDescriptor{
			&ChannelDescriptor{ID: byte(0x02), Priority: 10},
			&ChannelDescriptor{ID: byte(0x03), Priority: 10},
		}, false))
		return sw
	})
	defer s1.Stop()
	defer s2.Stop()

	// Allow time for goroutines to boot up
	time.Sleep(1000 * time.Millisecond)
	b.StartTimer()

	numSuccess, numFailure := 0, 0

	// Send random message from foo channel to another
	for i := 0; i < b.N; i++ {
		chID := byte(i % 4)
		successChan := s1.Broadcast("pchain", chID, "test data")
		for s := range successChan {
			if s {
				numSuccess++
			} else {
				numFailure++
			}
		}
	}

	log.Warn(Fmt("success: %v, failure: %v", numSuccess, numFailure))

	// Allow everything to flush before stopping switches & closing connections.
	b.StopTimer()
	time.Sleep(1000 * time.Millisecond)

}
>>>>>>> d27c8bbc
<|MERGE_RESOLUTION|>--- conflicted
+++ resolved
@@ -1,4 +1,3 @@
-<<<<<<< HEAD
 package p2p
 
 import (
@@ -51,337 +50,6 @@
 		msgsReceived: make(map[byte][]PeerMessage),
 	}
 	tr.BaseReactor = *NewBaseReactor(logger, "TestReactor", tr)
-	return tr
-}
-
-func (tr *TestReactor) GetChannels() []*ChannelDescriptor {
-	return tr.channels
-}
-
-func (tr *TestReactor) AddPeer(peer *Peer) {
-	tr.mtx.Lock()
-	defer tr.mtx.Unlock()
-	tr.peersAdded = append(tr.peersAdded, peer)
-}
-
-func (tr *TestReactor) RemovePeer(peer *Peer, reason interface{}) {
-	tr.mtx.Lock()
-	defer tr.mtx.Unlock()
-	tr.peersRemoved = append(tr.peersRemoved, peer)
-}
-
-func (tr *TestReactor) Receive(chID byte, peer *Peer, msgBytes []byte) {
-	if tr.logMessages {
-		tr.mtx.Lock()
-		defer tr.mtx.Unlock()
-		//fmt.Printf("Received: %X, %X\n", chID, msgBytes)
-		tr.msgsReceived[chID] = append(tr.msgsReceived[chID], PeerMessage{peer.Key, msgBytes, tr.msgsCounter})
-		tr.msgsCounter++
-	}
-}
-
-func (tr *TestReactor) getMsgs(chID byte) []PeerMessage {
-	tr.mtx.Lock()
-	defer tr.mtx.Unlock()
-	return tr.msgsReceived[chID]
-}
-
-//-----------------------------------------------------------------------------
-
-// convenience method for creating two switches connected to each other.
-// XXX: note this uses net.Pipe and not a proper TCP conn
-func makeSwitchPair(t testing.TB, initSwitch func(int, *Switch) *Switch) (*Switch, *Switch) {
-	// Create two switches that will be interconnected.
-	switches := MakeConnectedSwitches(2, initSwitch, Connect2Switches)
-	return switches[0], switches[1]
-}
-
-func initSwitchFunc(i int, sw *Switch) *Switch {
-	// Make two reactors of two channels each
-	sw.AddReactor("foo", NewTestReactor([]*ChannelDescriptor{
-		&ChannelDescriptor{ID: byte(0x00), Priority: 10},
-		&ChannelDescriptor{ID: byte(0x01), Priority: 10},
-	}, true))
-	sw.AddReactor("bar", NewTestReactor([]*ChannelDescriptor{
-		&ChannelDescriptor{ID: byte(0x02), Priority: 10},
-		&ChannelDescriptor{ID: byte(0x03), Priority: 10},
-	}, true))
-	return sw
-}
-
-func TestSwitches(t *testing.T) {
-	s1, s2 := makeSwitchPair(t, initSwitchFunc)
-	defer s1.Stop()
-	defer s2.Stop()
-
-	if s1.Peers().Size() != 1 {
-		t.Errorf("Expected exactly 1 peer in s1, got %v", s1.Peers().Size())
-	}
-	if s2.Peers().Size() != 1 {
-		t.Errorf("Expected exactly 1 peer in s2, got %v", s2.Peers().Size())
-	}
-
-	// Lets send some messages
-	ch0Msg := "channel zero"
-	ch1Msg := "channel foo"
-	ch2Msg := "channel bar"
-
-	s1.Broadcast(byte(0x00), ch0Msg)
-	s1.Broadcast(byte(0x01), ch1Msg)
-	s1.Broadcast(byte(0x02), ch2Msg)
-
-	// Wait for things to settle...
-	time.Sleep(5000 * time.Millisecond)
-
-	// Check message on ch0
-	ch0Msgs := s2.Reactor("foo").(*TestReactor).getMsgs(byte(0x00))
-	if len(ch0Msgs) != 1 {
-		t.Errorf("Expected to have received 1 message in ch0")
-	}
-	if !bytes.Equal(ch0Msgs[0].Bytes, wire.BinaryBytes(ch0Msg)) {
-		t.Errorf("Unexpected message bytes. Wanted: %X, Got: %X", wire.BinaryBytes(ch0Msg), ch0Msgs[0].Bytes)
-	}
-
-	// Check message on ch1
-	ch1Msgs := s2.Reactor("foo").(*TestReactor).getMsgs(byte(0x01))
-	if len(ch1Msgs) != 1 {
-		t.Errorf("Expected to have received 1 message in ch1")
-	}
-	if !bytes.Equal(ch1Msgs[0].Bytes, wire.BinaryBytes(ch1Msg)) {
-		t.Errorf("Unexpected message bytes. Wanted: %X, Got: %X", wire.BinaryBytes(ch1Msg), ch1Msgs[0].Bytes)
-	}
-
-	// Check message on ch2
-	ch2Msgs := s2.Reactor("bar").(*TestReactor).getMsgs(byte(0x02))
-	if len(ch2Msgs) != 1 {
-		t.Errorf("Expected to have received 1 message in ch2")
-	}
-	if !bytes.Equal(ch2Msgs[0].Bytes, wire.BinaryBytes(ch2Msg)) {
-		t.Errorf("Unexpected message bytes. Wanted: %X, Got: %X", wire.BinaryBytes(ch2Msg), ch2Msgs[0].Bytes)
-	}
-
-}
-
-func TestConnAddrFilter(t *testing.T) {
-	s1 := makeSwitch(1, "testing", "123.123.123", initSwitchFunc)
-	s2 := makeSwitch(1, "testing", "123.123.123", initSwitchFunc)
-
-	c1, c2 := net.Pipe()
-
-	s1.SetAddrFilter(func(addr net.Addr) error {
-		if addr.String() == c1.RemoteAddr().String() {
-			return fmt.Errorf("Error: pipe is blacklisted")
-		}
-		return nil
-	})
-
-	// connect to good peer
-	go func() {
-		s1.addPeerWithConnection(c1)
-	}()
-	go func() {
-		s2.addPeerWithConnection(c2)
-	}()
-
-	// Wait for things to happen, peers to get added...
-	time.Sleep(100 * time.Millisecond * time.Duration(4))
-
-	defer s1.Stop()
-	defer s2.Stop()
-	if s1.Peers().Size() != 0 {
-		t.Errorf("Expected s1 not to connect to peers, got %d", s1.Peers().Size())
-	}
-	if s2.Peers().Size() != 0 {
-		t.Errorf("Expected s2 not to connect to peers, got %d", s2.Peers().Size())
-	}
-}
-
-func TestConnPubKeyFilter(t *testing.T) {
-	s1 := makeSwitch(1, "testing", "123.123.123", initSwitchFunc)
-	s2 := makeSwitch(1, "testing", "123.123.123", initSwitchFunc)
-
-	c1, c2 := net.Pipe()
-
-	// set pubkey filter
-	s1.SetPubKeyFilter(func(pubkey crypto.PubKeyEd25519) error {
-		if bytes.Equal(pubkey.Bytes(), s2.nodeInfo.PubKey.Bytes()) {
-			return fmt.Errorf("Error: pipe is blacklisted")
-		}
-		return nil
-	})
-
-	// connect to good peer
-	go func() {
-		s1.addPeerWithConnection(c1)
-	}()
-	go func() {
-		s2.addPeerWithConnection(c2)
-	}()
-
-	// Wait for things to happen, peers to get added...
-	time.Sleep(100 * time.Millisecond * time.Duration(4))
-
-	defer s1.Stop()
-	defer s2.Stop()
-	if s1.Peers().Size() != 0 {
-		t.Errorf("Expected s1 not to connect to peers, got %d", s1.Peers().Size())
-	}
-	if s2.Peers().Size() != 0 {
-		t.Errorf("Expected s2 not to connect to peers, got %d", s2.Peers().Size())
-	}
-}
-
-func TestSwitchStopsNonPersistentPeerOnError(t *testing.T) {
-	assert, require := assert.New(t), require.New(t)
-
-	sw := makeSwitch(1, "testing", "123.123.123", initSwitchFunc)
-	sw.Start()
-	defer sw.Stop()
-
-	// simulate remote peer
-	rp := &remotePeer{PrivKey: crypto.GenPrivKeyEd25519(), Config: DefaultPeerConfig()}
-	rp.Start()
-	defer rp.Stop()
-
-	peer, err := newOutboundPeer(rp.Addr(), sw.reactorsByCh, sw.chDescs, sw.StopPeerForError, sw.nodePrivKey)
-	require.Nil(err)
-	err = sw.AddPeer(peer)
-	require.Nil(err)
-
-	// simulate failure by closing connection
-	peer.CloseConn()
-
-	time.Sleep(100 * time.Millisecond)
-
-	assert.Zero(sw.Peers().Size())
-	assert.False(peer.IsRunning())
-}
-
-func TestSwitchReconnectsToPersistentPeer(t *testing.T) {
-	assert, require := assert.New(t), require.New(t)
-
-	sw := makeSwitch(1, "testing", "123.123.123", initSwitchFunc)
-	sw.Start()
-	defer sw.Stop()
-
-	// simulate remote peer
-	rp := &remotePeer{PrivKey: crypto.GenPrivKeyEd25519(), Config: DefaultPeerConfig()}
-	rp.Start()
-	defer rp.Stop()
-
-	peer, err := newOutboundPeer(rp.Addr(), sw.reactorsByCh, sw.chDescs, sw.StopPeerForError, sw.nodePrivKey)
-	peer.makePersistent()
-	require.Nil(err)
-	err = sw.AddPeer(peer)
-	require.Nil(err)
-
-	// simulate failure by closing connection
-	peer.CloseConn()
-
-	time.Sleep(100 * time.Millisecond)
-
-	assert.NotZero(sw.Peers().Size())
-	assert.False(peer.IsRunning())
-}
-
-func BenchmarkSwitches(b *testing.B) {
-
-	b.StopTimer()
-
-	s1, s2 := makeSwitchPair(b, func(i int, sw *Switch) *Switch {
-		// Make bar reactors of bar channels each
-		sw.AddReactor("foo", NewTestReactor([]*ChannelDescriptor{
-			&ChannelDescriptor{ID: byte(0x00), Priority: 10},
-			&ChannelDescriptor{ID: byte(0x01), Priority: 10},
-		}, false))
-		sw.AddReactor("bar", NewTestReactor([]*ChannelDescriptor{
-			&ChannelDescriptor{ID: byte(0x02), Priority: 10},
-			&ChannelDescriptor{ID: byte(0x03), Priority: 10},
-		}, false))
-		return sw
-	})
-	defer s1.Stop()
-	defer s2.Stop()
-
-	// Allow time for goroutines to boot up
-	time.Sleep(1000 * time.Millisecond)
-	b.StartTimer()
-
-	numSuccess, numFailure := 0, 0
-
-	// Send random message from foo channel to another
-	for i := 0; i < b.N; i++ {
-		chID := byte(i % 4)
-		successChan := s1.Broadcast(chID, "test data")
-		for s := range successChan {
-			if s {
-				numSuccess++
-			} else {
-				numFailure++
-			}
-		}
-	}
-
-	logger.Warn("success: ", numSuccess, " failure: ", numFailure)
-
-	// Allow everything to flush before stopping switches & closing connections.
-	b.StopTimer()
-	time.Sleep(1000 * time.Millisecond)
-
-}
-=======
-package p2p
-
-import (
-	"bytes"
-	"fmt"
-	"net"
-	"sync"
-	"testing"
-	"time"
-
-	"github.com/stretchr/testify/assert"
-	"github.com/stretchr/testify/require"
-	. "github.com/tendermint/go-common"
-	cfg "github.com/tendermint/go-config"
-	crypto "github.com/tendermint/go-crypto"
-	wire "github.com/tendermint/go-wire"
-)
-
-var (
-	config cfg.Config
-)
-
-func init() {
-	config = cfg.NewMapConfig(nil)
-	setConfigDefaults(config)
-}
-
-type PeerMessage struct {
-	PeerKey string
-	Bytes   []byte
-	Counter int
-}
-
-type TestReactor struct {
-	BaseReactor
-
-	mtx          sync.Mutex
-	channels     []*ChannelDescriptor
-	peersAdded   []*Peer
-	peersRemoved []*Peer
-	logMessages  bool
-	msgsCounter  int
-	msgsReceived map[byte][]PeerMessage
-}
-
-func NewTestReactor(channels []*ChannelDescriptor, logMessages bool) *TestReactor {
-	tr := &TestReactor{
-		channels:     channels,
-		logMessages:  logMessages,
-		msgsReceived: make(map[byte][]PeerMessage),
-	}
-	tr.BaseReactor = *NewBaseReactor(log, "TestReactor", tr)
 	return tr
 }
 
@@ -653,11 +321,10 @@
 		}
 	}
 
-	log.Warn(Fmt("success: %v, failure: %v", numSuccess, numFailure))
+	logger.Warn("success: ", numSuccess, " failure: ", numFailure)
 
 	// Allow everything to flush before stopping switches & closing connections.
 	b.StopTimer()
 	time.Sleep(1000 * time.Millisecond)
 
-}
->>>>>>> d27c8bbc
+}