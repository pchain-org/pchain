package p2p

import (
	"bufio"
	"fmt"
	"io"
	"math"
	"net"
	"runtime/debug"
	"sync/atomic"
	"time"

	cmn "github.com/tendermint/go-common"
	flow "github.com/tendermint/go-flowrate/flowrate"
	"github.com/tendermint/go-wire"
)

const (
	numBatchMsgPackets = 10
	minReadBufferSize  = 1024
	minWriteBufferSize = 65536
	updateState        = 2 * time.Second
	pingTimeout        = 40 * time.Second
	flushThrottle      = 100 * time.Millisecond

	defaultSendQueueCapacity   = 1
	defaultSendRate            = int64(512000) // 500KB/s
	defaultRecvBufferCapacity  = 4096
	defaultRecvMessageCapacity = 22020096      // 21MB
	defaultRecvRate            = int64(512000) // 500KB/s
	defaultSendTimeout         = 10 * time.Second
)

type receiveCbFunc func(chainID string, chID byte, msgBytes []byte)
type errorCbFunc func(interface{})

/*
Each peer has one `MConnection` (multiplex connection) instance.

__multiplex__ *noun* a system or signal involving simultaneous transmission of
several messages along a single channel of communication.

Each `MConnection` handles message transmission on multiple abstract communication
`Channel`s.  Each channel has a globally unique byte id.
The byte id and the relative priorities of each `Channel` are configured upon
initialization of the connection.

There are two methods for sending messages:
	func (m MConnection) Send(chID byte, msg interface{}) bool {}
	func (m MConnection) TrySend(chID byte, msg interface{}) bool {}

`Send(chID, msg)` is a blocking call that waits until `msg` is successfully queued
for the channel with the given id byte `chID`, or until the request times out.
The message `msg` is serialized using the `tendermint/wire` submodule's
`WriteBinary()` reflection routine.

`TrySend(chID, msg)` is a nonblocking call that returns false if the channel's
queue is full.

Inbound message bytes are handled with an onReceive callback function.
*/
type MConnection struct {
	cmn.BaseService

	conn              net.Conn
	bufReader         *bufio.Reader
	bufWriter         *bufio.Writer
	sendMonitor       *flow.Monitor
	recvMonitor       *flow.Monitor
	send              chan struct{}
	pong              chan struct{}
	channelsByChainId map[string]*ChainChannel
	//channels    []*Channel
	//channelsIdx map[byte]*Channel
	onReceive receiveCbFunc
	onError   errorCbFunc
	errored   uint32
	config    *MConnConfig

	quit         chan struct{}
	flushTimer   *cmn.ThrottleTimer // flush writes as necessary but throttled.
	pingTimer    *cmn.RepeatTimer   // send pings periodically
	chStatsTimer *cmn.RepeatTimer   // update channel stats periodically

	LocalAddress  *NetAddress
	RemoteAddress *NetAddress
}

// MConnConfig is a MConnection configuration.
type MConnConfig struct {
	SendRate int64
	RecvRate int64
}

// DefaultMConnConfig returns the default config.
func DefaultMConnConfig() *MConnConfig {
	return &MConnConfig{
		SendRate: defaultSendRate,
		RecvRate: defaultRecvRate,
	}
}

// NewMConnection wraps net.Conn and creates multiplex connection
func NewMConnection(conn net.Conn, reactorsByChainId map[string]*ChainRouter, onReceive receiveCbFunc, onError errorCbFunc) *MConnection {
	return NewMConnectionWithConfig(
		conn,
		reactorsByChainId,
		onReceive,
		onError,
		DefaultMConnConfig())
}

// NewMConnectionWithConfig wraps net.Conn and creates multiplex connection with a config
func NewMConnectionWithConfig(conn net.Conn, reactorsByChainId map[string]*ChainRouter, onReceive receiveCbFunc, onError errorCbFunc, config *MConnConfig) *MConnection {
	mconn := &MConnection{
		conn:              conn,
		bufReader:         bufio.NewReaderSize(conn, minReadBufferSize),
		bufWriter:         bufio.NewWriterSize(conn, minWriteBufferSize),
		sendMonitor:       flow.New(0, 0),
		recvMonitor:       flow.New(0, 0),
		send:              make(chan struct{}, 1),
		pong:              make(chan struct{}),
		channelsByChainId: make(map[string]*ChainChannel),
		onReceive:         onReceive,
		onError:           onError,
		config:            config,

		LocalAddress:  NewNetAddress(conn.LocalAddr()),
		RemoteAddress: NewNetAddress(conn.RemoteAddr()),
	}

	// Create the channels base on the Chain ID
	for chainId, chainRouter := range reactorsByChainId {
		// Create channels
		var channelsIdx = map[byte]*Channel{}
		var channels = []*Channel{}

		for _, desc := range chainRouter.chDescs {
			descCopy := *desc // copy the desc else unsafe access across connections
			channel := newChannel(mconn, &descCopy)
			channelsIdx[channel.id] = channel
			channels = append(channels, channel)
		}

		// Create Chain Channel
		chainChannel := &ChainChannel{
			channels:    channels,
			channelsIdx: channelsIdx,
		}
		mconn.channelsByChainId[chainId] = chainChannel
	}

	mconn.BaseService = *cmn.NewBaseService(logger, "MConnection", mconn)

	return mconn
}

// AddChainChannelByChainID add the channels by chain id from Chain Router into MConnection
// after the MConnection already connected
func (c *MConnection) addChainChannelByChainID(chainID string, chainRouter *ChainRouter) {
	if _, exist := c.channelsByChainId[chainID]; !exist {
		// Create channels
		var channelsIdx = map[byte]*Channel{}
		var channels = []*Channel{}

		for _, desc := range chainRouter.chDescs {
			descCopy := *desc // copy the desc else unsafe access across connections
			channel := newChannel(c, &descCopy)
			channelsIdx[channel.id] = channel
			channels = append(channels, channel)
		}

		// Create Chain Channel
		chainChannel := &ChainChannel{
			channels:    channels,
			channelsIdx: channelsIdx,
		}
		c.channelsByChainId[chainID] = chainChannel
	}
}

func (c *MConnection) OnStart() error {
	c.BaseService.OnStart()
	c.quit = make(chan struct{})
	c.flushTimer = cmn.NewThrottleTimer("flush", flushThrottle)
	c.pingTimer = cmn.NewRepeatTimer("ping", pingTimeout)
	c.chStatsTimer = cmn.NewRepeatTimer("chStats", updateState)
	go c.sendRoutine()
	go c.recvRoutine()
	return nil
}

func (c *MConnection) OnStop() {
	c.BaseService.OnStop()
	c.flushTimer.Stop()
	c.pingTimer.Stop()
	c.chStatsTimer.Stop()
	if c.quit != nil {
		close(c.quit)
	}
	c.conn.Close()
	// We can't close pong safely here because
	// recvRoutine may write to it after we've stopped.
	// Though it doesn't need to get closed at all,
	// we close it @ recvRoutine.
	// close(c.pong)
}

func (c *MConnection) String() string {
	return fmt.Sprintf("MConn{%v}", c.conn.RemoteAddr())
}

func (c *MConnection) flush() {
	logger.Debug("Flush", " conn:", c)
	err := c.bufWriter.Flush()
	if err != nil {
		logger.Warn("MConnection flush failed", " error:", err)
	}
}

// Catch panics, usually caused by remote disconnects.
func (c *MConnection) _recover() {
	if r := recover(); r != nil {
		stack := debug.Stack()
		err := cmn.StackError{r, stack}
		c.stopForError(err)
	}
}

func (c *MConnection) stopForError(r interface{}) {
	c.Stop()
	if atomic.CompareAndSwapUint32(&c.errored, 0, 1) {
		if c.onError != nil {
			c.onError(r)
		}
	}
}

// Queues a message to be sent to channel.
func (c *MConnection) Send(chainID string, chID byte, msg interface{}) bool {
	if !c.IsRunning() {
		return false
	}

<<<<<<< HEAD
	logger.Debug("Send", " channel:", chID, " conn:", c, " msg:", msg) //, "bytes", wire.BinaryBytes(msg))
=======
	chainChannel, ok := c.channelsByChainId[chainID]
	if !ok {
		log.Error(cmn.Fmt("Cannot send bytes, unknown chain ID %s", chainID))
		return false
	}

	log.Debug("Send", "chain", chainID, "channel", chID, "conn", c, "msg", msg) //, "bytes", wire.BinaryBytes(msg))
>>>>>>> d27c8bbc

	// Send message to channel.
	channel, ok := chainChannel.channelsIdx[chID]
	if !ok {
		logger.Error("Cannot send bytes, unknown channel ", chID)
		return false
	}

	success := channel.sendBytes(wire.BinaryBytes(msg))
	if success {
		// Wake up sendRoutine if necessary
		select {
		case c.send <- struct{}{}:
		default:
		}
	} else {
<<<<<<< HEAD
		logger.Warn("Send failed", " channel:", chID, " conn:", c, " msg:", msg)
=======
		log.Warn("Send failed", "chain", chainID, "channel", chID, "conn", c, "msg", msg)
>>>>>>> d27c8bbc
	}
	return success
}

// Queues a message to be sent to channel.
// Nonblocking, returns true if successful.
func (c *MConnection) TrySend(chainID string, chID byte, msg interface{}) bool {
	if !c.IsRunning() {
		return false
	}

<<<<<<< HEAD
	logger.Debug("TrySend", " channel:", chID, " conn:", c, " msg:", msg)
=======
	chainChannel, ok := c.channelsByChainId[chainID]
	if !ok {
		log.Error(cmn.Fmt("Cannot send bytes, unknown chain ID %s", chainID))
		return false
	}

	log.Debug("TrySend", "channel", chID, "conn", c, "msg", msg)
>>>>>>> d27c8bbc

	// Send message to channel.
	channel, ok := chainChannel.channelsIdx[chID]
	if !ok {
		logger.Error("Cannot send bytes, unknown channel ", chID)
		return false
	}

	ok = channel.trySendBytes(wire.BinaryBytes(msg))
	if ok {
		// Wake up sendRoutine if necessary
		select {
		case c.send <- struct{}{}:
		default:
		}
	}

	return ok
}

// CanSend returns true if you can send more data onto the chID, false
// otherwise. Use only as a heuristic.
func (c *MConnection) CanSend(chainID string, chID byte) bool {
	if !c.IsRunning() {
		return false
	}

	chainChannel, ok := c.channelsByChainId[chainID]
	if !ok {
		log.Error(cmn.Fmt("Unknown chain ID %s", chainID))
		return false
	}

	channel, ok := chainChannel.channelsIdx[chID]
	if !ok {
		logger.Error("Unknown channel ", chID)
		return false
	}
	return channel.canSend()
}

// sendRoutine polls for packets to send from channels.
func (c *MConnection) sendRoutine() {
	defer c._recover()

FOR_LOOP:
	for {
		var n int
		var err error
		select {
		case <-c.flushTimer.Ch:
			// NOTE: flushTimer.Set() must be called every time
			// something is written to .bufWriter.
			c.flush()
		case <-c.chStatsTimer.Ch:
			for _, chainChannel := range c.channelsByChainId {
				for _, channel := range chainChannel.channels {
					channel.updateStats()
				}
			}
		case <-c.pingTimer.Ch:
			logger.Debug("Send Ping")
			wire.WriteByte(packetTypePing, c.bufWriter, &n, &err)
			c.sendMonitor.Update(int(n))
			c.flush()
		case <-c.pong:
			logger.Debug("Send Pong")
			wire.WriteByte(packetTypePong, c.bufWriter, &n, &err)
			c.sendMonitor.Update(int(n))
			c.flush()
		case <-c.quit:
			break FOR_LOOP
		case <-c.send:
			// Send some msgPackets
			eof := c.sendSomeMsgPackets()
			if !eof {
				// Keep sendRoutine awake.
				select {
				case c.send <- struct{}{}:
				default:
				}
			}
		}

		if !c.IsRunning() {
			break FOR_LOOP
		}
		if err != nil {
			logger.Warn("Connection failed @ sendRoutine", " conn:", c, " error:", err)
			c.stopForError(err)
			break FOR_LOOP
		}
	}

	// Cleanup
}

// Returns true if messages from channels were exhausted.
// Blocks in accordance to .sendMonitor throttling.
func (c *MConnection) sendSomeMsgPackets() bool {
	// Block until .sendMonitor says we can write.
	// Once we're ready we send more than we asked for,
	// but amortized it should even out.
	c.sendMonitor.Limit(maxMsgPacketTotalSize, atomic.LoadInt64(&c.config.SendRate), true)

	// Now send some msgPackets.
	for i := 0; i < numBatchMsgPackets; i++ {
		if c.sendMsgPacket() {
			return true
		}
	}
	return false
}

// Returns true if messages from channels were exhausted.
func (c *MConnection) sendMsgPacket() bool {
	// Choose a channel to create a msgPacket from.
	// The chosen channel will be the one whose recentlySent/priority is the least.
	var leastRatio float32 = math.MaxFloat32
	var leastChannel *Channel
	var leastChannelChainID string
	for chainID, chainChannel := range c.channelsByChainId {
		for _, channel := range chainChannel.channels {
			// If nothing to send, skip this channel
			if !channel.isSendPending() {
				continue
			}
			// Get ratio, and keep track of lowest ratio.
			ratio := float32(channel.recentlySent) / float32(channel.priority)
			if ratio < leastRatio {
				leastRatio = ratio
				leastChannel = channel
				leastChannelChainID = chainID
			}
		}
	}

	// Nothing to send?
	if leastChannel == nil {
		return true
	} else {
		// logger.Info("Found a msgPacket to send")
	}

	// Make & send a msgPacket from this channel
	n, err := leastChannel.writeMsgPacketTo(c.bufWriter, leastChannelChainID)
	if err != nil {
		logger.Warn("Failed to write msgPacket", " error:", err)
		c.stopForError(err)
		return true
	}
	c.sendMonitor.Update(int(n))
	c.flushTimer.Set()
	return false
}

// recvRoutine reads msgPackets and reconstructs the message using the channels' "recving" buffer.
// After a whole message has been assembled, it's pushed to onReceive().
// Blocks depending on how the connection is throttled.
func (c *MConnection) recvRoutine() {
	defer c._recover()

FOR_LOOP:
	for {
		// Block until .recvMonitor says we can read.
		c.recvMonitor.Limit(maxMsgPacketTotalSize, atomic.LoadInt64(&c.config.RecvRate), true)

		/*
			// Peek into bufReader for debugging
			if numBytes := c.bufReader.Buffered(); numBytes > 0 {
				logger.Info("Peek connection buffer", "numBytes", numBytes, "bytes", log15.Lazy{func() []byte {
					bytes, err := c.bufReader.Peek(MinInt(numBytes, 100))
					if err == nil {
						return bytes
					} else {
						logger.Warn("Error peeking connection buffer", " error:", err)
						return nil
					}
				}})
			}
		*/

		// Read packet type
		var n int
		var err error
		pktType := wire.ReadByte(c.bufReader, &n, &err)
		c.recvMonitor.Update(int(n))
		if err != nil {
			if c.IsRunning() {
				logger.Warn("Connection failed @ recvRoutine (reading byte)", " conn:", c, " error:", err)
				c.stopForError(err)
			}
			break FOR_LOOP
		}

		// Read more depending on packet type.
		switch pktType {
		case packetTypePing:
			// TODO: prevent abuse, as they cause flush()'s.
			logger.Debug("Receive Ping")
			c.pong <- struct{}{}
		case packetTypePong:
			// do nothing
			logger.Debug("Receive Pong")
		case packetTypeMsg:
			// Read the Chain ID from connection first
			n, err := int(0), error(nil)
			chainID := wire.ReadString(c.bufReader, 0, &n, &err)
			c.recvMonitor.Update(int(n))
			if err != nil {
				if c.IsRunning() {
					log.Warn("Connection failed @ recvRoutine msg Chain ID", "conn", c, "error", err)
					c.stopForError(err)
				}
				break FOR_LOOP
			}

			chainChannel, ok := c.channelsByChainId[chainID]
			if !ok || chainChannel == nil {
				cmn.PanicQ(cmn.Fmt("Unknown chain %s", chainID))
			}

			// Now read the Packet from connection
			pkt, n, err := msgPacket{}, int(0), error(nil)
			wire.ReadBinaryPtr(&pkt, c.bufReader, maxMsgPacketTotalSize, &n, &err)
			c.recvMonitor.Update(int(n))
			if err != nil {
				if c.IsRunning() {
					logger.Warn("Connection failed @ recvRoutine", " conn:", c, " error:", err)
					c.stopForError(err)
				}
				break FOR_LOOP
			}

			channel, ok := chainChannel.channelsIdx[pkt.ChannelID]
			if !ok || channel == nil {
				cmn.PanicQ(cmn.Fmt("Unknown channel %X", pkt.ChannelID))
			}
			msgBytes, err := channel.recvMsgPacket(pkt)
			if err != nil {
				if c.IsRunning() {
					logger.Warn("Connection failed @ recvRoutine", " conn:", c, " error:", err)
					c.stopForError(err)
				}
				break FOR_LOOP
			}
			if msgBytes != nil {
<<<<<<< HEAD
				logger.Debug("Received bytes", " chID:", pkt.ChannelID, " msgBytes:", msgBytes)
				c.onReceive(pkt.ChannelID, msgBytes)
=======
				log.Debug("Received bytes", "chain", chainID, "chID", pkt.ChannelID, "msgBytes", msgBytes)
				c.onReceive(chainID, pkt.ChannelID, msgBytes)
>>>>>>> d27c8bbc
			}
		default:
			cmn.PanicSanity(cmn.Fmt("Unknown message type %X", pktType))
		}

		// TODO: shouldn't this go in the sendRoutine?
		// Better to send a ping packet when *we* haven't sent anything for a while.
		c.pingTimer.Reset()
	}

	// Cleanup
	close(c.pong)
	for _ = range c.pong {
		// Drain
	}
}

type ConnectionStatus struct {
	SendMonitor     flow.Status
	RecvMonitor     flow.Status
	ChannelsByChain map[string][]ChannelStatus
	//Channels    []ChannelStatus
}

type ChannelStatus struct {
	ID                byte
	SendQueueCapacity int
	SendQueueSize     int
	Priority          int
	RecentlySent      int64
}

func (c *MConnection) Status() ConnectionStatus {
	var status ConnectionStatus
	status.SendMonitor = c.sendMonitor.Status()
	status.RecvMonitor = c.recvMonitor.Status()

	channelsByChain := make(map[string][]ChannelStatus)
	for chainId, chainChannel := range c.channelsByChainId {
		channels := make([]ChannelStatus, len(chainChannel.channels))
		for i, channel := range chainChannel.channels {
			channels[i] = ChannelStatus{
				ID:                channel.id,
				SendQueueCapacity: cap(channel.sendQueue),
				SendQueueSize:     int(channel.sendQueueSize), // TODO use atomic
				Priority:          channel.priority,
				RecentlySent:      channel.recentlySent,
			}
		}
		channelsByChain[chainId] = channels
	}
	status.ChannelsByChain = channelsByChain
	return status
}

//-----------------------------------------------------------------------------

type ChannelDescriptor struct {
	ID                  byte
	Priority            int
	SendQueueCapacity   int
	RecvBufferCapacity  int
	RecvMessageCapacity int
}

func (chDesc *ChannelDescriptor) FillDefaults() {
	if chDesc.SendQueueCapacity == 0 {
		chDesc.SendQueueCapacity = defaultSendQueueCapacity
	}
	if chDesc.RecvBufferCapacity == 0 {
		chDesc.RecvBufferCapacity = defaultRecvBufferCapacity
	}
	if chDesc.RecvMessageCapacity == 0 {
		chDesc.RecvMessageCapacity = defaultRecvMessageCapacity
	}
}

// TODO: lowercase.
// NOTE: not goroutine-safe.
type Channel struct {
	conn          *MConnection
	desc          *ChannelDescriptor
	id            byte
	sendQueue     chan []byte
	sendQueueSize int32 // atomic.
	recving       []byte
	sending       []byte
	priority      int
	recentlySent  int64 // exponential moving average
}

func newChannel(conn *MConnection, desc *ChannelDescriptor) *Channel {
	desc.FillDefaults()
	if desc.Priority <= 0 {
		cmn.PanicSanity("Channel default priority must be a postive integer")
	}
	return &Channel{
		conn:      conn,
		desc:      desc,
		id:        desc.ID,
		sendQueue: make(chan []byte, desc.SendQueueCapacity),
		recving:   make([]byte, 0, desc.RecvBufferCapacity),
		priority:  desc.Priority,
	}
}

// Queues message to send to this channel.
// Goroutine-safe
// Times out (and returns false) after defaultSendTimeout
func (ch *Channel) sendBytes(bytes []byte) bool {
	select {
	case ch.sendQueue <- bytes:
		atomic.AddInt32(&ch.sendQueueSize, 1)
		return true
	case <-time.After(defaultSendTimeout):
		return false
	}
}

// Queues message to send to this channel.
// Nonblocking, returns true if successful.
// Goroutine-safe
func (ch *Channel) trySendBytes(bytes []byte) bool {
	select {
	case ch.sendQueue <- bytes:
		atomic.AddInt32(&ch.sendQueueSize, 1)
		return true
	default:
		return false
	}
}

// Goroutine-safe
func (ch *Channel) loadSendQueueSize() (size int) {
	return int(atomic.LoadInt32(&ch.sendQueueSize))
}

// Goroutine-safe
// Use only as a heuristic.
func (ch *Channel) canSend() bool {
	return ch.loadSendQueueSize() < defaultSendQueueCapacity
}

// Returns true if any msgPackets are pending to be sent.
// Call before calling nextMsgPacket()
// Goroutine-safe
func (ch *Channel) isSendPending() bool {
	if len(ch.sending) == 0 {
		if len(ch.sendQueue) == 0 {
			return false
		}
		ch.sending = <-ch.sendQueue
	}
	return true
}

// Creates a new msgPacket to send.
// Not goroutine-safe
func (ch *Channel) nextMsgPacket() msgPacket {
	packet := msgPacket{}
	packet.ChannelID = byte(ch.id)
	packet.Bytes = ch.sending[:cmn.MinInt(maxMsgPacketPayloadSize, len(ch.sending))]
	if len(ch.sending) <= maxMsgPacketPayloadSize {
		packet.EOF = byte(0x01)
		ch.sending = nil
		atomic.AddInt32(&ch.sendQueueSize, -1) // decrement sendQueueSize
	} else {
		packet.EOF = byte(0x00)
		ch.sending = ch.sending[cmn.MinInt(maxMsgPacketPayloadSize, len(ch.sending)):]
	}
	return packet
}

// Writes next msgPacket to w.
// Not goroutine-safe
func (ch *Channel) writeMsgPacketTo(w io.Writer, chainID string) (n int, err error) {
	packet := ch.nextMsgPacket()
	logger.Debug("Write Msg Packet", " conn:", ch.conn, " packet:", packet)
	wire.WriteByte(packetTypeMsg, w, &n, &err)
	wire.WriteString(chainID, w, &n, &err)
	wire.WriteBinary(packet, w, &n, &err)
	if err == nil {
		ch.recentlySent += int64(n)
	}
	return
}

// Handles incoming msgPackets. Returns a msg bytes if msg is complete.
// Not goroutine-safe
func (ch *Channel) recvMsgPacket(packet msgPacket) ([]byte, error) {
<<<<<<< HEAD
	// logger.Debug("Read Msg Packet", " conn:", ch.conn, " packet:", packet)
	if ch.desc.RecvMessageCapacity < len(ch.recving)+len(packet.Bytes) {
		return nil, wire.ErrBinaryReadOverflow
=======
	log.Debug("Read Msg Packet", "conn", ch.conn, "packet", packet)
	var recvCap, recvReceived = ch.desc.RecvMessageCapacity, len(ch.recving) + len(packet.Bytes)
	if recvCap < recvReceived {
		return nil, fmt.Errorf("Received message exceeds available capacity: %v < %v", recvCap, recvReceived)
>>>>>>> d27c8bbc
	}
	ch.recving = append(ch.recving, packet.Bytes...)
	if packet.EOF == byte(0x01) {
		msgBytes := ch.recving
		// clear the slice without re-allocating.
		// http://stackoverflow.com/questions/16971741/how-do-you-clear-a-slice-in-go
		//   suggests this could be a memory leak, but we might as well keep the memory for the channel until it closes,
		//	at which point the recving slice stops being used and should be garbage collected
		ch.recving = ch.recving[:0] // make([]byte, 0, ch.desc.RecvBufferCapacity)
		return msgBytes, nil
	}
	return nil, nil
}

// Call this periodically to update stats for throttling purposes.
// Not goroutine-safe
func (ch *Channel) updateStats() {
	// Exponential decay of stats.
	// TODO: optimize.
	ch.recentlySent = int64(float64(ch.recentlySent) * 0.8)
}

//-----------------------------------------------------------------------------

const (
	maxMsgPacketPayloadSize  = 1024
	maxMsgPacketOverheadSize = 10 // It's actually lower but good enough
	maxMsgPacketTotalSize    = maxMsgPacketPayloadSize + maxMsgPacketOverheadSize
	packetTypePing           = byte(0x01)
	packetTypePong           = byte(0x02)
	packetTypeMsg            = byte(0x03)
)

// Messages in channels are chopped into smaller msgPackets for multiplexing.
type msgPacket struct {
	ChannelID byte
	EOF       byte // 1 means message ends here.
	Bytes     []byte
}

func (p msgPacket) String() string {
	return fmt.Sprintf("MsgPacket{%X:%X T:%X}", p.ChannelID, p.Bytes, p.EOF)
}<|MERGE_RESOLUTION|>--- conflicted
+++ resolved
@@ -242,17 +242,13 @@
 		return false
 	}
 
-<<<<<<< HEAD
-	logger.Debug("Send", " channel:", chID, " conn:", c, " msg:", msg) //, "bytes", wire.BinaryBytes(msg))
-=======
 	chainChannel, ok := c.channelsByChainId[chainID]
 	if !ok {
-		log.Error(cmn.Fmt("Cannot send bytes, unknown chain ID %s", chainID))
-		return false
-	}
-
-	log.Debug("Send", "chain", chainID, "channel", chID, "conn", c, "msg", msg) //, "bytes", wire.BinaryBytes(msg))
->>>>>>> d27c8bbc
+		logger.Error(cmn.Fmt("Cannot send bytes, unknown chain ID %s", chainID))
+		return false
+	}
+
+	logger.Debug("Send", "chain", chainID, "channel", chID, "conn", c, "msg", msg) //, "bytes", wire.BinaryBytes(msg))
 
 	// Send message to channel.
 	channel, ok := chainChannel.channelsIdx[chID]
@@ -269,11 +265,7 @@
 		default:
 		}
 	} else {
-<<<<<<< HEAD
-		logger.Warn("Send failed", " channel:", chID, " conn:", c, " msg:", msg)
-=======
-		log.Warn("Send failed", "chain", chainID, "channel", chID, "conn", c, "msg", msg)
->>>>>>> d27c8bbc
+		logger.Warn("Send failed", "chain", chainID, "channel", chID, "conn", c, "msg", msg)
 	}
 	return success
 }
@@ -285,17 +277,13 @@
 		return false
 	}
 
-<<<<<<< HEAD
-	logger.Debug("TrySend", " channel:", chID, " conn:", c, " msg:", msg)
-=======
 	chainChannel, ok := c.channelsByChainId[chainID]
 	if !ok {
-		log.Error(cmn.Fmt("Cannot send bytes, unknown chain ID %s", chainID))
-		return false
-	}
-
-	log.Debug("TrySend", "channel", chID, "conn", c, "msg", msg)
->>>>>>> d27c8bbc
+		logger.Error(cmn.Fmt("Cannot send bytes, unknown chain ID %s", chainID))
+		return false
+	}
+
+	logger.Debug("TrySend", "channel", chID, "conn", c, "msg", msg)
 
 	// Send message to channel.
 	channel, ok := chainChannel.channelsIdx[chID]
@@ -325,7 +313,7 @@
 
 	chainChannel, ok := c.channelsByChainId[chainID]
 	if !ok {
-		log.Error(cmn.Fmt("Unknown chain ID %s", chainID))
+		logger.Error(cmn.Fmt("Unknown chain ID %s", chainID))
 		return false
 	}
 
@@ -507,7 +495,7 @@
 			c.recvMonitor.Update(int(n))
 			if err != nil {
 				if c.IsRunning() {
-					log.Warn("Connection failed @ recvRoutine msg Chain ID", "conn", c, "error", err)
+					logger.Warn("Connection failed @ recvRoutine msg Chain ID", "conn", c, "error", err)
 					c.stopForError(err)
 				}
 				break FOR_LOOP
@@ -543,13 +531,8 @@
 				break FOR_LOOP
 			}
 			if msgBytes != nil {
-<<<<<<< HEAD
-				logger.Debug("Received bytes", " chID:", pkt.ChannelID, " msgBytes:", msgBytes)
-				c.onReceive(pkt.ChannelID, msgBytes)
-=======
-				log.Debug("Received bytes", "chain", chainID, "chID", pkt.ChannelID, "msgBytes", msgBytes)
+				logger.Debug("Received bytes", "chain", chainID, "chID", pkt.ChannelID, "msgBytes", msgBytes)
 				c.onReceive(chainID, pkt.ChannelID, msgBytes)
->>>>>>> d27c8bbc
 			}
 		default:
 			cmn.PanicSanity(cmn.Fmt("Unknown message type %X", pktType))
@@ -740,16 +723,10 @@
 // Handles incoming msgPackets. Returns a msg bytes if msg is complete.
 // Not goroutine-safe
 func (ch *Channel) recvMsgPacket(packet msgPacket) ([]byte, error) {
-<<<<<<< HEAD
-	// logger.Debug("Read Msg Packet", " conn:", ch.conn, " packet:", packet)
-	if ch.desc.RecvMessageCapacity < len(ch.recving)+len(packet.Bytes) {
-		return nil, wire.ErrBinaryReadOverflow
-=======
-	log.Debug("Read Msg Packet", "conn", ch.conn, "packet", packet)
+	logger.Debug("Read Msg Packet", "conn", ch.conn, "packet", packet)
 	var recvCap, recvReceived = ch.desc.RecvMessageCapacity, len(ch.recving) + len(packet.Bytes)
 	if recvCap < recvReceived {
 		return nil, fmt.Errorf("Received message exceeds available capacity: %v < %v", recvCap, recvReceived)
->>>>>>> d27c8bbc
 	}
 	ch.recving = append(ch.recving, packet.Bytes...)
 	if packet.EOF == byte(0x01) {
