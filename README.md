A full wiki with everything you need to know about Pchain is here: [Pchain Wiki](https://pliangroup.gitbook.io/plian/).

[Chinese (中文) Wiki](https://pchaindocscn.readthedocs.io/)

## Pchain

[中文 README](https://github.com/pchain-org/pchain/wiki/README_CN)

Official golang implementation of the Pchain protocol.

To get familiar with pchain, you could read about [Overview](https://pliangroup.gitbook.io/plian/)

## Installation Instructions for Ubuntu(Official recommendation 16.04)

Installing from PPA, or [install from release](https://pliangroup.gitbook.io/plian/using-the-blockchain/validator-node-guides/setting-up-a-validator-node)(If you want to become a Pchain validator, we recommend you to install from release)

```
sudo apt update
sudo apt upgrade
sudo apt install software-properties-common
sudo add-apt-repository -y ppa:pchainorg/pchain
sudo apt update
sudo apt install pchain
```

You should now be able to check the different options and commands with 'pchain --help'.

Upgrade the latest version of 'pchain'

```
sudo apt update
sudo apt dist-upgrade
```

## Installation Instructions for Mac OS X

You can use our Homebrew tap to install pchain. If you don't have Homebrew,[install it first](https://brew.sh/)

Then run the following commands to add the tap and install `pchain`:

```shell
brew tap pchain-org/pchain
brew install pchain
```

Upgrade the latest version of 'pchain'

```shell
brew upgrade pchain
```

You should now be able to check the different options and commands with 'pchain --help'.

After installing, run `pchain account new` to create an account on your node.

## Building the source

If you would like to build from the source:

Building pchain requires both a Go (version 1.10 or later) and a C compiler.
You can install them using your favourite package manager.
Once the dependencies are installed, run

```shell
git clone -b pre_mainnet https://github.com/pchain-org/pchain.git
cd pchain
make pchain
```

After run the command above,you will find pchain client in directory ./bin

```shell
./bin/pchain --help

```

If you want to build and run pchain under Windows(Not recommended), you could refer to [Build and start pchain](https://pliangroup.gitbook.io/plian/using-the-blockchain/validator-node-guides/alternate-installation-instructions/installation-instructions-for-windows-10)

If you want to know more about our Command Line Options,please consult our
[CLI Wiki page](https://pliangroup.gitbook.io/plian/using-the-blockchain/advanced-features/command-line-options)

<<<<<<< HEAD
### Please Check Your Pchain Client Version (Latest:1.3.7)

```
$ pchain version
//1.3.7
=======
### Please Check Your Pchain Client Version (Latest:1.4.00)

```
$ pchain version
//1.4.00
>>>>>>> 2d15f5c7
```

### Sync and run testnet

If you want to test your smart contract, it's better to deploy it on testnet first.
You can follow [this guide](https://pliangroup.gitbook.io/plian/using-the-blockchain/advanced-features/how-to-sync-and-run-testnet) to run pchain's testnet.

You can [Get free tPI](https://testnet.plian.org/faucet.html) from our testnet.

### Full Node On The Pchain Main Network

```
$ pchain
```

You can set your own data directory by '--datadir yourOwnDirectory'
If you want to open RPC,just add the options '--rpc' and '--rpcapi "db,eth,net,web3,admin,tdm,miner,personal,chain,txpool" '. More details,please read [How To Interact With Pchain](https://pliangroup.gitbook.io/plian/using-the-blockchain/advanced-features/json-rpc)

you can use 'nohup' and add '&' at the end of command above, Pchain client will run in the background

```
$ nohup pchain &
```

| Platform | Default Datadir Directory |
| :------- | :------------------------ |
| Linux    | ~/.pchain                 |
| Mac      | ~/Library/Pchain          |
| Windows  | %APPDATA%\Pchain          |

### Docker quick start

One of the quickest ways to get Pchain up and running on your machine is by using Docker:

```
docker run -d --name pchain-node -v ~/pchain/.pchain:/.pchain \
           -p 6969:6969 -p 30308:30308 \
           plian/pchain --datadir=/.pchain
```

This will start pchain just as the above command does. It will also create a persistent volume in your home directory for saving your blockchain as well as map the default ports.

Do not forget `--rpcaddr=0.0.0.0 --rpc --rpcapi=eth,web3,admin,tdm,miner,personal,chain,txpool,del`, if you want to access RPC from other containers and/or hosts. By default, pchain binds to the local interface and RPC endpoints is not accessible from the outside.

### How To Interact With Pchain(RPC OR IPC CONSOLE)

Please read the wiki [How to Use the IPC Console](https://pliangroup.gitbook.io/plian/using-the-blockchain/pchain-console)

Please Read The Wiki [How To Use the JSON RPC](https://pliangroup.gitbook.io/plian/using-the-blockchain/advanced-features/json-rpc)

### How To Become A Validator

For a full guide on how to set up and become a validator node on the Pchain Network, see the [Validator Node Guides](https://pliangroup.gitbook.io/plian/using-the-blockchain/validator-node-guides)

### How To Delegate Your Stake

To learn how to delegate your PI to validators to receive rewards, read [How To Delegate or Stake](https://pliangroup.gitbook.io/plian/using-the-blockchain/delegating-or-staking)<|MERGE_RESOLUTION|>--- conflicted
+++ resolved
@@ -79,19 +79,11 @@
 If you want to know more about our Command Line Options,please consult our
 [CLI Wiki page](https://pliangroup.gitbook.io/plian/using-the-blockchain/advanced-features/command-line-options)
 
-<<<<<<< HEAD
-### Please Check Your Pchain Client Version (Latest:1.3.7)
-
-```
-$ pchain version
-//1.3.7
-=======
 ### Please Check Your Pchain Client Version (Latest:1.4.00)
 
 ```
 $ pchain version
 //1.4.00
->>>>>>> 2d15f5c7
 ```
 
 ### Sync and run testnet
